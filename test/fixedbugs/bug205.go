--- conflicted
+++ resolved
@@ -11,14 +11,7 @@
 var m map[string]int
 
 func main() {
-<<<<<<< HEAD
-	println(t["hi"]) // ERROR "non-integer slice index"
-	println(s["hi"]) // ERROR "non-integer string index"
-	println(m[0])    // ERROR "as type string in map index"
-}
-=======
 	println(t["hi"]); // ERROR "non-integer slice index|must be integer"
 	println(s["hi"]); // ERROR "non-integer string index|must be integer"
 	println(m[0]);    // ERROR "cannot use.*as type string"
-}
->>>>>>> 004dd3d7
+}