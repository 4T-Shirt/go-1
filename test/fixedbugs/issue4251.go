// errorcheck

// Copyright 2012 The Go Authors.  All rights reserved.
// Use of this source code is governed by a BSD-style
// license that can be found in the LICENSE file.

// Issue 4251: slice with inverted range is an error.

package p

func F1(s []byte) []byte {
<<<<<<< HEAD
	return s[2:1] // ERROR "inverted"
}

func F2(a [10]byte) []byte {
	return a[2:1] // ERROR "inverted"
}

func F3(s string) string {
	return s[2:1] // ERROR "inverted"
=======
	return s[2:1]		// ERROR "invalid slice index"
}

func F2(a [10]byte) []byte {
	return a[2:1]		// ERROR "invalid slice index"
}

func F3(s string) string {
	return s[2:1]		// ERROR "invalid slice index"
>>>>>>> df3e6ce4
}<|MERGE_RESOLUTION|>--- conflicted
+++ resolved
@@ -9,17 +9,6 @@
 package p
 
 func F1(s []byte) []byte {
-<<<<<<< HEAD
-	return s[2:1] // ERROR "inverted"
-}
-
-func F2(a [10]byte) []byte {
-	return a[2:1] // ERROR "inverted"
-}
-
-func F3(s string) string {
-	return s[2:1] // ERROR "inverted"
-=======
 	return s[2:1]		// ERROR "invalid slice index"
 }
 
@@ -29,5 +18,4 @@
 
 func F3(s string) string {
 	return s[2:1]		// ERROR "invalid slice index"
->>>>>>> df3e6ce4
 }