// skip

// Copyright 2010 The Go Authors.  All rights reserved.
// Use of this source code is governed by a BSD-style
// license that can be found in the LICENSE file.

// Test that many initializations can be done at link time and
// generate no executable init functions.
// This test is run by sinit_run.go.

package p

// Should be no init func in the assembly.
// All these initializations should be done at link time.

type S struct{ a, b, c int }
type SS struct{ aa, bb, cc S }
type SA struct{ a, b, c [3]int }
type SC struct{ a, b, c []int }

var (
	zero                      = 2
	one                       = 1
	pi                        = 3.14
	slice                     = []byte{1, 2, 3}
	sliceInt                  = []int{1, 2, 3}
	hello                     = "hello, world"
	bytes                     = []byte("hello, world")
	four, five                = 4, 5
	x, y                      = 0.1, "hello"
	nilslice   []byte         = nil
	nilmap     map[string]int = nil
	nilfunc    func()         = nil
	nilchan    chan int       = nil
	nilptr     *byte          = nil
)

var a = [3]int{1001, 1002, 1003}
var s = S{1101, 1102, 1103}
var c = []int{1201, 1202, 1203}

var aa = [3][3]int{[3]int{2001, 2002, 2003}, [3]int{2004, 2005, 2006}, [3]int{2007, 2008, 2009}}
var as = [3]S{S{2101, 2102, 2103}, S{2104, 2105, 2106}, S{2107, 2108, 2109}}
var ac = [3][]int{[]int{2201, 2202, 2203}, []int{2204, 2205, 2206}, []int{2207, 2208, 2209}}

var sa = SA{[3]int{3001, 3002, 3003}, [3]int{3004, 3005, 3006}, [3]int{3007, 3008, 3009}}
var ss = SS{S{3101, 3102, 3103}, S{3104, 3105, 3106}, S{3107, 3108, 3109}}
var sc = SC{[]int{3201, 3202, 3203}, []int{3204, 3205, 3206}, []int{3207, 3208, 3209}}

var ca = [][3]int{[3]int{4001, 4002, 4003}, [3]int{4004, 4005, 4006}, [3]int{4007, 4008, 4009}}
var cs = []S{S{4101, 4102, 4103}, S{4104, 4105, 4106}, S{4107, 4108, 4109}}
var cc = [][]int{[]int{4201, 4202, 4203}, []int{4204, 4205, 4206}, []int{4207, 4208, 4209}}

var answers = [...]int{
	// s
	1101, 1102, 1103,

	// ss
	3101, 3102, 3103,
	3104, 3105, 3106,
	3107, 3108, 3109,

	// [0]
	1001, 1201, 1301,
	2101, 2102, 2103,
	4101, 4102, 4103,
	5101, 5102, 5103,
	3001, 3004, 3007,
	3201, 3204, 3207,
	3301, 3304, 3307,

	// [0][j]
	2001, 2201, 2301, 4001, 4201, 4301, 5001, 5201, 5301,
	2002, 2202, 2302, 4002, 4202, 4302, 5002, 5202, 5302,
	2003, 2203, 2303, 4003, 4203, 4303, 5003, 5203, 5303,

	// [1]
	1002, 1202, 1302,
	2104, 2105, 2106,
	4104, 4105, 4106,
	5104, 5105, 5106,
	3002, 3005, 3008,
	3202, 3205, 3208,
	3302, 3305, 3308,

	// [1][j]
	2004, 2204, 2304, 4004, 4204, 4304, 5004, 5204, 5304,
	2005, 2205, 2305, 4005, 4205, 4305, 5005, 5205, 5305,
	2006, 2206, 2306, 4006, 4206, 4306, 5006, 5206, 5306,

	// [2]
	1003, 1203, 1303,
	2107, 2108, 2109,
	4107, 4108, 4109,
	5107, 5108, 5109,
	3003, 3006, 3009,
	3203, 3206, 3209,
	3303, 3306, 3309,

	// [2][j]
	2007, 2207, 2307, 4007, 4207, 4307, 5007, 5207, 5307,
	2008, 2208, 2308, 4008, 4208, 4308, 5008, 5208, 5308,
	2009, 2209, 2309, 4009, 4209, 4309, 5009, 5209, 5309,
}

var (
<<<<<<< HEAD
	copy_zero            = zero
	copy_one             = one
	copy_pi              = pi
	copy_slice           = slice
	copy_sliceInt        = sliceInt
	copy_hello           = hello
	copy_bytes           = bytes
=======
	copy_zero     = zero
	copy_one      = one
	copy_pi       = pi
	copy_slice    = slice
	copy_sliceInt = sliceInt
	copy_hello    = hello

	// Could be handled without an initialization function, but
	// requires special handling for "a = []byte("..."); b = a"
	// which is not a likely case.
	// copy_bytes = bytes
	// https://codereview.appspot.com/171840043 is one approach to
	// make this special case work.

>>>>>>> c1374b5c
	copy_four, copy_five = four, five
	copy_x, copy_y       = x, y
	copy_nilslice        = nilslice
	copy_nilmap          = nilmap
	copy_nilfunc         = nilfunc
	copy_nilchan         = nilchan
	copy_nilptr          = nilptr
)

var copy_a = a
var copy_s = s
var copy_c = c

var copy_aa = aa
var copy_as = as
var copy_ac = ac

var copy_sa = sa
var copy_ss = ss
var copy_sc = sc

var copy_ca = ca
var copy_cs = cs
var copy_cc = cc

var copy_answers = answers

var bx bool
var b0 = false
var b1 = true

var fx float32
var f0 = float32(0)
var f1 = float32(1)

var gx float64
var g0 = float64(0)
var g1 = float64(1)

var ix int
var i0 = 0
var i1 = 1

var jx uint
var j0 = uint(0)
var j1 = uint(1)

var cx complex64
var c0 = complex64(0)
var c1 = complex64(1)

var dx complex128
var d0 = complex128(0)
var d1 = complex128(1)

var sx []int
var s0 = []int{0, 0, 0}
var s1 = []int{1, 2, 3}

func fi() int { return 1 }

var ax [10]int
var a0 = [10]int{0, 0, 0}
var a1 = [10]int{1, 2, 3, 4}

type T struct{ X, Y int }

var tx T
var t0 = T{}
var t0a = T{0, 0}
var t0b = T{X: 0}
var t1 = T{X: 1, Y: 2}
var t1a = T{3, 4}

var psx *[]int
var ps0 = &[]int{0, 0, 0}
var ps1 = &[]int{1, 2, 3}

var pax *[10]int
var pa0 = &[10]int{0, 0, 0}
var pa1 = &[10]int{1, 2, 3}

var ptx *T
var pt0 = &T{}
var pt0a = &T{0, 0}
var pt0b = &T{X: 0}
var pt1 = &T{X: 1, Y: 2}
var pt1a = &T{3, 4}

// The checks similar to
// var copy_bx = bx
// are commented out.  The  compiler no longer statically initializes them.
// See issue 7665 and https://codereview.appspot.com/93200044.
// If https://codereview.appspot.com/169040043 is submitted, and this
// test is changed to pass -complete to the compiler, then we can
// uncomment the copy lines again.

// var copy_bx = bx
var copy_b0 = b0
var copy_b1 = b1

// var copy_fx = fx
var copy_f0 = f0
var copy_f1 = f1

// var copy_gx = gx
var copy_g0 = g0
var copy_g1 = g1

// var copy_ix = ix
var copy_i0 = i0
var copy_i1 = i1

// var copy_jx = jx
var copy_j0 = j0
var copy_j1 = j1

// var copy_cx = cx
var copy_c0 = c0
var copy_c1 = c1

// var copy_dx = dx
var copy_d0 = d0
var copy_d1 = d1

// var copy_sx = sx
var copy_s0 = s0
var copy_s1 = s1

// var copy_ax = ax
var copy_a0 = a0
var copy_a1 = a1

// var copy_tx = tx
var copy_t0 = t0
var copy_t0a = t0a
var copy_t0b = t0b
var copy_t1 = t1
var copy_t1a = t1a

// var copy_psx = psx
var copy_ps0 = ps0
var copy_ps1 = ps1

// var copy_pax = pax
var copy_pa0 = pa0
var copy_pa1 = pa1

// var copy_ptx = ptx
var copy_pt0 = pt0
var copy_pt0a = pt0a
var copy_pt0b = pt0b
var copy_pt1 = pt1
var copy_pt1a = pt1a

var _ interface{} = 1

type T1 int

func (t *T1) M() {}

type Mer interface {
	M()
}

var _ Mer = (*T1)(nil)<|MERGE_RESOLUTION|>--- conflicted
+++ resolved
@@ -104,15 +104,6 @@
 }
 
 var (
-<<<<<<< HEAD
-	copy_zero            = zero
-	copy_one             = one
-	copy_pi              = pi
-	copy_slice           = slice
-	copy_sliceInt        = sliceInt
-	copy_hello           = hello
-	copy_bytes           = bytes
-=======
 	copy_zero     = zero
 	copy_one      = one
 	copy_pi       = pi
@@ -127,7 +118,6 @@
 	// https://codereview.appspot.com/171840043 is one approach to
 	// make this special case work.
 
->>>>>>> c1374b5c
 	copy_four, copy_five = four, five
 	copy_x, copy_y       = x, y
 	copy_nilslice        = nilslice
