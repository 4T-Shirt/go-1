// errorcheck

// Verify that the Go compiler will not
// die after running into an undefined
// type in the argument list for a
// function.
// Does not compile.

package main

func mine(int b) int { // ERROR "undefined.*b"
	return b + 2 // ERROR "undefined.*b"
}

func main() {
<<<<<<< HEAD
	mine()
	c = mine() // ERROR "undefined.*c" "cannot assign to c"
=======
	mine()		// GCCGO_ERROR "not enough arguments"
	c = mine()	// ERROR "undefined.*c|not enough arguments" "cannot assign to c"
>>>>>>> c184940d
}<|MERGE_RESOLUTION|>--- conflicted
+++ resolved
@@ -8,16 +8,11 @@
 
 package main
 
-func mine(int b) int { // ERROR "undefined.*b"
-	return b + 2 // ERROR "undefined.*b"
+func mine(int b) int {	// ERROR "undefined.*b"
+	return b + 2	// ERROR "undefined.*b"
 }
 
 func main() {
-<<<<<<< HEAD
-	mine()
-	c = mine() // ERROR "undefined.*c" "cannot assign to c"
-=======
 	mine()		// GCCGO_ERROR "not enough arguments"
 	c = mine()	// ERROR "undefined.*c|not enough arguments" "cannot assign to c"
->>>>>>> c184940d
 }