<!--
	Copyright 2009 The Go Authors. All rights reserved.
	Use of this source code is governed by a BSD-style
	license that can be found in the LICENSE file.
-->
<!--
	Note: Static (i.e., not template-generated) href and id
	attributes start with "pkg-" to make it impossible for
	them to conflict with generated attributes (some of which
	correspond to Go identifiers).
-->
<!--
	注：静态（即非模版生成的）href和id属性以“pkg-”开头，
	这样可以避免与模版生成的属性（有点类似于Go的标识符）发生冲突。
-->
{{with .PDoc}}
	{{if $.IsPkg}}
		<div id="short-nav">
			<dl>
			<dd><code>import "{{html .ImportPath}}"</code></dd>
			</dl>
			<dl>
			<!--
			<dd><a href="#pkg-overview" class="overviewLink">Overview</a></dd>
			-->
			<dd><a href="#pkg-overview" class="overviewLink">概述</a></dd>
			<!--
			<dd><a href="#pkg-index" class="indexLink">Index</a></dd>
			-->
			<dd><a href="#pkg-index" class="indexLink">索引</a></dd>
			{{if $.Examples}}
				<!--
				<dd><a href="#pkg-examples" class="examplesLink">Examples</a></dd>
				-->
				<dd><a href="#pkg-examples" class="examplesLink">示例</a></dd>
			{{end}}
			{{if $.Dirs}}
				<!--
				<dd><a href="#pkg-subdirectories">Subdirectories</a></dd>
				-->
				<dd><a href="#pkg-subdirectories">子目录</a></dd>
			{{end}}
			</dl>
		</div>
		<!-- The package's Name is printed as title by the top-level template -->
		<!-- 包的名称会被顶级模版作为标题打印出来 -->
		<div id="pkg-overview" class="toggleVisible">
			<div class="collapsed">
				<!--
				<h2 class="toggleButton" title="Click to show Overview section">Overview ▹</h2>
				-->
				<h2 class="toggleButton" title="点击显示“概述”一节">概述 ▹</h2>
			</div>
			<div class="expanded">
				<!--
				<h2 class="toggleButton" title="Click to hide Overview section">Overview ▾</h2>
				-->
				<h2 class="toggleButton" title="点击隐藏“概述”一节">概述 ▾</h2>
				{{comment_html .Doc}}
			</div>
		</div>
		{{example_html "" $.Examples $.FSet}}

		<div id="pkg-index" class="toggleVisible">
		<div class="collapsed">
			<!--
			<h2 class="toggleButton" title="Click to show Index section">Index ▹</h2>
			-->
			<h2 class="toggleButton" title="点击显示“索引”一节">索引 ▹</h2>
		</div>
		<div class="expanded">
			<!--
			<h2 class="toggleButton" title="Click to hide Index section">Index ▾</h2>
			-->
			<h2 class="toggleButton" title="点击隐藏“索引”一节">索引 ▾</h2>

		<!-- Table of contents for API; must be named manual-nav to turn off auto nav. -->
		<!-- 为API列出表格；必须命名为manual-nav来关闭自动导航。 -->
			<div id="manual-nav">
			<dl>
			{{if .Consts}}
				<!--
				<dd><a href="#pkg-constants">Constants</a></dd>
				-->
				<dd><a href="#pkg-constants">常量</a></dd>
			{{end}}
			{{if .Vars}}
				<!--
				<dd><a href="#pkg-variables">Variables</a></dd>
				-->
				<dd><a href="#pkg-variables">变量</a></dd>
			{{end}}
			{{range .Funcs}}
				{{$name_html := html .Name}}
				<dd><a href="#{{$name_html}}">{{node_html .Decl $.FSet}}</a></dd>
			{{end}}
			{{range .Types}}
				{{$tname_html := html .Name}}
				<dd><a href="#{{$tname_html}}">type {{$tname_html}}</a></dd>
				{{range .Funcs}}
					{{$name_html := html .Name}}
					<dd>&nbsp; &nbsp; <a href="#{{$name_html}}">{{node_html .Decl $.FSet}}</a></dd>
				{{end}}
				{{range .Methods}}
					{{$name_html := html .Name}}
					<dd>&nbsp; &nbsp; <a href="#{{$tname_html}}.{{$name_html}}">{{node_html .Decl $.FSet}}</a></dd>
				{{end}}
			{{end}}
			{{if .Bugs}}
				<!--
				<dd><a href="#pkg-bugs">Bugs</a></dd>
				-->
				<dd><a href="#pkg-bugs">缺陷</a></dd>
			{{end}}
			</dl>
			</div><!-- #manual-nav -->

		{{if $.Examples}}
		<div id="pkg-examples">
			<!--
			<h4>Examples</h4>
			-->
			<h4>示例</h4>
			<dl>
			{{range $.Examples}}
			<dd><a class="exampleLink" href="#example_{{.Name}}">{{example_name .Name}}</a></dd>
			{{end}}
			</dl>
		</div>
		{{end}}

		{{with .Filenames}}
			<!--
			<h4>Package files</h4>
			-->
			<h4>包文件</h4>
			<p>
			<span style="font-size:90%">
			{{range .}}
				<a href="{{.|srcLink|html}}">{{.|filename|html}}</a>
			{{end}}
			</span>
			</p>
		{{end}}
		</div><!-- .expanded -->
		</div><!-- #pkg-index -->

		{{with .Consts}}
			<!--
			<h2 id="pkg-constants">Constants</h2>
			-->
			<h2 id="pkg-constants">常量</h2>
			{{range .}}
				<pre>{{node_html .Decl $.FSet}}</pre>
				{{comment_html .Doc}}
			{{end}}
		{{end}}
		{{with .Vars}}
			<!--
			<h2 id="pkg-variables">Variables</h2>
			-->
			<h2 id="pkg-variables">变量</h2>
			{{range .}}
				<pre>{{node_html .Decl $.FSet}}</pre>
				{{comment_html .Doc}}
			{{end}}
		{{end}}
		{{range .Funcs}}
			{{/* Name is a string - no need for FSet */}}
			{{$name_html := html .Name}}
			<h2 id="{{$name_html}}">func <a href="{{posLink_url .Decl $.FSet}}">{{$name_html}}</a></h2>
			<pre>{{node_html .Decl $.FSet}}</pre>
			{{comment_html .Doc}}
			{{example_html .Name $.Examples $.FSet}}
		{{end}}
		{{range .Types}}
			{{$tname := .Name}}
			{{$tname_html := html .Name}}
			<h2 id="{{$tname_html}}">type <a href="{{posLink_url .Decl $.FSet}}">{{$tname_html}}</a></h2>
			<pre>{{node_html .Decl $.FSet}}</pre>
			{{comment_html .Doc}}

			{{range .Consts}}
				<pre>{{node_html .Decl $.FSet}}</pre>
				{{comment_html .Doc}}
			{{end}}

			{{range .Vars}}
				<pre>{{node_html .Decl $.FSet}}</pre>
				{{comment_html .Doc}}
			{{end}}

			{{example_html $tname $.Examples $.FSet}}

			{{range .Funcs}}
				{{$name_html := html .Name}}
				<h3 id="{{$name_html}}">func <a href="{{posLink_url .Decl $.FSet}}">{{$name_html}}</a></h3>
				<pre>{{node_html .Decl $.FSet}}</pre>
				{{comment_html .Doc}}
				{{example_html .Name $.Examples $.FSet}}
			{{end}}

			{{range .Methods}}
				{{$name_html := html .Name}}
				<h3 id="{{$tname_html}}.{{$name_html}}">func ({{html .Recv}}) <a href="{{posLink_url .Decl $.FSet}}">{{$name_html}}</a></h3>
				<pre>{{node_html .Decl $.FSet}}</pre>
				{{comment_html .Doc}}
				{{$name := printf "%s_%s" $tname .Name}}
				{{example_html $name $.Examples $.FSet}}
			{{end}}
		{{end}}
	{{else}}  {{/* not a package; is a command */}}
		{{comment_html .Doc}}
	{{end}}

	{{with .Bugs}}
		<!--
		<h2 id="pkg-bugs">Bugs</h2>
		-->
		<h2 id="pkg-bugs">缺陷</h2>
		{{range .}}
		{{comment_html .}}
		{{end}}
	{{end}}
{{end}}

{{with .PAst}}
	<pre>{{node_html . $.FSet}}</pre>
{{end}}

{{with .Dirs}}
	{{/* DirList entries are numbers and strings - no need for FSet */}}
	{{if $.PDoc}}
		<!--
		<h2 id="pkg-subdirectories">Subdirectories</h2>
		-->
		<h2 id="pkg-subdirectories">子目录</h2>
	{{else}}
		<div class="pkgGopher">
			<img class="gopher" src="/doc/gopher/pkg.png"/>
		</div>
	{{end}}
	<table class="dir">
	<tr>
	<!--
	<th>Name</th>
	-->
	<th>名称</th>
	<th>&nbsp;&nbsp;&nbsp;&nbsp;</th>
	<!--
	<th style="text-align: left; width: auto">Synopsis</th>
	-->
	<th style="text-align: left; width: auto">简介</th>
	</tr>
	{{if not $.DirFlat}}
		<tr>
		<td><a href="..">..</a></td>
		</tr>
	{{end}}
	{{range .List}}
		{{if $.DirFlat}}
			{{if .HasPkg}}
				<tr>
				<td class="name"><a href="{{html .Path}}/">{{html .Path}}</a></td>
				<td>&nbsp;&nbsp;&nbsp;&nbsp;</td>
				<td style="width: auto">{{html .Synopsis}}</td>
				</tr>
			{{end}}
		{{else}}
			<tr>
			<td class="name">{{repeat `&nbsp;&nbsp;&nbsp;&nbsp;&nbsp;` .Depth}}<a href="{{html .Path}}/">{{html .Name}}</a></td>
			<td>&nbsp;&nbsp;&nbsp;&nbsp;</td>
			<td style="width: auto">{{html .Synopsis}}</td>
			</tr>
		{{end}}
	{{end}}
	</table>
	{{if $.PDoc}}{{else}}
<<<<<<< HEAD
	<!--
	<p>Need more packages? Take a look at the <a href="http://godashboard.appspot.com/">Go Project Dashboard</a>.</p>
	-->
	<p>需要更多包？瞧瞧<a href="https://godashboard.appspot.com/">Go项目仪表盘</a>吧！</p>
=======
	<p>Need more packages? Take a look at the <a href="http://code.google.com/p/go-wiki/wiki/Projects">Go Projects wiki page</a>.</p>
>>>>>>> 379f5fc7
	{{end}}
{{end}}

{{if $.Examples}}
<script>
$(document).ready(function() {
	'use strict';
	// Set up playground when each element is toggled.
	$('div.play').each(function (i, el) {
		var built = false;
		$(el).closest('.toggle').click(function() {
			// Only set up playground once.
			if (built) {
				return;
			}
			built = true;

			// Set up playground.
			var code = $('.code', el);
			playground({
				'codeEl':   code,
				'outputEl': $('.output', el),
				'runEl':    $('.run', el),
				'fmtEl':    $('.fmt', el),
				'shareEl':  $('.share', el),
				'shareRedirect': 'http://play.golang.org/p/'
			});

			// Make the code textarea resize to fit content.
			var resize = function() {
				code.height(0);
				var h = code[0].scrollHeight;
				code.height(h+20); // minimize bouncing
				code.closest('.input').height(h);
			};
			code.on('keydown', resize);
			code.on('keyup', resize);
			code.keyup(); // resize now.
		});
	});
});
</script>
{{end}}<|MERGE_RESOLUTION|>--- conflicted
+++ resolved
@@ -276,14 +276,10 @@
 	{{end}}
 	</table>
 	{{if $.PDoc}}{{else}}
-<<<<<<< HEAD
 	<!--
-	<p>Need more packages? Take a look at the <a href="http://godashboard.appspot.com/">Go Project Dashboard</a>.</p>
+	<p>Need more packages? Take a look at the <a href="http://code.google.com/p/go-wiki/wiki/Projects">Go Projects wiki page</a>.</p>
 	-->
-	<p>需要更多包？瞧瞧<a href="https://godashboard.appspot.com/">Go项目仪表盘</a>吧！</p>
-=======
-	<p>Need more packages? Take a look at the <a href="http://code.google.com/p/go-wiki/wiki/Projects">Go Projects wiki page</a>.</p>
->>>>>>> 379f5fc7
+	<p>需要更多包？瞧瞧<a href="https://godashboard.appspot.com/">Go项目维基页面</a>吧！</p>
 	{{end}}
 {{end}}
 
