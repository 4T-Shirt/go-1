--- conflicted
+++ resolved
@@ -224,17 +224,12 @@
 	{{with $.Notes}}
 		{{range $marker, $content := .}}
 			<h2 id="pkg-note-{{$marker}}">{{noteTitle $marker | html}}s</h2>
-<<<<<<< HEAD
+			<ul>
 			{{range .}}
 			{{comment_html .}}
-			{{end}}
-=======
-			<ul>
-			{{range .}}
 			<li>{{html .Body}}</li>
 			{{end}}
 			</ul>
->>>>>>> 85773e6b
 		{{end}}
 	{{end}}
 {{end}}
