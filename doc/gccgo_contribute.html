<!--{
	"Title": "为gccgo做贡献"
}-->

<!--{
	"Title": "Contributing to the gccgo frontend"
}-->

<div class="english">
<h2>Introduction</h2>
</div>

<h2>引言</h2>

<div class="english">
<p>
These are some notes on contributing to the gccgo frontend for GCC.
For information on contributing to parts of Go other than gccgo,
see <a href="/doc/contribute.html">Contributing to the Go project</a>.  For
information on building gccgo for yourself,
see <a href="/doc/gccgo_install.html">Setting up and using gccgo</a>.
For more of the gritty details on the process of doing development
with the gccgo frontend,
see <a href="https://code.google.com/p/gofrontend/source/browse/HACKING">the
file HACKING</a> in the gofrontend repository.
</p>
</div>

<p>
本文档为如何向GCC的gccgo前端做贡献的注记。欲获取为Go的其它部分做贡献的信息，请访问
<a href="/doc/contribute.html">为Go项目做贡献</a>。有关如何自己构建gccgo的信息，
请访问<a href="/doc/gccgo_install.html">设置并使用gccgo</a>.
</p>

<div class="english">
<h2>Legal Prerequisites</h2>
</div>

<h2>合法前提</h2>

<div class="english">
<p>
You must follow the <a href="/doc/contribute.html#copyright">Go copyright
rules</a> for all changes to the gccgo frontend and the associated
libgo library.  Code that is part of GCC rather than gccgo must follow
the general <a href="http://gcc.gnu.org/contribute.html">GCC
contribution rules</a>.
</p>
</div>

<p>
你对gccgo前端及其关联libgo库的一切更改，都必须遵循
<a href="/doc/contribute.html#copyright">Go版权条例</a>。
非gccgo的GCC部分代码必须遵循通用
<a href="http://gcc.gnu.org/contribute.html">GCC贡献规则</a>。
</p>

<div class="english">
<h2>Code</h2>
</div>

<h2>代码</h2>

<div class="english">
<p>
The master sources for the gccgo frontend may be found at
<a href="//code.google.com/p/gofrontend">http://code.google.com/p/gofrontend</a>.
The master sources are not buildable by themselves, but only in
conjunction with GCC (in the future, other compilers may be
supported).  Changes made to the gccgo frontend are also applied to
the GCC source code repository hosted at <code>gcc.gnu.org</code>.  In
the <code>gofrontend</code> repository, the <code>go</code> directory
is mirrored to the <code>gcc/go/gofrontend</code> directory in the GCC
repository, and the <code>gofrontend</code> <code>libgo</code>
directory is mirrored to the GCC <code>libgo</code> directory.  In
addition, the <code>test</code> directory
from <a href="//code.google.com/p/go">the main Go repository</a>
is mirrored to the <code>gcc/testsuite/go.test/test</code> directory
in the GCC repository.
</p>
</div>

<p>
gccgo前端的主源码可从<a href="http://code.google.com/p/gofrontend">
http://code.google.com/p/gofrontend</a>找到。主源码不可通过其本身构建，
只能与GCC结合使用（将来或许会支持其它编译器）。
对gccgo前端的更改也可应用于托管在 <code>gcc.gnu.org</code> 上的GCC源码库中，
<code>go</code> 目录镜像到了GCC仓库的 <code>gcc/go/gofrontend</code>
目录，而 <code>gofrontend</code> <code>libgo</code> 目录镜像到了GCC仓库的
<code>libgo</code> 目录。另外，<a href="http://code.google.com/p/go">主Go仓库</a>中的
<code>test</code>镜像到了GCC仓库的 <code>gcc/testsuite/go.test/test</code> 目录。
</p>

<div class="english">
<p>
Changes to these directories always flow from the master sources to
the GCC repository.  The files should never be changed in the GCC
repository except by changing them in the master sources and mirroring
them.
</p>
</div>

<p>
对这些目录的更改总是从主源到GCC仓库的。在GCC仓库中的文件绝不能更改，
除非通过在主源中更改并镜像它们。
</p>

<div class="english">
<p>
The gccgo frontend is written in C++.  It follows the GNU coding
standards to the extent that they apply to C++.  In writing code for
the frontend, follow the formatting of the surrounding code.  Although
the frontend is currently tied to the rest of the GCC codebase, we
plan to make it more independent.  Eventually all GCC-specific code
will migrate out of the frontend proper and into GCC proper.  In the
GCC sources this will generally mean moving code
from <code>gcc/go/gofrontend</code> to <code>gcc/go</code>.
</p>
</div>

<p>
The gccgo frontend is written in C++.  It follows the GNU coding
standards to the extent that they apply to C++.  In writing code for
the frontend, follow the formatting of the surrounding code.  Although
the frontend is currently tied to the rest of the GCC codebase, we
plan to make it more independent.  Eventually all GCC-specific code
will migrate out of the frontend proper and into GCC proper.  In the
GCC sources this will generally mean moving code
from <code>gcc/go/gofrontend</code> to <code>gcc/go</code>.
gccgo前端使用C++编写。它遵循适用于C++的GNU编码标准范围。在为该前端编写代码时，
需遵循外围代码的格式。尽管该前端当前依赖于GCC代码库，但我们计划使它更独立。
最终，所有GCC特有的代码将完全移出该前端并进入GCC中。在GCC源中，这通常意味着将代码从
<code>gcc/go/gofrontend</code> 移动到 <code>gcc/go</code> 中。
</p>

<div class="english">
<p>
The run-time library for gccgo is mostly the same as the library
in <a href="//code.google.com/p/go">the main Go repository</a>.
The library code in the Go repository is periodically merged into
the <code>libgo/go</code> directory of the <code>gofrontend</code> and
then the GCC repositories, using the shell
script <code>libgo/merge.sh</code>.  Accordingly, most library changes
should be made in the main Go repository.  The files outside
of <code>libgo/go</code> are gccgo-specific; that said, some of the
files in <code>libgo/runtime</code> are based on files
in <code>src/runtime</code> in the main Go repository.
</p>
</div>

<p>
gccgo运行时库大部分与<a href="http://code.google.com/p/go">主Go仓库</a>中的库相同。
Go仓库中的库代码定期合并到 <code>gofrontend</code> 的 <code>libgo/go</code>
目录中，接着使用shell脚本 <code>libgo/merge.sh</code> 将其合并到GCC仓库中。
因此，大部分库的更改应当在主Go仓库中进行。<code>libgo/go</code>
之外的文件为gccgo特有的，也就是说，<code>libgo/runtime</code>
中的一些文件基于主Go仓库内 <code>src/pkg/runtime</code> 中的文件。
</p>

<div class="english">
<h2>Testing</h2>
</div>

<h2>测试</h2>

<div class="english">
<p>
All patches must be tested.  A patch that introduces new failures is
not acceptable.
</p>
</div>

<p>
所有补丁都必须经过测试，引入新的失败的补丁是不被接受的。
</p>

<div class="english">
<p>
To run the gccgo test suite, run <code>make check-go</code> in your
build directory.  This will run various tests
under <code>gcc/testsuite/go.*</code> and will also run
the <code>libgo</code> testsuite.  This copy of the tests from the
main Go repository is run using the DejaGNU script found
in <code>gcc/testsuite/go.test/go-test.exp</code>.
</p>
</div>

<p>
要运行gccgo测试套件，需在你的构建目录中运行 <code>make check-go</code>。
这将在 <code>gcc/testsuite/go.*</code> 下运行各种测试，也会运行
<code>libgo</code> 测试套件。来自主Go仓库中的此测试副本通过DejaGNU脚本查找
<code>gcc/testsuite/go.test/go-test.exp</code> 来运行。
</p>

<div class="english">
<p>
Most new tests should be submitted to the main Go repository for later
mirroring into the GCC repository.  If there is a need for specific
tests for gccgo, they should go in
the <code>gcc/testsuite/go.go-torture</code>
or <code>gcc/testsuite/go.dg</code> directories in the GCC repository.
</p>
</div>

<p>
Most new tests should be submitted to the main Go repository for later
mirroring into the GCC repository.  If there is a need for specific
tests for gccgo, they should go in
the <code>gcc/testsuite/go.go-torture</code>
or <code>gcc/testsuite/go.dg</code> directories in the GCC repository.
大多数新的测试都应当被提交到主Go仓库，以镜像到GCC仓库中。若需提交gccgo的特殊测试，
它们应当进入GCC仓库的 <code>gcc/testsuite/go.go-torture</code> 或
<code>gcc/testsuite/go.dg</code> 目录中。
</p>

<div class="english">
<h2>Submitting Changes</h2>
</div>

<h2>提交更改</h2>

<div class="english">
<p>
Changes to the Go frontend should follow the same process as for the
main Go repository, only for the <code>gofrontend</code> project and
<<<<<<< HEAD
the<code>gofrontend-dev@googlegroups.com</code> mailing list
=======
the <code>gofrontend-dev@googlegroups.com</code> mailing list 
>>>>>>> a877e81c
rather than the <code>go</code> project and the
<code>golang-dev@googlegroups.com</code> mailing list.  Those changes
will then be merged into the GCC sources.
</p>
</div>

<p>
对Go前端的更改应当遵循与主Go仓库相同的过程，只对 <code>gofrontend</code>
项目而非 <code>go</code> 项目。那些更改将被合并到GCC源中。
</p><|MERGE_RESOLUTION|>--- conflicted
+++ resolved
@@ -203,11 +203,6 @@
 </div>
 
 <p>
-Most new tests should be submitted to the main Go repository for later
-mirroring into the GCC repository.  If there is a need for specific
-tests for gccgo, they should go in
-the <code>gcc/testsuite/go.go-torture</code>
-or <code>gcc/testsuite/go.dg</code> directories in the GCC repository.
 大多数新的测试都应当被提交到主Go仓库，以镜像到GCC仓库中。若需提交gccgo的特殊测试，
 它们应当进入GCC仓库的 <code>gcc/testsuite/go.go-torture</code> 或
 <code>gcc/testsuite/go.dg</code> 目录中。
@@ -223,11 +218,7 @@
 <p>
 Changes to the Go frontend should follow the same process as for the
 main Go repository, only for the <code>gofrontend</code> project and
-<<<<<<< HEAD
-the<code>gofrontend-dev@googlegroups.com</code> mailing list
-=======
-the <code>gofrontend-dev@googlegroups.com</code> mailing list 
->>>>>>> a877e81c
+the <code>gofrontend-dev@googlegroups.com</code> mailing list
 rather than the <code>go</code> project and the
 <code>golang-dev@googlegroups.com</code> mailing list.  Those changes
 will then be merged into the GCC sources.
@@ -235,6 +226,8 @@
 </div>
 
 <p>
-对Go前端的更改应当遵循与主Go仓库相同的过程，只对 <code>gofrontend</code>
-项目而非 <code>go</code> 项目。那些更改将被合并到GCC源中。
+对 Go 前端的更改流程应当遵循与主 Go 源码库相同的流程，只对 <code>gofrontend</code>
+项目和 <code>gofrontend-dev@googlegroups.com</code> 邮件列表进行更改，而非
+<code>go</code> 项目和 <code>golang-dev@googlegroups.com</code> 邮件列表。
+那些更改将被合并到 GCC 源中。
 </p>