<!--{
	"Title": "FAQ",
	"Path": "/doc/faq"
}-->

<div class="english">
<h2 id="Origins">Origins</h2>
</div>

<h2 id="由来">由来</h2>

<div class="english">
<h3 id="What_is_the_purpose_of_the_project">
What is the purpose of the project?</h3>
</div>

<h3 id="项目目的">该项目的目的在于什么？</h3>

<div class="english">
<p>
No major systems language has emerged in over a decade, but over that time
the computing landscape has changed tremendously. There are several trends:
</p>
</div>

<p>
十年以来，主流的系统级编程语言并未出现过，但在这期间，计算环境已经发生了巨大的变化。以下是一些趋势：
</p>

<div class="english">
<ul>
<li>
Computers are enormously quicker but software development is not faster.
<li>
Dependency management is a big part of software development today but the
&ldquo;header files&rdquo; of languages in the C tradition are antithetical to clean
dependency analysis&mdash;and fast compilation.
<li>
There is a growing rebellion against cumbersome type systems like those of
Java and C++, pushing people towards dynamically typed languages such as
Python and JavaScript.
<li>
Some fundamental concepts such as garbage collection and parallel computation
are not well supported by popular systems languages.
<li>
The emergence of multicore computers has generated worry and confusion.
</ul>
</div>

<ul>
<li>
计算机的速度变得极快，但软件开发还不够快。
<li>
在今天，依赖管理成为了软件开发中一个大的部分，但C传统语言的“头文件”与清晰的依赖分析——以及快速编译背道而驰。
<li>
对于像Java和C++那笨重的类型系统的反抗越来越多，这将人们推向了Python和JavaScript之类的动态类型语言。
<li>
流行的系统语言对于像垃圾回收与并行计算那种基本思想的支持并不算好。
<li>
多核计算机的出现产生了一些麻烦与混乱。
</ul>

<div class="english">
<p>
We believe it's worth trying again with a new language, a concurrent,
garbage-collected language with fast compilation. Regarding the points above:
</p>
</div>

<p>
我们相信这值得重新尝试一种新的语言，一种并发的、带垃圾回收的、快速编译的语言。它需要满足以下几点：
</p>

<div class="english">
<ul>
<li>
It is possible to compile a large Go program in a few seconds on a single computer.
<li>
Go provides a model for software construction that makes dependency
analysis easy and avoids much of the overhead of C-style include files and
libraries.
<li>
Go's type system has no hierarchy, so no time is spent defining the
relationships between types. Also, although Go has static types the language
attempts to make types feel lighter weight than in typical OO languages.
<li>
Go is fully garbage-collected and provides fundamental support for
concurrent execution and communication.
<li>
By its design, Go proposes an approach for the construction of system
software on multicore machines.
</ul>
</div>

<ul>
<li>
它可以在一台计算机上用几秒钟的时间编译一个大型的Go程序。
<li>
Go为软件构造提供了一种模型，它使依赖分析更加容易，且避免了大部分C风格include文件与库的开头。
<li>
Go的类型系统没有层级，因此不需要在类型之间的关系定义上花费时间。此外，尽管Go是静态类型的，
该语言也试图使类型感觉起来比典型的面向对象语言更轻量级。
<li>
Go完全是垃圾回收型的语言，并为并发执行与通信提供了基本的支持。
<li>
按照其设计，Go打算为多核机器上系统软件的构造提供一种方法。
</ul>

<div class="english">
<h3 id="What_is_the_status_of_the_project">
What is the status of the project?</h3>
</div>

<h3 id="项目状态">该项目的状态如何？</h3>

<div class="english">
<p>
Go became a public open source project on November 10, 2009.
After a couple of years of very active design and development, stability was called for and
Go 1 was <a href="http://blog.golang.org/2012/03/go-version-1-is-released.html">released</a>
on March 28, 2012.
Go 1, which includes a <a href="/ref/spec">language specification</a>,
<a href="/pkg/">standard libraries</a>,
and <a href="/cmd/go/">custom tools</a>,
provides a stable foundation for creating reliable products, projects, and publications.
</p>
</div>

<p>
Go在2009年11月10日成为了公共开源项目。在两年的积极设计与开发之后，应稳定性要求，
Go 1于2012年3月28日<a href="http://blog.golang.org/2012/03/go-version-1-is-released.html">发布</a>。
Go 1包含<a href="/ref/spec">语言规范</a>、<a href="/pkg/">标准库</a>与<a href="/cmd/go/">定制工具</a>，
它为创建可靠的产品、项目及出版物提供了稳定的基础。
</p>

<div class="english">
<p>
With that stability established, we are using Go to develop programs, products, and tools rather than
actively changing the language and libraries.
In fact, the purpose of Go 1 is to provide <a href="/doc/go1compat.html">long-term stability</a>.
Backwards-incompatible changes will not be made to any Go 1 point release.
We want to use what we have to learn how a future version of Go might look, rather than to play with
the language underfoot.
</p>
</div>

<p>
随着其稳定性的确立，我们使用Go来开发程序、产品以及工具，而非积极地更改语言与库。
实际上，Go 1的目的就是提供<a href="/doc/go1compat.html">长期的稳定性</a>。
不向前兼容的更改将不会对任何Go 1点发行版进行。我们想通过我们所拥有的来了解Go未来的版本将看起来如何，
而不是用语言阻碍前进的路。
</p>

<div class="english">
<p>
Of course, development will continue on Go itself, but the focus will be on performance, reliability,
portability and the addition of new functionality such as improved support for internationalization.
</p>
</div>

<p>
当然，Go本身的开发将继续进行，但重点将在性能、可靠性、可移植性和新功能的添加上，例如提升对国际化的支持。
</p>

<div class="english">
<p>
There may well be a Go 2 one day, but not for a few years and it will be influenced by what we learn using Go 1 as it is today.
</p>
</div>

<p>
这在某一天可能会成为Go 2，但用不了几年，它就会被我们今天使用Go 1所学到的东西所影响。
</p>

<div class="english">
<h3 id="What_is_the_origin_of_the_name">
What is the origin of the name?</h3>
</div>

<h3 id="名字">名字的由来是什么？</h3>

<div class="english">
<p>
&ldquo;Ogle&rdquo; would be a good name for a Go debugger.
</p>
</div>

<p>
对于Go的调试器，&ldquo;Ogle&rdquo;将会是个不错的名字。
</p>

<div class="english">
<h3 id="Whats_the_origin_of_the_mascot">
What's the origin of the mascot?</h3>
</div>

<h3 id="吉祥物">吉祥物的由来是什么？</h3>

<div class="english">
<p>
The mascot and logo were designed by
<a href="http://reneefrench.blogspot.com">Renée French</a>, who also designed
<a href="http://plan9.bell-labs.com/plan9/glenda.html">Glenda</a>,
the Plan 9 bunny.
The gopher is derived from one she used for an <a href="http://wfmu.org/">WFMU</a>
T-shirt design some years ago.
The logo and mascot are covered by the
<a href="http://creativecommons.org/licenses/by/3.0/">Creative Commons Attribution 3.0</a>
license.
</p>
</div>

<p>
吉祥物与Logo由<a href="http://reneefrench.blogspot.com">Renée French</a>设计，
她也设计了Plan 9的小兔子<a href="http://plan9.bell-labs.com/plan9/glenda.html">Glenda</a>。
Gopher衍生自她在几年前为<a href="http://wfmu.org/">WFMU</a>设计的一件T恤衫。
其Logo与吉祥物以<a href="http://creativecommons.org/licenses/by/3.0/">知识共享-署名3.0</a>方式授权。
</p>

<div class="english">
<h3 id="history">
What is the history of the project?</h3>
</div>

<h3 id="历史">该项目的历史是什么？</h3>

<div class="english">
<p>
Robert Griesemer, Rob Pike and Ken Thompson started sketching the
goals for a new language on the white board on September 21, 2007.
Within a few days the goals had settled into a plan to do something
and a fair idea of what it would be.  Design continued part-time in
parallel with unrelated work.  By January 2008, Ken had started work
on a compiler with which to explore ideas; it generated C code as its
output.  By mid-year the language had become a full-time project and
had settled enough to attempt a production compiler.  In May 2008,
Ian Taylor independently started on a GCC front end for Go using the
draft specification.  Russ Cox joined in late 2008 and helped move the language
and libraries from prototype to reality.
</p>
</div>

<p>
2007年9月21日，Robert Griesemer、Rob Pike与Ken Thompson在白板上开始了对新语言目标的描绘。
在几天之内，目标被制定成做事的计划，关于其未来的美妙想法便在此刻产生。
其设计在与工作无关的平行时间中继续。到了2008年1月，Ken开始了编译器的工作，并在其上探索各种想法；
它生成C代码并将其输出。到了年中，该语言成为了全职项目，拥有了充足的安排来尝试一个产品级编译器。
在2008年5月时，Ian Taylor根据规范草案独自开始了Go GCC前端的工作。2008年年末，
Russ Cox的加入帮助将该语言与库从原型变成了现实。
</p>

<div class="english">
<p>
Go became a public open source project on November 10, 2009.
Many people from the community have contributed ideas, discussions, and code.
</p>
</div>

<p>
Go在2009年11月10日成为了公共开源项目。来自社区的许多人都可以贡献想法，参与讨论及编写代码。
</p>

<div class="english">
<h3 id="creating_a_new_language">
Why are you creating a new language?</h3>
</div>

<h3 id="新语言">你们为什么要创造新的语言？</h3>

<div class="english">
<p>
Go was born out of frustration with existing languages and
environments for systems programming.  Programming had become too
difficult and the choice of languages was partly to blame.  One had to
choose either efficient compilation, efficient execution, or ease of
programming; all three were not available in the same mainstream
language.  Programmers who could were choosing ease over
safety and efficiency by moving to dynamically typed languages such as
Python and JavaScript rather than C++ or, to a lesser extent, Java.
</p>
</div>

<p>
Go在既有语言与环境下进行系统编程的挫折中诞生。编程变得太难，对语言的选择有一定的责任。
我们必须在高效编译、高效执行或轻松编程之间选择其一，在同样主流的语言中，三者不能同时达到。
程序员们通过转移到Python和JavaScript之类的动态类型语言，而非C++或一定程度上的Java上，
来选择轻松在安全和效率之上。
</p>

<div class="english">
<p>
Go is an attempt to combine the ease of programming of an interpreted,
dynamically typed
language with the efficiency and safety of a statically typed, compiled language.
It also aims to be modern, with support for networked and multicore
computing.  Finally, it is intended to be <i>fast</i>: it should take
at most a few seconds to build a large executable on a single computer.
To meet these goals required addressing a number of
linguistic issues: an expressive but lightweight type system;
concurrency and garbage collection; rigid dependency specification;
and so on.  These cannot be addressed well by libraries or tools; a new
language was called for.
</p>
</div>

<p>
Go试图成为结合解释型编程的轻松、动态类型语言的高效以及静态类型语言的安全的编译型语言。
它也打算成为现代的，支持网络与多核计算的语言。要满足这些目标，需要解决一些语言上的问题：
一个富有表达能力但轻量级的类型系统，并发与垃圾回收机制，严格的依赖规范等等。
这些无法通过库或工具解决好，必须创造新的语言。
</p>

<div class="english">
<h3 id="ancestors">
What are Go's ancestors?</h3>
</div>

<h3 id="前身">Go的前身是什么？</h3>

<div class="english">
<p>
Go is mostly in the C family (basic syntax),
with significant input from the Pascal/Modula/Oberon
family (declarations, packages),
plus some ideas from languages
inspired by Tony Hoare's CSP,
such as Newsqueak and Limbo (concurrency).
However, it is a new language across the board.
In every respect the language was designed by thinking
about what programmers do and how to make programming, at least the
kind of programming we do, more effective, which means more fun.
</p>
</div>

<p>
Go主要是C家族的（基本语法），从Pascal/Modula/Oberon家族引入了重要的东西（声明，包），
加上一些由Tony Hoare的CSP所激发的语言的理念，例如Newsqueak与Limbo（并发）。然而，
它是一个全新的语言。在各个方面上，该语言的设计都考虑到程序员做的事情以及如何去编程，
至少是我们进行的那种编程。更实际，也就意味着更有趣。
</p>

<div class="english">
<h3 id="principles">
What are the guiding principles in the design?</h3>
</div>

<h3 id="原则">其设计的指导原则是什么？</h3>

<div class="english">
<p>
Programming today involves too much bookkeeping, repetition, and
clerical work.  As Dick Gabriel says, &ldquo;Old programs read
like quiet conversations between a well-spoken research worker and a
well-studied mechanical colleague, not as a debate with a compiler.
Who'd have guessed sophistication bought such noise?&rdquo;
The sophistication is worthwhile&mdash;no one wants to go back to
the old languages&mdash;but can it be more quietly achieved?
</p>
</div>

<p>
如今的编程包含了太多记账式的、重复的、文书式的工作。就像Dick Gabriel说的那样：
“老程序读起来就像健谈的研究工作者与善于学习的书呆子同事之间平和的对话，
而不像同编译器之间的争辩。谁会认为成熟必然带来杂乱？”这样的成熟是值得的——
没有人想要回到老的语言——但它能更安静地被实现么？
</p>

<div class="english">
<p>
Go attempts to reduce the amount of typing in both senses of the word.
Throughout its design, we have tried to reduce clutter and
complexity.  There are no forward declarations and no header files;
everything is declared exactly once.  Initialization is expressive,
automatic, and easy to use.  Syntax is clean and light on keywords.
Stuttering (<code>foo.Foo* myFoo = new(foo.Foo)</code>) is reduced by
simple type derivation using the <code>:=</code>
declare-and-initialize construct.  And perhaps most radically, there
is no type hierarchy: types just <i>are</i>, they don't have to
announce their relationships.  These simplifications allow Go to be
expressive yet comprehensible without sacrificing, well, sophistication.
</p>
</div>

<p>
Go试图在两种意义上减少文字的键入次数。贯穿其设计，我们试图减少混乱与复杂性。
它没有前置声明与头文件；任何东西都只声明一次。初始化富有表现力，自动且易于使用。
语法的关键字清晰而轻量。啰嗦的表达式（<code>foo.Foo* myFoo = new(foo.Foo)</code>）
可使用 <code>:=</code> 声明并初始化结构，通过简单的类型推断来简化。
也许最根本的是，这里没有类型层级：类型<i>就是</i>类型，无需说明它们之间的关系。
这些简化允许Go无需牺牲成熟而富有表现力且易于理解。
</p>

<div class="english">
<p>
Another important principle is to keep the concepts orthogonal.
Methods can be implemented for any type; structures represent data while
interfaces represent abstraction; and so on.  Orthogonality makes it
easier to understand what happens when things combine.
</p>
</div>

<p>
另一个重要的原则是保持概念正交。方法可被任何类型实现，结构代表数据而接口代表抽象等等。
正交性使一些东西相结合时发生的事情更易理解。
</p>

<div class="english">
<h2 id="Usage">Usage</h2>
</div>

<h2 id="使用">使用</h2>

<div class="english">
<h3 id="Is_Google_using_go_internally"> Is Google using Go internally?</h3>
</div>

<h3 id="Google使用Go">Google是否在内部使用Go？</h3>

<div class="english">
<p>
Yes. There are now several Go programs deployed in
production inside Google.  A public example is the server behind
<a href="http://golang.org">http://golang.org</a>.
It's just the <a href="/cmd/godoc"><code>godoc</code></a>
document server running in a production configuration on
<a href="https://developers.google.com/appengine/">Google App Engine</a>.
</p>
</div>

<p>
是的。现在有几个Go程序正部署在Google的内部产品中。一个公共的例子就是在
<a href="http://golang.org">http://golang.org</a> 后台支持的服务。它仅仅是在
<a href="https://developers.google.com/appengine/">Google应用引擎</a>
上配置的产品中运行的文档服务。
</p>

<div class="english">
<h3 id="Do_Go_programs_link_with_Cpp_programs">
Do Go programs link with C/C++ programs?</h3>
</div>

<h3 id="Go链接C">Go程序能否链接C/C++程序？</h3>

<div class="english">
<p>
There are two Go compiler implementations, <code>gc</code>
(the <code>6g</code> program and friends) and <code>gccgo</code>.
<code>Gc</code> uses a different calling convention and linker and can
therefore only be linked with C programs using the same convention.
There is such a C compiler but no C++ compiler.
<code>Gccgo</code> is a GCC front-end that can, with care, be linked with
GCC-compiled C or C++ programs.
</p>
</div>

<p>
现在有两种Go编译器实现，<code>gc</code>（<code>6g</code> 程序及其同类）和
<code>gccgo</code>。<code>Gc</code> 使用了一种不同的调用约定和连接器，
因此只能与使用同样约定的C程序连接。现在只有这样的C编译器，而没有这样的C++编译器。
<code>gccgo</code> 为GCC的前端，可以小心地与GCC编译的C或C++程序连接。
</p>

<div class="english">
<p>
The <a href="/cmd/cgo/">cgo</a> program provides the mechanism for a
&ldquo;foreign function interface&rdquo; to allow safe calling of
C libraries from Go code. SWIG extends this capability to C++ libraries.
</p>
</div>

<p>
<a href="/cmd/cgo/">cgo</a> 程序为“外部函数接口”提供了一种机制，
以允许从Go代码中安全地调用C库。SWIG为C++库扩展了这种能力。
</p>


<div class="english">
<h3 id="Does_Go_support_Google_protocol_buffers">
Does Go support Google's protocol buffers?</h3>
</div>

<h3 id="Go对Google缓存协议的支持">Go是否支持Google的缓存协议？</h3>

<div class="english">
<p>
A separate open source project provides the necessary compiler plugin and library.
It is available at
<a href="http://code.google.com/p/goprotobuf/">http://code.google.com/p/goprotobuf/</a>
</p>
</div>

<p>
一个单独的开源项目为此提供了必要的编译器插件与库。它可从
<a href="http://code.google.com/p/goprotobuf/">http://code.google.com/p/goprotobuf/</a>
获取。
</p>


<div class="english">
<h3 id="Can_I_translate_the_Go_home_page">
Can I translate the Go home page into another language?</h3>
</div>

<h3 id="Go主页的翻译">我能否将Go主页翻译为其它语言？</h3>

<div class="english">
<p>
Absolutely. We encourage developers to make Go Language sites in their own languages.
However, if you choose to add the Google logo or branding to your site
(it does not appear on <a href="http://golang.org/">golang.org</a>),
you will need to abide by the guidelines at
<a href="http://www.google.com/permissions/guidelines.html">http://www.google.com/permissions/guidelines.html</a>
</p>
</div>

<p>
完全可以。我们鼓励开发者将Go语言站点译成他们自己的语言。然而，如果你选择加入Google的Logo，
或品牌化推广你的站点（它不会出现在<a href="http://golang.org/">golang.org</a>上），
你需要遵守<a href="http://www.google.com/permissions/guidelines.html">
http://www.google.com/permissions/guidelines.html</a> 上的指导方针。
</p>

<div class="english">
<h2 id="Design">Design</h2>
</div>

<h2 id="设计">设计</h2>

<div class="english">
<h3 id="unicode_identifiers">
What's up with Unicode identifiers?</h3>
</div>

<h3 id="Unicode标识符">Unicode标识符如何？</h3>

<div class="english">
<p>
It was important to us to extend the space of identifiers from the
confines of ASCII.  Go's rule&mdash;identifier characters must be
letters or digits as defined by Unicode&mdash;is simple to understand
and to implement but has restrictions.  Combining characters are
excluded by design, for instance.
Until there
is an agreed external definition of what an identifier might be,
plus a definition of canonicalization of identifiers that guarantees
no ambiguity, it seemed better to keep combining characters out of
the mix.  Thus we have a simple rule that can be expanded later
without breaking programs, one that avoids bugs that would surely arise
from a rule that admits ambiguous identifiers.
</p>
</div>

<p>
从ASCII的限制中扩展标识符的空间对于我们是非常重要的。Go的规则——
标识符字符必须是由Unicode定义的字母或数字——易于理解并实现，但也有限制。
比如结合式字符就排除在设计之外。在一个标识符是什么的外部定义可被接受，
且标识符的标准化定义可确保没有歧义之前，将结合式字符保持在混乱之外似乎更好些。
因此我们有一条简单的规则可以在不破坏程序的情况下以后扩展，
承认歧义性标识符的规则肯定会出现Bug，它可以避免此类Bug。
</p>

<div class="english">
<p>
On a related note, since an exported identifier must begin with an
upper-case letter, identifiers created from &ldquo;letters&rdquo;
in some languages can, by definition, not be exported.  For now the
only solution is to use something like <code>X日本語</code>, which
is clearly unsatisfactory; we are considering other options.  The
case-for-visibility rule is unlikely to change however; it's one
of our favorite features of Go.
</p>
</div>

<p>
与此相关，由于已导出标识符必须以一个大写字母开始，根据定义，
以“字母”创建的标识符在一些语言中不能被导出。目前，唯一的解决方案就是使用一些如
<code>X日本語</code> 这样的形式，这明显无法令人满意；我们在考虑其它的选项。
大小写可视性规则无论如何都不会改变，因为这是我们最喜爱的Go特性之一。
</p>

<div class="english">
<h3 id="Why_doesnt_Go_have_feature_X">Why does Go not have feature X?</h3>
</div>

<h3 id="X特性">为什么Go没有X特性？</h3>

<div class="english">
<p>
Every language contains novel features and omits someone's favorite
feature. Go was designed with an eye on felicity of programming, speed of
compilation, orthogonality of concepts, and the need to support features
such as concurrency and garbage collection. Your favorite feature may be
missing because it doesn't fit, because it affects compilation speed or
clarity of design, or because it would make the fundamental system model
too difficult.
</p>
</div>

<p>
任何语言都会包含新奇的特性，也会省略掉一些人最喜爱的特性。Go的设计着眼于编程的快乐，
编译的素的，概念的正交以及一些必须支持的特性，例如并发机制和垃圾回收机制。
你最喜欢的特性可能由于不合适而缺失了，因为它影响了编译速度或设计的清晰度，
或因为它会使根本的系统模型变得太复杂。
</p>

<div class="english">
<p>
If it bothers you that Go is missing feature <var>X</var>,
please forgive us and investigate the features that Go does have. You might find that
they compensate in interesting ways for the lack of <var>X</var>.
</p>
</div>

<p>
若Go因为缺失了特性 <var>X</var> 而烦扰到您了，请原谅我们。我们建议您研究一下Go所拥有的特性，
您可能会发现它们以有趣的方式弥补了 <var>X</var> 的缺失。
</p>

<div class="english">
<h3 id="generics">
Why does Go not have generic types?</h3>
</div>

<h3 id="泛型">为什么Go没有泛型？</h3>

<div class="english">
<p>
Generics may well be added at some point.  We don't feel an urgency for
them, although we understand some programmers do.
</p>
</div>

<p>
泛型可能会在某个时刻加入。我们对其并不感到紧急，尽管我们明白一些程序员会是这样。
</p>

<div class="english">
<p>
Generics are convenient but they come at a cost in
complexity in the type system and run-time.  We haven't yet found a
design that gives value proportionate to the complexity, although we
continue to think about it.  Meanwhile, Go's built-in maps and slices,
plus the ability to use the empty interface to construct containers
(with explicit unboxing) mean in many cases it is possible to write
code that does what generics would enable, if less smoothly.
</p>
</div>

<p>
泛型是方便的，但它们也同时付出了类型系统与运行时的复杂性代价。
尽管我们还在继续思索着，但还未找到拥有与其复杂度相称价值的设计。
与此同时，Go内建的映射与切片，加上使用空接口来构造容器（带显式拆箱）的能力，
意味着如果顺利的话，在某些情况下，它可以写出泛型所能做到的代码。
</p>

<div class="english">
<p>
This remains an open issue.
</p>
</div>

<p>
这保留为一个开放性问题。
</p>

<div class="english">
<h3 id="exceptions">
Why does Go not have exceptions?</h3>
</div>

<h3 id="异常处理">为什么Go没有异常处理？</h3>

<div class="english">
<p>
We believe that coupling exceptions to a control
structure, as in the <code>try-catch-finally</code> idiom, results in
convoluted code.  It also tends to encourage programmers to label
too many ordinary errors, such as failing to open a file, as
exceptional.
</p>
</div>

<p>
我们相信用 <code>try-catch-finally</code> 习语那样的控制结构连接成的异常，
其结果就是令人费解的代码。它往往也会怂恿程序员标注太多普通的错误，
诸如打开文件失败之类的作为异常。
</p>

<div class="english">
<p>
Go takes a different approach.  For plain error handling, Go's multi-value
returns make it easy to report an error without overloading the return value.
<a href="/doc/articles/error_handling.html">A canonical error type, coupled
with Go's other features</a>, makes error handling pleasant but quite different
from that in other languages.
</p>
</div>

<p>
Go采用了一种不同的方法。对于朴素的错误处理，Go的多值返回使错误易于报告而无需重载返回值。
<a href="/doc/articles/error_handling.html">一个典型的错误类型，配合Go的其它特性</a>，
使错误处理变得愉快而与众不同。
</p>

<div class="english">
<p>
Go also has a couple
of built-in functions to signal and recover from truly exceptional
conditions.  The recovery mechanism is executed only as part of a
function's state being torn down after an error, which is sufficient
to handle catastrophe but requires no extra control structures and,
when used well, can result in clean error-handling code.
</p>
</div>

<p>
Go也拥有内建函数的配合来标记出真正的异常状况并从中恢复。该恢复机制只会在函数的错误状态解除之后，
作为它的一部分执行，这足以处理灾难而无需格外的控制结构。如果使用得当，就能产生清晰的错误处理代码。
</p>

<div class="english">
<p>
See the <a href="/doc/articles/defer_panic_recover.html">Defer, Panic, and Recover</a> article for details.
</p>
</div>

<p>
详情见<a href="/doc/articles/defer_panic_recover.html">Defer、Panic、与Recover</a>一文。
</p>

<div class="english">
<h3 id="assertions">
Why does Go not have assertions?</h3>
</div>

<h3 id="断言">为什么Go没有断言？</h3>

<div class="english">
<p>
Go doesn't provide assertions. They are undeniably convenient, but our
experience has been that programmers use them as a crutch to avoid thinking
about proper error handling and reporting. Proper error handling means that
servers continue operation after non-fatal errors instead of crashing.
Proper error reporting means that errors are direct and to the point,
saving the programmer from interpreting a large crash trace. Precise
errors are particularly important when the programmer seeing the errors is
not familiar with the code.
</p>
</div>

<p>
Go不提供断言。它们无疑是很方便的，但我们的经验是，程序员们会使用它们作为依靠，
以避免考虑适当的错误处理和报告。适当的错误处理意味着服务器在非致命错误后可以继续运行，
而不会彻底崩溃。适当的错误报告意味着错误更加直接了当，最关键的一点是，
它能将程序员从解释大型崩溃的跟踪中拯救出来。精确的错误是极其重要的，
尤其在程序员们从不熟悉的代码中发现错误时。
</p>

<div class="english">
<p>
We understand that this is a point of contention. There are many things in
the Go language and libraries that differ from modern practices, simply
because we feel it's sometimes worth trying a different approach.
</p>
</div>

<p>
我们明白这是一个争论的焦点。Go语言和库中的一些东西不同于现代的实践，
只不过是因为我们觉得偶尔尝试下不同的方法是值得的。
</p>

<div class="english">
<h3 id="csp">
Why build concurrency on the ideas of CSP?</h3>
</div>

<h3 id="csp并发">为什么以CSP思想来构建并发？</h3>

<div class="english">
<p>
Concurrency and multi-threaded programming have a reputation
for difficulty.  We believe this is due partly to complex
designs such as pthreads and partly to overemphasis on low-level details
such as mutexes, condition variables, and memory barriers.
Higher-level interfaces enable much simpler code, even if there are still
mutexes and such under the covers.
</p>
</div>

<p>
并发和多线程编程以其困难著称。我们相信一部分原因是因为复杂的设计，例如pthreads；
一部分是因为过于强调低级的细节，例如互斥、条件变量以及内存屏障。更高级的接口可简化代码，
尽管像互斥这类的东西仍然存在。
</p>

<div class="english">
<p>
One of the most successful models for providing high-level linguistic support
for concurrency comes from Hoare's Communicating Sequential Processes, or CSP.
Occam and Erlang are two well known languages that stem from CSP.
Go's concurrency primitives derive from a different part of the family tree
whose main contribution is the powerful notion of channels as first class objects.
</p>
</div>

<p>
Hoare的通信序列过程（即CSP）为并发提供了高级的语言支持，它是最成功的模型之一。
Go的并发原语来自该家族树不同的部分，它最主要的贡献就是将强大的信道概念作为第一类对象。
</p>

<div class="english">
<h3 id="goroutines">
Why goroutines instead of threads?</h3>
</div>

<h3 id="Go程">为什么使用Go程而非线程？</h3>

<div class="english">
<p>
Goroutines are part of making concurrency easy to use.  The idea, which has
been around for a while, is to multiplex independently executing
functions&mdash;coroutines&mdash;onto a set of threads.
When a coroutine blocks, such as by calling a blocking system call,
the run-time automatically moves other coroutines on the same operating
system thread to a different, runnable thread so they won't be blocked.
The programmer sees none of this, which is the point.
The result, which we call goroutines, can be very cheap: unless they spend a lot of time
in long-running system calls, they cost little more than the memory
for the stack, which is just a few kilobytes.
</p>
</div>

<p>
Go程是让使发易于使用的一部分。这个想法已经存在了一段时间，它是将独立执行的函数——
协程——多路复用到一组线程上。当协程被阻塞，如通过调用一个阻塞的系统调用时，
运行时会在相同的操作系统线程上自动将其它的协程转移到一个不同的，可运行的，
不会被阻塞的线程上。重点是程序员不会看见。结果，我们称之为Go程，可以非常廉价：
除非它们在在长期运行的系统调用上花费了大量的时间，否则它们只会花费比栈多一点的内存，
那只有几KB而已。
</p>

<div class="english">
<p>
To make the stacks small, Go's run-time uses segmented stacks.  A newly
minted goroutine is given a few kilobytes, which is almost always enough.
When it isn't, the run-time allocates (and frees) extension segments automatically.
The overhead averages about three cheap instructions per function call.
It is practical to create hundreds of thousands of goroutines in the same
address space.  If goroutines were just threads, system resources would
run out at a much smaller number.
</p>
</div>

<p>
为了使栈很小，Go的运行时使用了分段式栈。一个新创建的Go程给定几KB，这几乎总是足够的。
当它不够时，运行时会自动地分配（并释放）扩展片段。每个函数调用平均需要大概三条廉价的指令。
这实际上是在相同的地址空间中创建了成百上千的Go程。如果Go程是线程的话，系统资源会更快地耗尽。
</p>

<div class="english">
<h3 id="atomic_maps">
Why are map operations not defined to be atomic?</h3>
</div>

<h3 id="原子性映射">为什么映射操作不定义为原子性的？</h3>

<div class="english">
<p>
After long discussion it was decided that the typical use of maps did not require
safe access from multiple threads, and in those cases where it did, the map was
probably part of some larger data structure or computation that was already
synchronized.  Therefore requiring that all map operations grab a mutex would slow
down most programs and add safety to few.  This was not an easy decision,
however, since it means uncontrolled map access can crash the program.
</p>
</div>

<p>
经过长时间的讨论，决定了映射的典型使用无需从多线程中安全地访问，在那些情况下，
映射可能是一些大型数据结构的一部分或已经同步的计算。
所以要求所有映射操作抓取互斥会减慢大部分程序并添加一些安全性。
这并不是个容易的决定，然而，这也就意味着不受控制的映射访问会使程序崩溃。
</p>

<div class="english">
<p>
The language does not preclude atomic map updates.  When required, such
as when hosting an untrusted program, the implementation could interlock
map access.
</p>
</div>

<p>
该语言并不排除原子性映射的更新，在需要时，例如在部署一个不信任的程序，该实现可以互锁映射访问。
</p>

<div class="english">
<h2 id="types">Types</h2>
</div>

<h2 id="类型">类型</h2>

<div class="english">
<h3 id="Is_Go_an_object-oriented_language">
Is Go an object-oriented language?</h3>
</div>

<h3 id="Go面向对象">Go是面向对象的语言吗？</h3>

<div class="english">
<p>
Yes and no. Although Go has types and methods and allows an
object-oriented style of programming, there is no type hierarchy.
The concept of &ldquo;interface&rdquo; in Go provides a different approach that
we believe is easy to use and in some ways more general. There are
also ways to embed types in other types to provide something
analogous&mdash;but not identical&mdash;to subclassing.
Moreover, methods in Go are more general than in C++ or Java:
they can be defined for any sort of data, even built-in types such
as plain, &ldquo;unboxed&rdquo; integers.
They are not restricted to structs (classes).
</p>
</div>

<p>
既是也不是。尽管Go拥有类型和方法，也允许面向对象风格的编程，但它没有类型层级。
在Go中“接口”的概念提供了不同的方法，我们相信它易于使用且在某些方面更通用。
也有一些在其它类型中嵌入类型的方法，来提供类似（而非完全相同）的东西进行子类化。
此外，Go中的方法比C++或Java中的更通用：它们可被定义为任何种类的数据。
甚至是像普通的“未装箱”整数这样的内建类型。它们并不受结构（类）的限制。
</p>

<div class="english">
<p>
Also, the lack of type hierarchy makes &ldquo;objects&rdquo; in Go feel much more
lightweight than in languages such as C++ or Java.
</p>
</div>

<p>
此外，类型层级的缺失也使Go中的“对象”感觉起来比C++或Java的更轻量级。
</p>

<div class="english">
<h3 id="How_do_I_get_dynamic_dispatch_of_methods">
How do I get dynamic dispatch of methods?</h3>
</div>

<h3 id="动态分配">我如何获得方法的动态分配？</h3>

<div class="english">
<p>
The only way to have dynamically dispatched methods is through an
interface. Methods on a struct or any other concrete type are always resolved statically.
</p>
</div>

<p>
拥有动态分配方法的唯一途径就是通过接口。结构或其它混合类型的方法总是静态地确定。
</p>

<div class="english">
<h3 id="inheritance">
Why is there no type inheritance?</h3>
</div>

<h3 id="继承">为什么没有类型继承？</h3>

<div class="english">
<p>
Object-oriented programming, at least in the best-known languages,
involves too much discussion of the relationships between types,
relationships that often could be derived automatically.  Go takes a
different approach.
</p>
</div>

<p>
面向对象编程，至少在最著名的语言中，涉及了太多在类型之间关系的讨论，
关系总是可以自动地推断出来。Go则使用了一种不同的方法。
</p>

<div class="english">
<p>
Rather than requiring the programmer to declare ahead of time that two
types are related, in Go a type automatically satisfies any interface
that specifies a subset of its methods.  Besides reducing the
bookkeeping, this approach has real advantages.  Types can satisfy
many interfaces at once, without the complexities of traditional
multiple inheritance.
Interfaces can be very lightweight&mdash;an interface with
one or even zero methods can express a useful concept.
Interfaces can be added after the fact if a new idea comes along
or for testing&mdash;without annotating the original types.
Because there are no explicit relationships between types
and interfaces, there is no type hierarchy to manage or discuss.
</p>
</div>

<p>
不像需要程序员提前声明两个类型的关联，在Go中类型会自动满足任何接口，
以此实现其方法的子集。除了减少记账式编程外，这种方法拥有真正的优势。
类型可立刻满足一些接口，而没有传统多重继承的复杂性。
接口可以非常轻量——带一个甚至零个方法的接口能够表达一个有用的概念。
若出现了新的想法，或为了测试目的，接口其实可以在以后添加——而无需注释掉原来的类型。
由于在类型和接口之间没有明确的关系，也就无需管理或讨论类型层级。
</p>

<div class="english">
<p>
It's possible to use these ideas to construct something analogous to
type-safe Unix pipes.  For instance, see how <code>fmt.Fprintf</code>
enables formatted printing to any output, not just a file, or how the
<code>bufio</code> package can be completely separate from file I/O,
or how the <code>image</code> packages generate compressed
image files.  All these ideas stem from a single interface
(<code>io.Writer</code>) representing a single method
(<code>Write</code>).  And that's only scratching the surface.
Go's interfaces have a profound influence on how programs are structured.
</p>
</div>

<p>
用这些思想来构造一些类似于类型安全的Unix管道是可能的。例如，看看
<code>fmt.Fprintf</code> 如何能将格式化打印到任何输出而不只是文件，
或 <code>bufio</code> 包如何能从文件I/O中完全分离，或 <code>image</code>
包如何生成已压缩的图像文件。所有这些想法都来源于一个单一的接口
（<code>io.Writer</code>），都由一个单一的方法来表现（<code>Write</code>）。
而这只是表面文章。Go的接口在如何组织程序方面有着深刻的影响。
</p>

<div class="english">
<p>
It takes some getting used to but this implicit style of type
dependency is one of the most productive things about Go.
</p>
</div>

<p>
它需要一段时间来适应，但这种隐式的类型依赖是Go中最具生产力的东西之一。
</p>

<div class="english">
<h3 id="methods_on_basics">
Why is <code>len</code> a function and not a method?</h3>
</div>

<h3 id="基本的方法">为什么 <code>len</code> 是函数而非方法？</h3>

<div class="english">
<p>
We debated this issue but decided
implementing <code>len</code> and friends as functions was fine in practice and
didn't complicate questions about the interface (in the Go type sense)
of basic types.
</p>
</div>

<p>
我们讨论过这个问题，但显然在实践中将 <code>len</code> 及与其相关的功能实现为函数比较好，
而且这不会复杂化关于基本类型接口（在Go类型意义上）的问题。
</p>

<div class="english">
<h3 id="overloading">
Why does Go not support overloading of methods and operators?</h3>
</div>

<h3 id="重载">为什么Go不支持方法和操作符的重载？</h3>

<div class="english">
<p>
Method dispatch is simplified if it doesn't need to do type matching as well.
Experience with other languages told us that having a variety of
methods with the same name but different signatures was occasionally useful
but that it could also be confusing and fragile in practice.  Matching only by name
and requiring consistency in the types was a major simplifying decision
in Go's type system.
</p>
</div>

<p>
若方法分配无需很好地进行类型匹配，该方法即会被简化。其它语言的经验告诉我们，
拥有名字相同但签名不同的多种方法偶尔是有用的，但它也会在实践中造成混乱和不确定。
在Go的类型系统中，只通过名字进行匹配以及类型的一致性需求是主要的简化决策。
</p>

<div class="english">
<p>
Regarding operator overloading, it seems more a convenience than an absolute
requirement.  Again, things are simpler without it.
</p>
</div>

<p>
至于操作符重载，它似乎并不能比绝对必要的东西提供更多便利。此外，没有它事情会变得更简单。
</p>

<div class="english">
<h3 id="implements_interface">
Why doesn't Go have "implements" declarations?</h3>
</div>

<h3 id="接口实现">为什么Go没有 "implements" 声明？</h3>

<div class="english">
<p>
A Go type satisfies an interface by implementing the methods of that interface,
nothing more.  This property allows interfaces to be defined and used without
having to modify existing code.  It enables a kind of structural typing that
promotes separation of concerns and improves code re-use, and makes it easier
to build on patterns that emerge as the code develops.
The semantics of interfaces is one of the main reasons for Go's nimble,
lightweight feel.
</p>
</div>

<p>
Go的类型通过实现接口的方法来满足该接口，仅此而已。这个性质允许定义接口并使用，
而无需修改已有的代码。它使用一种结构类型来帮助关系的分离并改进代码可重用性，
并使它更容易在为代码开发而出现的模式上构建。接口的语义学是Go的灵活、轻量感的主要原因之一。
</p>

<div class="english">
<p>
See the <a href="#inheritance">question on type inheritance</a> for more detail.
</p>
</div>

<p>
更多详情见<a href="#继承">类型继承的问题</a>。
</p>

<div class="english">
<h3 id="guarantee_satisfies_interface">
How can I guarantee my type satisfies an interface?</h3>
</div>

<h3 id="保证满足接口">我如何保证我的类型满足某个接口？</h3>

<div class="english">
<p>
You can ask the compiler to check that the type <code>T</code> implements the
interface <code>I</code> by attempting an assignment:
</p>
</div>

<p>
你可以通过尝试赋值来要求编译器检查类型 <code>T</code> 是否实现了接口 <code>I</code>：
</p>

<div class="english">
<pre>
type T struct{}
var _ I = T{}   // Verify that T implements I.
</pre>
</div>

<pre>
type T struct{}
var _ I = T{}   // 确认T是否实现了I。
</pre>

<div class="english">
<p>
If <code>T</code> doesn't implement <code>I</code>, the mistake will be caught
at compile time.
</p>
</div>

<p>
若 <code>T</code> 未实现 <code>I</code>，则错误会在编译时捕获。
</p>

<div class="english">
<p>
If you wish the users of an interface to explicitly declare that they implement
it, you can add a method with a descriptive name to the interface's method set.
For example:
</p>
</div>

<p>
如果你希望接口的使用者显式地声明它们实现了它，你可以将一个带描述性名称的方法添加到该接口的方法集中：
</p>

<pre>
type Fooer interface {
    Foo()
    ImplementsFooer()
}
</pre>

<div class="english">
<p>
A type must then implement the <code>ImplementsFooer</code> method to be a
<code>Fooer</code>, clearly documenting the fact and announcing it in
<a href="/cmd/godoc/">godoc</a>'s output.
</p>
</div>

<p>
然后类型必须实现 <code>ImplementsFooer</code> 方法成为 <code>Fooer</code>，
<a href="/cmd/godoc/">godoc</a>的输出中清晰地记录了事实和通告。
</p>

<pre>
type Bar struct{}
func (b Bar) ImplementsFooer() {}
func (b Bar) Foo() {}
</pre>

<div class="english">
<p>
Most code doesn't make use of such constraints, since they limit the utility of
the interface idea. Sometimes, though, they're necessary to resolve ambiguities
among similar interfaces.
</p>
</div>

<p>
大部分代码无需使用这类约束，因为它们限制了实用程序的接口思想。
但有时候，它们也需要解决相似接口之间的歧义。
</p>

<div class="english">
<h3 id="t_and_equal_interface">
Why doesn't type T satisfy the Equal interface?</h3>
</div>

<h3 id="t与equal接口">为什么类型T不满足Equal接口？</h3>

<div class="english">
<p>
Consider this simple interface to represent an object that can compare
itself with another value:
</p>
</div>

<p>
考虑以下简单的接口，它表示一个可以将自身与另一个值进行比较的对象：
</p>

<pre>
type Equaler interface {
    Equal(Equaler) bool
}
</pre>

<div class="english">
<p>
and this type, <code>T</code>:
</p>
</div>

<p>
以及此类型 <code>T</code>：
</p>

<pre>
type T int
func (t T) Equal(u T) bool { return t == u } // does not satisfy Equaler
</pre>

<div class="english">
<p>
Unlike the analogous situation in some polymorphic type systems,
<code>T</code> does not implement <code>Equaler</code>.
The argument type of <code>T.Equal</code> is <code>T</code>,
not literally the required type <code>Equaler</code>.
</p>
</div>

<p>
不像在一些多态类型系统中类似的情况，<code>T</code> 并未实现 <code>Equaler</code>。
<code>T.Equal</code> 的实参类型为 <code>T</code>，而非字面上所需要的类型
<code>Equalar</code>。
</p>

<div class="english">
<p>
In Go, the type system does not promote the argument of
<code>Equal</code>; that is the programmer's responsibility, as
illustrated by the type <code>T2</code>, which does implement
<code>Equaler</code>:
</p>
</div>

<p>
在Go中，类型系统并不提升 <code>Equal</code> 的实参，那是程序员的责任，
就以下类型 <code>T2</code> 所示，它实现了 <code>Equaler</code>：
</p>

<div class="english">
<pre>
type T2 int
func (t T2) Equal(u Equaler) bool { return t == u.(T2) }  // satisfies Equaler
</pre>
</div>

<pre>
type T2 int
func (t T2) Equal(u Equaler) bool { return t == u.(T2) }  // 满足Equaler
</pre>

<div class="english">
<p>
Even this isn't like other type systems, though, because in Go <em>any</em>
type that satisfies <code>Equaler</code> could be passed as the
argument to <code>T2.Equal</code>, and at run time we must
check that the argument is of type <code>T2</code>.
Some languages arrange to make that guarantee at compile time.
</p>
</div>

<p>
即使它不像其它的类型系统也好，因为在Go中<em>任何</em>满足 <code>Equaler</code>
的类型都能作为实参传至 <code>T2.Equal</code>，并在运行时我们必须检查该实参是否为
<code>T2</code>类型。一些语言将其安排在编译时以保证做到这一点。
</p>

<div class="english">
<p>
A related example goes the other way:
</p>
</div>

<p>
一个相关的例子是另一种情形：
</p>

<pre>
type Opener interface {
   Open(name) Reader
}

func (t T3) Open() *os.File
</pre>

<div class="english">
<p>
In Go, <code>T3</code> does not satisfy <code>Opener</code>,
although it might in another language.
</p>
</div>

<p>
在Go中，<code>T3</code> 并不满足 <code>Opener</code>，尽管它在另一种语言中可能满足。
</p>

<div class="english">
<p>
While it is true that Go's type system does less for the programmer
in such cases, the lack of subtyping makes the rules about
interface satisfaction very easy to state: are the function's names
and signatures exactly those of the interface?
Go's rule is also easy to implement efficiently.
We feel these benefits offset the lack of
automatic type promotion. Should Go one day adopt some form of generic
typing, we expect there would be a way to express the idea of these
examples and also have them be statically checked.
</p>
</div>

<p>
在相同情况下，Go的类型系统确实为程序员做的更少，
子类型化的缺乏使关于接口满足的规则非常容易制订：
函数的名字和签名完全就是那些接口吗？Go的规则也容易高效地实现。
我们感觉这些效益抵消了自动类型提升的缺失。Go在某天应当采取一些泛型的形式，
我们期望会有一些方式来表达这些例子的想法，且也拥有静态检查。
</p>

<div class="english">
<h3 id="convert_slice_of_interface">
Can I convert a []T to an []interface{}?</h3>
</div>

<h3 id="转换切片至接口">我能否将[]T转换为[]interface{}？</h3>

<div class="english">
<p>
Not directly, because they do not have the same representation in memory.
It is necessary to copy the elements individually to the destination
slice. This example converts a slice of <code>int</code> to a slice of
<code>interface{}</code>:
</p>
</div>

<p>
不能直接转换，因为它们在内存中的表示并不相同。必须单独地将元素复制到目标切片。
下面的例子将 <code>int</code> 切片转换为 <code>interface{}</code> 切片：
</p>

<pre>
t := []int{1, 2, 3, 4}
s := make([]interface{}, len(t))
for i, v := range t {
    s[i] = v
}
</pre>

<div class="english">
<h3 id="nil_error">
Why is my nil error value not equal to nil?
</h3>
</div>

<h3 id="nil错误">为什么我的nil错误值不等于nil？</h3>

<div class="english">
<p>
Under the covers, interfaces are implemented as two elements, a type and a value.
The value, called the interface's dynamic value,
is an arbitrary concrete value and the type is that of the value.
For the <code>int</code> value 3, an interface value contains,
schematically, (<code>int</code>, <code>3</code>).
</p>
</div>

<p>
在底层，接口作为两个元素实现：一个类型和一个值。该值被称为接口的动态值，
它是一个任意的具体值，而该接口的类型则为该值的类型。对于 <code>int</code> 值3，
一个接口值示意性地包含(<code>int</code>, <code>3</code>)。
</p>

<div class="english">
<p>
An interface value is <code>nil</code> only if the inner value and type are both unset,
(<code>nil</code>, <code>nil</code>).
In particular, a <code>nil</code> interface will always hold a <code>nil</code> type.
If we store a pointer of type <code>*int</code> inside
an interface value, the inner type will be <code>*int</code> regardless of the value of the pointer:
(<code>*int</code>, <code>nil</code>).
Such an interface value will therefore be non-<code>nil</code>
<em>even when the pointer inside is</em> <code>nil</code>.
</p>
</div>

<p>
只有在内部值和类型都未设置时(<code>nil</code>, <code>nil</code>)，一个接口的值才为
<code>nil</code>。特别是，一个 <code>nil</code> 接口将总是拥有一个 <code>nil</code>
类型。若我们在一个接口值中存储一个 <code>*int</code> 类型的指针，则内部类型将为
<code>*int</code>，无论该指针的值是什么：(<code>*int</code>, <code>nil</code>)。
因此，这样的接口值会是非 <code>nil</code> 的，<em>即使在该指针的内部为</em> <code>nil</code>。
</p>

<div class="english">
<p>
This situation can be confusing, and often arises when a <code>nil</code> value is
stored inside an interface value such as an <code>error</code> return:
</p>
</div>

<p>
这种情况会让人迷惑，而且当 <code>nil</code> 值存储在接口值内部时这种情况总是发生，
例如错误返回：
</p>

<div class="english">
<pre>
func returnsError() error {
	var p *MyError = nil
	if bad() {
		p = ErrBad
	}
	return p // Will always return a non-nil error.
}
</pre>
</div>

<pre>
func returnsError() error {
	var p *MyError = nil
	if bad() {
		p = ErrBad
	}
	return p // 将总是返回一个非nil错误。
}
</pre>

<div class="english">
<p>
If all goes well, the function returns a <code>nil</code> <code>p</code>,
so the return value is an <code>error</code> interface
value holding (<code>*MyError</code>, <code>nil</code>).
This means that if the caller compares the returned error to <code>nil</code>,
it will always look as if there was an error even if nothing bad happened.
To return a proper <code>nil</code> <code>error</code> to the caller,
the function must return an explicit <code>nil</code>:
</p>
</div>

<p>
如果一切顺利，该函数会返回一个 <code>nil</code> 的 <code>p</code>，
因此该返回值为拥有(<code>*MyError</code>, <code>nil</code>)的 <code>error</code>
接口值。这也就意味着如果调用者将返回的错误与 <code>nil</code> 相比较，
它将总是看上去有错误，即便没有什么坏事发生。要向调用者返回一个适当的
<code>nil</code> <code>error</code>，该函数必须返回一个显式的 <code>nil</code>：
</p>

<pre>
func returnsError() error {
	if bad() {
		return ErrBad
	}
	return nil
}
</pre>

<div class="english">
<p>
It's a good idea for functions
that return errors always to use the <code>error</code> type in
their signature (as we did above) rather than a concrete type such
as <code>*MyError</code>, to help guarantee the error is
created correctly. As an example,
<a href="/pkg/os/#Open"><code>os.Open</code></a>
returns an <code>error</code> even though, if not <code>nil</code>,
it's always of concrete type
<a href="/pkg/os/#PathError"><code>*os.PathError</code></a>.
</p>
</div>

<p>
这对于总是在签名中使用 <code>error</code> 类型返回错误（正如我们上面做的）而非像
<code>*MyError</code> 这样具体类型的函数来说是个不错的主意，它可以帮助确保错误被正确地创建。
例如，即使 <a href="/pkg/os/#Open"><code>os.Open</code></a> 返回一个 <code>error</code>，
若非 <code>nil</code> 的话，它总是具体的类型
<a href="/pkg/os/#PathError"><code>*os.PathError</code></a>。
</p>

<div class="english">
<p>
Similar situations to those described here can arise whenever interfaces are used.
Just keep in mind that if any concrete value
has been stored in the interface, the interface will not be <code>nil</code>.
For more information, see
<a href="/doc/articles/laws_of_reflection.html">The Laws of Reflection</a>.
</p>
</div>

<p>
对于那些描述，无论接口是否被使用，相似的情形都会出现。只要记住，如果任何具体的值已被存储在接口中，
该接口就不为 <code>nil</code>。更多信息请访问<a href="/doc/articles/laws_of_reflection.html">反射法则</a>。
</p>


<div class="english">
<h3 id="unions">
Why are there no untagged unions, as in C?</h3>
</div>

<h3 id="联合">为什么没有像C那样的无标签联合？</h3>

<div class="english">
<p>
Untagged unions would violate Go's memory safety
guarantees.
</p>
</div>

<p>
无标签联合会违反Go的内存安全保证。
</p>

<div class="english">
<h3 id="variant_types">
Why does Go not have variant types?</h3>
</div>

<h3 id="变体类型">为什么没有变体类型？</h3>

<div class="english">
<p>
Variant types, also known as algebraic types, provide a way to specify
that a value might take one of a set of other types, but only those
types. A common example in systems programming would specify that an
error is, say, a network error, a security error or an application
error and allow the caller to discriminate the source of the problem
by examining the type of the error. Another example is a syntax tree
in which each node can be a different type: declaration, statement,
assignment and so on.
</p>
</div>

<p>
变体类型，亦称为代数类型，它提供了一种方法来指定一个值可以获得其它类型集中的一个类型，
但仅限于那些类型。在系统编程中一个常见的例子是指定了一个错误，具体来说，一个网络错误、
一个安全性错误或一个应用错误，并允许调用者通过检查该错误的类型来辨别错误的根源。
另一个例子是在语法树中的每个节点可以为不同的类型：声明、语句、赋值等等。
</p>

<div class="english">
<p>
We considered adding variant types to Go, but after discussion
decided to leave them out because they overlap in confusing ways
with interfaces. What would happen if the elements of a variant type
were themselves interfaces?
</p>
</div>

<p>
我们考虑过将变体类型添加到Go中，但经过讨论后决定远离它们，因为它们以混乱的方式与接口重叠。
如果变体类型的元素是它们自己的接口会发生什么？
</p>

<div class="english">
<p>
Also, some of what variant types address is already covered by the
language. The error example is easy to express using an interface
value to hold the error and a type switch to discriminate cases.  The
syntax tree example is also doable, although not as elegantly.
</p>
</div>

<p>
此外，变体类型从事的一些工作已被该语言所覆盖。上面有关错误的例子很容易使用接口值来表达，
以此控制错误及类型转换来辨别状况。关于语法树的例子也可以这么做，尽管不太优雅。
</p>

<div class="english">
<h2 id="values">Values</h2>
</div>

<h2 id="值">值</h2>

<div class="english">
<h3 id="conversions">
Why does Go not provide implicit numeric conversions?</h3>
</div>

<h3 id="转换">为什么Go不提供隐式数值转换？</h3>

<div class="english">
<p>
The convenience of automatic conversion between numeric types in C is
outweighed by the confusion it causes.  When is an expression unsigned?
How big is the value?  Does it overflow?  Is the result portable, independent
of the machine on which it executes?
It also complicates the compiler; &ldquo;the usual arithmetic conversions&rdquo;
are not easy to implement and inconsistent across architectures.
For reasons of portability, we decided to make things clear and straightforward
at the cost of some explicit conversions in the code.
The definition of constants in Go&mdash;arbitrary precision values free
of signedness and size annotations&mdash;ameliorates matters considerably,
though.
</p>
</div>

<p>
在C中数值类型之间的自动转换所造成的混乱超过了它的便利。一个表达式什么时候是无符号的？
这个值有多大？它可以被覆盖吗？该结果可被移植，独立于它所执行的机器吗？
这也使编译器陷入了麻烦；“一般的算数转换”不容易实现且在跨架构时不一致。
出于可移植性的原因，我们决定在代码中付出一些显式转换的代价，来使事情变得清晰而直接。
而在Go中对常量的定义——无符号和大小注解的任意精度的值——对事情有却重大的改善。
</p>

<div class="english">
<p>
A related detail is that, unlike in C, <code>int</code> and <code>int64</code>
are distinct types even if <code>int</code> is a 64-bit type.  The <code>int</code>
type is generic; if you care about how many bits an integer holds, Go
encourages you to be explicit.
</p>
</div>

<p>
一个相关的细节是，不像在C中，<code>int</code> 和 <code>int64</code> 是不同的类型，
即使 <code>int</code> 是一个64位的类型。<code>int</code> 类型是一般的，
如果你关心一个整数占多少位，Go会鼓励你搞清楚它。
</p>

<div class="english">
<h3 id="builtin_maps">
Why are maps built in?</h3>
</div>

<h3 id="内建映射">为什么映射是内建的？</h3>

<div class="english">
<p>
The same reason strings are: they are such a powerful and important data
structure that providing one excellent implementation with syntactic support
makes programming more pleasant.  We believe that Go's implementation of maps
is strong enough that it will serve for the vast majority of uses.
If a specific application can benefit from a custom implementation, it's possible
to write one but it will not be as convenient syntactically; this seems a reasonable tradeoff.
</p>
</div>

<p>
同样的理由是：它们是如此地强大和重要的数据结构，提供了一种有句法上支持的卓越的实现，
使编程更加惬意。我们相信Go的映射实现足够健壮以服务于绝大多数的使用。
若一个具体的应用可从定制的实现中收益，那就可以写一个，但它将在语法上不那么方便，
这似乎是个合理的权衡。
</p>

<div class="english">
<h3 id="map_keys">
Why don't maps allow slices as keys?</h3>
</div>

<h3 id="映射键">为什么映射不允许将切片作为键？</h3>

<div class="english">
<p>
Map lookup requires an equality operator, which slices do not implement.
They don't implement equality because equality is not well defined on such types;
there are multiple considerations involving shallow vs. deep comparison, pointer vs.
value comparison, how to deal with recursive types, and so on.
We may revisit this issue&mdash;and implementing equality for slices
will not invalidate any existing programs&mdash;but without a clear idea of what
equality of slices should mean, it was simpler to leave it out for now.
</p>
</div>

<p>
映射查找需要一个相等性操作符，而切片并未实现它。它们不能实现相等性，
因为相等性没有在这种类型上很好地定义，这里有多个因素，涉及到浅层次与深层次之间的比较，
指针与值之间的比较，如何处理递归类型等等。我们可能会重新审视这个问题——并为切片实现相等性，
而不会使任何已存在的程序失效——但切片的相等性意味着什么还没有一个清晰的概念，
现在最简单的方法就是远离它。
</p>

<div class="english">
<p>
In Go 1, unlike prior releases, equality is defined for structs and arrays, so such
types can be used as map keys. Slices still do not have a definition of equality, though.
</p>
</div>

<p>
不像之前的发布版，在Go 1中为结构和数组的相等性下了定义，因此这样的类型可被用作映射的键。
然而，切片仍然没有相等性的定义。
</p>

<div class="english">
<h3 id="references">
Why are maps, slices, and channels references while arrays are values?</h3>
</div>

<h3 id="参考">为什么映射、切片和信道是引用，而数组是值？</h3>

<div class="english">
<p>
There's a lot of history on that topic.  Early on, maps and channels
were syntactically pointers and it was impossible to declare or use a
non-pointer instance.  Also, we struggled with how arrays should work.
Eventually we decided that the strict separation of pointers and
values made the language harder to use.  Introducing reference types,
including slices to handle the reference form of arrays, resolved
these issues.  Reference types add some regrettable complexity to the
language but they have a large effect on usability: Go became a more
productive, comfortable language when they were introduced.
</p>
</div>

<p>
这个话题有很长的历史。在早期，映射和在语法上是指针，它不可能通过声明或使用非指针来实例化。
此外，我们也曾在数组该如何工作的问题上挣扎。最后我们认为，指针和值的严格分离会使语言更难用。
引入引用类型，包括用切片来处理数组的引用形式，解决了这些问题。
引用类型向该语言加入了一些令人遗憾的复杂性，但它们在可用性上有更大的效果：
当它们被引入时，Go成为了一门更高效，更舒适的语言。
</p>

<div class="english">
<h2 id="Writing_Code">Writing Code</h2>
</div>

<h2 id="编写代码">编写代码</h2>

<div class="english">
<h3 id="How_are_libraries_documented">
How are libraries documented?</h3>
</div>

<h3 id="库文档化">如何将库文档化？</h3>

<div class="english">
<p>
There is a program, <code>godoc</code>, written in Go, that extracts
package documentation from the source code. It can be used on the
command line or on the web. An instance is running at
<a href="http://golang.org/pkg/">http://golang.org/pkg/</a>.
In fact, <code>godoc</code> implements the full site at
<a href="http://golang.org/">http://golang.org/</a>.
</p>
</div>

<p>
有一个用Go编写的程序 <code>godoc</code> 它可以从源码中提取包文档。
它可以在命令行或Web中使用。一个例子就是它运行在<a href="http://golang.org/pkg/">http://golang.org/pkg/</a>上。
实际上，<code>godoc</code> 已经在<a href="http://golang.org/">http://golang.org/</a>上实现了完整的网站。
</p>

<div class="english">
<h3 id="Is_there_a_Go_programming_style_guide">
Is there a Go programming style guide?</h3>
</div>

<h3 id="编程风格">有没有Go编程风格指南？</h3>

<div class="english">
<p>
Eventually, there may be a small number of rules to guide things
like naming, layout, and file organization.
The document <a href="effective_go.html">Effective Go</a>
contains some style advice.
More directly, the program <code>gofmt</code> is a pretty-printer
whose purpose is to enforce layout rules; it replaces the usual
compendium of do's and don'ts that allows interpretation.
All the Go code in the repository has been run through <code>gofmt</code>.
</p>
</div>

<p>
最后，可能有少量的规则来指导像命名、布局以及文件组织这类的事情。
文档<a href="effective_go.html">高效Go编程</a>包含了一些风格建议。
更直接的说，程序 <code>gofmt</code> 是一个美观打印工具，它的目的在于强制实施布局规则，
它可以取代要解释该做什么和不该做什么的纲要所有代码仓库中的Go代码都运行过了 <code>gofmt</code>。
</p>

<div class="english">
<h3 id="How_do_I_submit_patches_to_the_Go_libraries">
How do I submit patches to the Go libraries?</h3>
</div>

<h3 id="提交补丁">我如何向Go库提交补丁？</h3>

<div class="english">
<p>
The library sources are in <code>go/src/pkg</code>.
If you want to make a significant change, please discuss on the mailing list before embarking.
</p>
</div>

<p>
库的源码在 <code>go/src/pkg</code> 中。如果你想进行重大的更改，请在动手前在邮件列表中讨论。
</p>

<div class="english">
<p>
See the document
<a href="contribute.html">Contributing to the Go project</a>
for more information about how to proceed.
</p>
</div>

<p>
关于如何进行的更多信息请访问<a href="contribute.html">为Go项目做贡献</a>。
</p>

<div class="english">
<h2 id="Pointers">Pointers and Allocation</h2>
</div>

<h2 id="指针">指针与分配</h2>

<div class="english">
<h3 id="pass_by_value">
When are function parameters passed by value?</h3>
</div>

<h3 id="传值">函数形参在什么时候传值？</h3>

<div class="english">
<p>
As in all languages in the C family, everything in Go is passed by value.
That is, a function always gets a copy of the
thing being passed, as if there were an assignment statement assigning the
value to the parameter.  For instance, passing an <code>int</code> value
to a function makes a copy of the <code>int</code>, and passing a pointer
value makes a copy of the pointer, but not the data it points to.
(See the next section for a discussion of how this affects method receivers.)
</p>
</div>

<p>
和所有C家族中的语言一样，Go中的所有懂喜都通过值来传递。也就是说，
函数总是会获得向它传递的东西的一份副本，就好像有一个赋值语句向它的形参赋值。
例如，将一个 <code>int</code> 值传入一个函数就会创建该 <code>int</code>
值的一份副本，而传入一个指针值则会创建该指针的一份副本，而不是它所指向的数据。
（关于它如何影响方法接收器的讨论见下一节。）
</p>

<div class="english">
<p>
Map and slice values behave like pointers: they are descriptors that
contain pointers to the underlying map or slice data.  Copying a map or
slice value doesn't copy the data it points to.  Copying an interface value
makes a copy of the thing stored in the interface value.  If the interface
value holds a struct, copying the interface value makes a copy of the
struct.  If the interface value holds a pointer, copying the interface value
makes a copy of the pointer, but again not the data it points to.
</p>
</div>

<p>
映射和切片值的行为就像指针一样：它们就是包含指向基本映射或切片数据的指针的描述符。
复制一个映射或切片会创建一个存储在接口值中的东西的一个副本。若该接口值保存了一个结构，
复制该接口值则会创建一个该结构的副本。若该接口值保存了一个指针，
复制该接口值则会创建一个该指针的副本，而且同样不是它所指向的数据。
</p>

<div class="english">
<h3 id="methods_on_values_or_pointers">
Should I define methods on values or pointers?</h3>
</div>

<h3 id="值或指针的方法">我应当为值或指针定义方法吗？</h3>

<div class="english">
<pre>
func (s *MyStruct) pointerMethod() { } // method on pointer
func (s MyStruct)  valueMethod()   { } // method on value
</pre>
</div>

<pre>
func (s *MyStruct) pointerMethod() { } // 为指针定义的方法
func (s MyStruct)  valueMethod()   { } // 为值定义的方法
</pre>

<p>
对于不习惯指针的程序员，这两个例子之间的差别会造成混乱，但这种情况其实是非常简单的。
当为一个类型定义了一个方法，则接收者（上面例子中的 <code>s</code>）的表现正好就是该方法的实参。
将接收者定义为值还是指针都是一样的问题，就像一个函数的实参应该是值还是指针一样。
有几点需要考虑的地方。
</p>

<div class="english">
<p>
First, and most important, does the method need to modify the
receiver?
If it does, the receiver <em>must</em> be a pointer.
(Slices and maps are reference types, so their story is a little
more subtle, but for instance to change the length of a slice
in a method the receiver must still be a pointer.)
In the examples above, if <code>pointerMethod</code> modifies
the fields of <code>s</code>,
the caller will see those changes, but <code>valueMethod</code>
is called with a copy of the caller's argument (that's the definition
of passing a value), so changes it makes will be invisible to the caller.
</p>
</div>

<p>
首先，也是最重要的一点，方法需要修改接收者吗？如果是，则接收者<em>必须</em>是一个指针。
（切片和映射是引用类型，所以它们的状况有一点微妙，但比如说要改变方法中切片的长度，
则接受者仍然必须是指针。）在上面的例子中，如果 <code>pointerMethod</code> 修改了
<code>s</code> 的字段，那么调用者将观察到那些改变，但 <code>valueMethod</code>
是由调用者实参的副本调用的（这是传值的规定），因此对它的更改对于调用者来说是不可见的。
</p>

<div class="english">
<p>
By the way, pointer receivers are identical to the situation in Java,
although in Java the pointers are hidden under the covers; it's Go's
value receivers that are unusual.
</p>
</div>

<p>
顺便一提，指针接收者在Java中的情况和Go是相同的，尽管在Java中指针隐藏在幕后；
而Go的值接受者则不相同。
</p>

<div class="english">
<p>
Second is the consideration of efficiency. If the receiver is large,
a big <code>struct</code> for instance, it will be much cheaper to
use a pointer receiver.
</p>
</div>

<p>
其次是效率问题的考虑。若接受者很大，比如说一个大型的 <code>struct</code>，
使用指针接收器将更廉价。
</p>

<div class="english">
<p>
Next is consistency. If some of the methods of the type must have
pointer receivers, the rest should too, so the method set is
consistent regardless of how the type is used.
See the section on <a href="#different_method_sets">method sets</a>
for details.
</p>
</div>

<p>
接着是一致性问题。若某些类型的方法必须拥有指针接收者，则其余的也应该这样，
因此不管该类型被如何使用，方法集都始终如一。更多详情见<a href="#不同的方法集">方法集</a>一节。
</p>

<div class="english">
<p>
For types such as basic types, slices, and small <code>structs</code>,
a value receiver is very cheap so unless the semantics of the method
requires a pointer, a value receiver is efficient and clear.
</p>
</div>

<p>
对于诸如基本类型、切片以及小型 <code>struct</code> 这样的类型，值接收者是非常廉价的，
因此除非该方法的语义需要一个指针，一个有效而清楚的值接收者。
</p>


<div class="english">
<h3 id="new_and_make">
What's the difference between new and make?</h3>
</div>

<h3 id="new与make">new与make之间有什么不同？</h3>

<div class="english">
<p>
In short: <code>new</code> allocates memory, <code>make</code> initializes
the slice, map, and channel types.
</p>
</div>

<p>
简单来说：<code>new</code> 分配内存，<code>make</code> 初始化切片、映射和信道类型。
</p>

<div class="english">
<p>
See the <a href="/doc/effective_go.html#allocation_new">relevant section
of Effective Go</a> for more details.
</p>
</div>

<p>
更多信息请访问<a href="/doc/effective_go.html#allocation_new">高效Go编程的相关章节</a>。
</p>

<div class="english">
<h3 id="q_int_sizes">
Why is <code>int</code> 32 bits on 64 bit machines?</h3>
</div>

<h3 id="int的大小问题">为什么 <code>int</code> 在64位机器上为32位？</h3>

<div class="english">
<p>
The sizes of <code>int</code> and <code>uint</code> are implementation-specific
but the same as each other on a given platform.
For portability, code that relies on a particular
size of value should use an explicitly sized type, like <code>int64</code>.
Prior to Go 1.1, the 64-bit Go compilers (both gc and gccgo) used
a 32-bit representation for <code>int</code>. As of Go 1.1 they use
a 64-bit representation.
On the other hand, floating-point scalars and complex
numbers are always sized: <code>float32</code>, <code>complex64</code>,
etc., because programmers should be aware of precision when using
floating-point numbers.
The default size of a floating-point constant is <code>float64</code>.
</p>
</div>

<p>
<code>int</code> 和 <code>uint</code> 的大小取决于具体实现，
但在给定平台上它们彼此之间相同。64位Go编译器（gc和gccgo）使用32位来表示
<code>int</code>。依赖于值具体大小的代码应当使用确定大小的类型，比如说
<code>int64</code>。另一方面，浮点数标量和复数的大小总是固定的：<code>float32</code>、
<code>complex64</code> 等等，因为程序员在使用浮点数时应当知道精度。
浮点数常量的默认大小为 <code>float64</code>。
</p>

<div class="english">
<p>
At the moment, all implementations use 32-bit ints, an essentially arbitrary decision.
However, we expect that <code>int</code> will be increased to 64 bits on 64-bit
architectures in a future release of Go.
</p>
</div>

<p>
目前，所有的实现都用32位int，基本上是很武断的决定。然而，我们希望在未来的Go发行版中，
<code>int</code> 会在64位架构上增加到64位。
</p>

<div class="english">
<h3 id="stack_or_heap">
How do I know whether a variable is allocated on the heap or the stack?</h3>
</div>

<h3 id="堆或栈">我如何知道变量分配在堆上还是栈上？</h3>

<div class="english">
<p>
From a correctness standpoint, you don't need to know.
Each variable in Go exists as long as there are references to it.
The storage location chosen by the implementation is irrelevant to the
semantics of the language.
</p>
</div>

<p>
从正确性立场上看，你无须了解它。Go中存在的每一个变量都只需引用它就行。
由实现选择的存储位置与该语言的语义无关。
</p>

<div class="english">
<p>
The storage location does have an effect on writing efficient programs.
When possible, the Go compilers will allocate variables that are
local to a function in that function's stack frame.  However, if the
compiler cannot prove that the variable is not referenced after the
function returns, then the compiler must allocate the variable on the
garbage-collected heap to avoid dangling pointer errors.
Also, if a local variable is very large, it might make more sense
to store it on the heap rather than the stack.
</p>
</div>

<p>
存储位置对于编写有效的程序来说并无影响。如果可能，Go编译器会在该函数的栈帧中，
分配该函数的局部变量。然而，如果编译器不能证明在该函数返回后，该变量不再被引用，
那么编译器必须在垃圾回收的堆上分配该变量，以避免悬空指针错误。此外，若局部变量非常大，
它可能会更合理地将变量存储在堆而非栈中。
</p>

<div class="english">
<p>
In the current compilers, if a variable has its address taken, that variable
is a candidate for allocation on the heap. However, a basic <em>escape
analysis</em> recognizes some cases when such variables will not
live past the return from the function and can reside on the stack.
</p>
</div>

<p>
在当前编译器中，若一个变量的地址已被占用，该变量对于堆上的分配来说就是个候选的。
然而，当这样的变量不会在该函数返回后继续存在并驻留在栈上时，
一个基本的<em>逃逸分析</em>就能识别这一情况。
</p>

<div class="english">
<h3 id="Why_does_my_Go_process_use_so_much_virtual_memory">
Why does my Go process use so much virtual memory?</h3>
</div>

<h3 id="用的虚拟内存多">
为什么我的Go进程会使用那么多虚拟内存？</h3>

<div class="english">
<p>
The Go memory allocator reserves a large region of virtual memory as an arena
for allocations. This virtual memory is local to the specific Go process; the
reservation does not deprive other processes of memory.
</p>
</div>

<p>
Go的内存分配器在虚拟内存中预留了一大块区域作为分配的地方。这块虚拟内存局部于具体的Go进程，
而这种预留并不会剥夺内存中的其它进程。
</p>

<p>
要得出分配给某个Go进程的实际内存数额，请使用Unix的 <code>top</code> 命令并查阅
<code>RES</code>（Linux）或 <code>RSIZE</code>（Mac OS X）一列。
<!-- TODO(adg): find out how this works on Windows -->
</p>

<div class="english">
<h2 id="Concurrency">Concurrency</h2>
</div>

<h2 id="并发">并发</h2>

<div class="english">
<h3 id="What_operations_are_atomic_What_about_mutexes">
What operations are atomic? What about mutexes?</h3>
</div>

<h3 id="原子性与互斥性">
什么操作是原子性的？什么是互斥性的？</h3>

<div class="english">
<p>
We haven't fully defined it all yet, but some details about atomicity are
available in the <a href="/ref/mem">Go Memory Model specification</a>.
</p>
</div>

<p>
我们现在还没有完整地定义它，不过一些关于原子性的细节还是可以从
<a href="/ref/mem">Go内存模型规范</a>中找到的。
</p>

<div class="english">
<p>
Regarding mutexes, the <a href="/pkg/sync">sync</a>
package implements them, but we hope Go programming style will
encourage people to try higher-level techniques. In particular, consider
structuring your program so that only one goroutine at a time is ever
responsible for a particular piece of data.
</p>
</div>

<p>
至于互斥性，<a href="/pkg/sync">sync</a>包实现了它们，
但我们希望Go的编程风格会鼓励人们尝试更高级的技巧。特别是，考虑结构化你的程序，
以便一次只用一个Go程来负责一块特定的数据。
</p>

<div class="english">
<p>
Do not communicate by sharing memory. Instead, share memory by communicating.
</p>
</div>

<p>
不要通过共享内存来进行通信，而应该通过通信来共享内存。
</p>

<div class="english">
<p>
See the <a href="/doc/codewalk/sharemem/">Share Memory By Communicating</a> code walk and its <a href="http://blog.golang.org/2010/07/share-memory-by-communicating.html">associated article</a> for a detailed discussion of this concept.
</p>
</div>

<p>
关于这个概念的详细讨论，请参阅 <a href="/doc/codewalk/sharemem/">通过通信共享内存</a>
的代码漫步及其 <a href="http://blog.golang.org/2010/07/share-memory-by-communicating.html">相关文章</a>。
</p>

<div class="english">
<h3 id="Why_no_multi_CPU">
Why doesn't my multi-goroutine program use multiple CPUs?</h3>
</div>

<h3 id="不能使用多CPU">为什么我的多Go程程序不能使用多个CPU？</h3>

<div class="english">
<p>
You must set the <code>GOMAXPROCS</code> shell environment variable
or use the similarly-named <a href="/pkg/runtime/#GOMAXPROCS"><code>function</code></a>
of the runtime package to allow the
run-time support to utilize more than one OS thread.
</p>
</div>

<p>
你必须设置<code>GOMAXPROCS</code>外壳环境变量或使用运行时包中同名的函数
<a href="/pkg/runtime/#GOMAXPROCS"><code>function</code></a> 以允许运行时支持利用不止一个的操作系统线程。
</p>

<div class="english">
<p>
Programs that perform parallel computation should benefit from an increase in
<code>GOMAXPROCS</code>.
</p>
</div>

<p>
执行并行计算的程序应该能从增加 <code>GOMAXPROCS</code> 中获益。
</p>

<div class="english">
<h3 id="Why_GOMAXPROCS">
Why does using <code>GOMAXPROCS</code> &gt; 1 sometimes make my program
slower?</h3>
</div>

<h3 id="使用GOMAXPROCS">为什么使用 <code>GOMAXPROCS</code> &gt; 1 有时会使我的程序变慢？</h3>

<div class="english">
<p>
It depends on the nature of your program.
Problems that are intrinsically sequential cannot be sped up by adding
more goroutines.
Concurrency only becomes parallelism when the problem is
intrinsically parallel.
</p>
</div>

<p>
这取决于你程序的性质。在本质上连续的问题并不能通过添加更多Go程来提高速度。
只有当问题在本质上并行的时候，并发才能编程并行处理。
</p>

<div class="english">
<p>
In practical terms, programs that spend more time
communicating on channels than doing computation
will experience performance degradation when using
multiple OS threads.
This is because sending data between threads involves switching
contexts, which has significant cost.
For instance, the <a href="/ref/spec#An_example_package">prime sieve example</a>
from the Go specification has no significant parallelism although it launches many
goroutines; increasing <code>GOMAXPROCS</code> is more likely to slow it down than
to speed it up.
</p>
</div>

<p>
在实际应用中，比起进行运算，在信道上花费更多时间通信的程序，会在使用多操作系统线程时出现性能下降。
这是因为在线程间发送数据涉及到切换上下文，这需要很大的代价。比如说，在Go语言规范中
<a href="/ref/spec#An_example_package">素数筛</a>的例子并没有明显的并行性，
尽管它启动了一些Go程，但增加 <code>GOMAXPROCS</code> 更有可能会减慢速度，而非提高速度。
</p>

<div class="english">
<p>
Go's goroutine scheduler is not as good as it needs to be. In future, it
should recognize such cases and optimize its use of OS threads. For now,
<code>GOMAXPROCS</code> should be set on a per-application basis.
</p>
</div>

<p>
Go的Go程调度并不如所需要的那么好。在将来，它应当能识别这类情况，并优化它对操作系统线程的使用。
现在，<code>GOMAXPROCS</code> 应当根据每个应用来进行设置。
</p>

<div class="english">
<h2 id="Functions_methods">Functions and Methods</h2>
</div>

<h2 id="函数与方法">函数与方法</h2>

<div class="english">
<h3 id="different_method_sets">
Why do T and *T have different method sets?</h3>
</div>

<h3 id="不同的方法集">为什么T与*T拥有不同的方法集？</h3>

<div class="english">
<p>
From the <a href="/ref/spec#Types">Go Spec</a>:
</p>

<blockquote>
The method set of any other named type <code>T</code> consists of all methods
with receiver type <code>T</code>. The method set of the corresponding pointer
type <code>*T</code> is the set of all methods with receiver <code>*T</code> or
<code>T</code> (that is, it also contains the method set of <code>T</code>).
</blockquote>
</div>

<p>
根据<a href="/ref/spec#类型">Go规范</a>中的定义
</p>

<blockquote>
其它任意已命名类型 <code>T</code> 的方法集由所有带接收者类型 <code>T</code> 的方法组成。
与指针类型 <code>*T</code> 相应的方法集为所有带接收者 <code>*T</code> 或 <code>T</code>
的方法的集（就是说，它也包含 <code>T</code> 的方法集）。
</blockquote>

<div class="english">
<p>
If an interface value contains a pointer <code>*T</code>,
a method call can obtain a value by dereferencing the pointer,
but if an interface value contains a value <code>T</code>,
there is no useful way for a method call to obtain a pointer.
</p>
</div>

<p>
如果一个接口值包含一个指针 <code>*T</code>，一个方法调用可通过解引用该指针来获得一个值，
但如果一个接口值包含一个值 <code>T</code>，就没有可用的方式让一个方法调用获得一个指针。
</p>

<div class="english">
<p>
Even in cases where the compiler could take the address of a value
to pass to the method, if the method modifies the value the changes
will be lost in the caller.
As a common example, this code:
</p>
</div>

<p>
即便在编译器可以获得传入方法的值的地址的情况下，若该方法修改了该值，则更改会在调用者中丢失。
一个常见的例子是，代码：
</p>

<pre>
var buf bytes.Buffer
io.Copy(buf, os.Stdin)
</pre>

<div class="english">
<p>
would copy standard input into a <i>copy</i> of <code>buf</code>,
not into <code>buf</code> itself.
This is almost never the desired behavior.
</p>
</div>

<p>
会将标准输入复制到 <code>buf</code> 的<i>副本</i>中，而不是复制到 <code>buf</code>
自身。这几乎是从不期望的行为。
</p>

<div class="english">
<h3 id="closures_and_goroutines">
What happens with closures running as goroutines?</h3>
</div>

<h3 id="闭包与Go程">闭包作为Go程在运行时会发生什么？</h3>

<div class="english">
<p>
Some confusion may arise when using closures with concurrency.
Consider the following program:
</p>
</div>

<p>
当闭包与并发一起使用时，可能会产生一些混乱。考虑以下程序：
</p>

<div class="english">
<pre>
func main() {
    done := make(chan bool)

    values := []string{"a", "b", "c"}
    for _, v := range values {
        go func() {
            fmt.Println(v)
            done &lt;- true
        }()
    }

    // wait for all goroutines to complete before exiting
    for _ = range values {
        &lt;-done
    }
}
</pre>
</div>

<pre>
func main() {
    done := make(chan bool)

    values := []string{"a", "b", "c"}
    for _, v := range values {
        go func() {
            fmt.Println(v)
            done &lt;- true
        }()
    }

    // 在退出前等待所有Go程完成
    for _ = range values {
        &lt;-done
    }
}
</pre>

<div class="english">
<p>
One might mistakenly expect to see <code>a, b, c</code> as the output.
What you'll probably see instead is <code>c, c, c</code>.  This is because
each iteration of the loop uses the same instance of the variable <code>v</code>, so
each closure shares that single variable. When the closure runs, it prints the
value of <code>v</code> at the time <code>fmt.Println</code> is executed,
<<<<<<< HEAD
but <code>v</code> may have been modified since the goroutine was launched.
</p>
</div>

<p>
有人可能会错误地希望看到 <code>a, b, c</code> 作为输出。而你可能会看到
<code>c, c, c</code>。这是因为每一次循环迭代中都使用了变量 <code>v</code>
的相同实例，因此每一个闭包都共享了单一的变量。当该闭包运行时，它将在
<code>fmt.Println</code> 执行后打印出 <code>v</code> 的值，但 <code>v</code>
可能已经在Go程启动后被修改了。
</p>

<div class="english">
<p>
To bind the value of <code>v</code> to each closure as they are launched, one
could modify the inner loop to read:
=======
but <code>v</code> may have been modified since the goroutine was launched. 
To help detect this and other problems before they happen, run
<a href="http://golang.org/cmd/go/#Run_go_tool_vet_on_packages"><code>go vet</code></a>.
>>>>>>> 4f250132
</p>
</div>

<p>
要将 <code>v</code> 的值在每一个闭包启动后绑定至它们，可通过修改内部循环来读取：
</p>

<pre>
    for _, v := range values {
        go func(<b>u</b> string) {
            fmt.Println(<b>u</b>)
            done &lt;- true
        }(<b>v</b>)
    }
</pre>

<div class="english">
<p>
In this example, the value of <code>v</code> is passed as an argument to the
anonymous function. That value is then accessible inside the function as
the variable <code>u</code>.
</p>
</div>

<p>
在这个例子中，<code>v</code> 的值作为一个实参传入了该匿名函数。然后这个值就可作为变量
<code>u</code> 在该函数中访问了。
</p>

<div class="english">
<h2 id="Control_flow">Control flow</h2>
</div>

<h2 id="流程控制">流程控制</h2>

<div class="english">
<h3 id="Does_Go_have_a_ternary_form">
Does Go have the <code>?:</code> operator?</h3>
</div>

<h3 id="三元形式">Go有没有 <code>?:</code> 操作符？</h3>

<div class="english">
<p>
There is no ternary form in Go. You may use the following to achieve the same
result:
</p>
</div>

<p>
在Go中没有三元操作符的形式。你可以使用下面的方法来识相相同的结果：
</p>

<pre>
if expr {
    n = trueVal
} else {
    n = falseVal
}
</pre>

<div class="english">
<h2 id="Packages_Testing">Packages and Testing</h2>
</div>

<h2 id="包测试">包与测试</h2>

<div class="english">
<h3 id="How_do_I_create_a_multifile_package">
How do I create a multifile package?</h3>
</div>

<h3 id="多文件包">我如何创建多文件包？</h3>

<div class="english">
<p>
Put all the source files for the package in a directory by themselves.
Source files can refer to items from different files at will; there is
no need for forward declarations or a header file.
</p>
</div>

<p>
把所有源文件都放进与它们自己的包相同的目录中去。源文件可随意从不同的文件中引用项，
而无需提前声明或头文件。
</p>

<div class="english">
<p>
Other than being split into multiple files, the package will compile and test
just like a single-file package.
</p>
</div>

<p>
除分割成多个文件外，包可以像个单文件包一样编译并测试。
</p>

<div class="english">
<h3 id="How_do_I_write_a_unit_test">
How do I write a unit test?</h3>
</div>

<h3 id="单元测试">我如何编写单元测试？</h3>

<div class="english">
<p>
Create a new file ending in <code>_test.go</code> in the same directory
as your package sources. Inside that file, <code>import "testing"</code>
and write functions of the form
</p>
</div>

<p>
在相同的目录中创建一个以 <code>_test.go</code> 结尾的新文件作为你的包源文件。
在该文件中，加入 <code>import "testing"</code> 并编写以下形式的函数：
</p>

<pre>
func TestFoo(t *testing.T) {
    ...
}
</pre>

<div class="english">
<p>
Run <code>go test</code> in that directory.
That script finds the <code>Test</code> functions,
builds a test binary, and runs it.
</p>
</div>

<p>
在该目录中运行 <code>go test</code>。该脚本会查找 <code>Test</code> 函数，
构建一个测试二进制文件并运行它。
</p>

<div class="english">
<p>See the <a href="/doc/code.html">How to Write Go Code</a> document,
the <a href="/pkg/testing/"><code>testing</code></a> package
and the <a href="/cmd/go/#Test_packages"><code>go test</code></a> subcommand for more details.
</p>
</div>

<p>
更多详情见<a href="/doc/code.html">如何编写Go代码</a>文档、
<a href="/pkg/testing/"><code>testing</code></a> 包以及
<a href="/cmd/go/#Test_packages"><code>go test</code></a>子命令。
</p>

<div class="english">
<h3 id="testing_framework">
Where is my favorite helper function for testing?</h3>
</div>

<h3 id="测试框架">我最喜欢的测试助手函数在哪？</h3>

<div class="english">
<p>
Go's standard <a href="/pkg/testing/"><code>testing</code></a> package makes it easy to write unit tests, but it lacks
features provided in other language's testing frameworks such as assertion functions.
An <a href="#assertions">earlier section</a> of this document explained why Go
doesn't have assertions, and
the same arguments apply to the use of <code>assert</code> in tests.
Proper error handling means letting other tests run after one has failed, so
that the person debugging the failure gets a complete picture of what is
wrong. It is more useful for a test to report that
<code>isPrime</code> gives the wrong answer for 2, 3, 5, and 7 (or for
2, 4, 8, and 16) than to report that <code>isPrime</code> gives the wrong
answer for 2 and therefore no more tests were run. The programmer who
triggers the test failure may not be familiar with the code that fails.
Time invested writing a good error message now pays off later when the
test breaks.
</p>
</div>

<p>
Go的标准 <a href="/pkg/testing/"><code>testing</code></a> 包使编写单元测试更加容易，
但是它缺乏在其它语言的测试框架提供的特性，比如断言函数。
在本文档<a href="#assertions">前面的一小节</a>中解释了为什么Go没有断言，
同样的论点也适用于在测试中对 <code>assert</code> 的使用。
适当的错误处理意味着可以在一项测试失败后让其它测试继续运行，
因此调试错误的人能够得到一幅关于错误的完整的画面。比起 <code>isPrime</code>
对于2给出错误答案的报告后就不再运行更多测试来说，<code>isPrime</code>
对于2、3、5和7（或2、4、8和16）给出错误答案的报告更加有用。
触发测试失败的程序员可以无需熟悉失败的代码。
</p>

<div class="english">
<p>
A related point is that testing frameworks tend to develop into mini-languages
of their own, with conditionals and controls and printing mechanisms,
but Go already has all those capabilities; why recreate them?
We'd rather write tests in Go; it's one fewer language to learn and the
approach keeps the tests straightforward and easy to understand.
</p>
</div>

<p>
一个相关的问题是，测试框架往往会发展成他们自己的带条件测试、流程控制以及打印机制的迷你语言，
但Go已经拥有了所有的那些能力，为什么要重新创造它们呢？我们更愿意在Go中写测试，
因为它只需学习少量的语言，而这种方式会使测试直截了当且易于理解。
</p>

<div class="english">
<p>
If the amount of extra code required to write
good errors seems repetitive and overwhelming, the test might work better if
table-driven, iterating over a list of inputs and outputs defined
in a data structure (Go has excellent support for data structure literals).
The work to write a good test and good error messages will then be amortized over many
test cases. The standard Go library is full of illustrative examples, such as in
<a href="/src/pkg/fmt/fmt_test.go">the formatting tests for the <code>fmt</code> package</a>.
</p>
</div>

<p>
如果需要编写额外的代码量，良好的错误似乎是重复的和压倒一切的，如果通过表格控制，
在数据结构中定义的输入输出列表上进行迭代（Go对于数据结构字面有着极好的支持），
则该测试可能会工作得更好。编写良好的测试及良好的错误信息的工作会分担很多测试情况。
在Go的标准库中充满了说明性的例子，比如说在 <a href="/src/pkg/fmt/fmt_test.go"><code>fmt</code> 包中的格式化测试</a>。
</p>


<div class="english">
<h2 id="Implementation">Implementation</h2>
</div>

<h2 id="实现">实现</h2>

<div class="english">
<h3 id="What_compiler_technology_is_used_to_build_the_compilers">
What compiler technology is used to build the compilers?</h3>
</div>

<h3 id="编译器">该编译器使用什么编译器技术构建？</h3>

<div class="english">
<p>
<code>Gccgo</code> has a C++ front-end with a recursive descent parser coupled to the
standard GCC back end. <code>Gc</code> is written in C using
<code>yacc</code>/<code>bison</code> for the parser.
Although it's a new program, it fits in the Plan 9 C compiler suite
(<a href="http://plan9.bell-labs.com/sys/doc/compiler.html">http://plan9.bell-labs.com/sys/doc/compiler.html</a>)
and uses a variant of the Plan 9 loader to generate ELF/Mach-O/PE binaries.
</p>
</div>

<p>
<code>gccgo</code> 拥有一个耦合到标准GCC后端的，带递归下降解析器的C++前端。
<code>Gc</code> 是用C编写的，它使用 <code>yacc</code>/<code>bison</code> 作为解析器。
尽管它是个新的程序，但它也适用于Plan 9的C编译器套件（<a href="http://plan9.bell-labs.com/sys/doc/compiler.html">
http://plan9.bell-labs.com/sys/doc/compiler.html</a>）并使用了Plan 9加载程序的一种变体来生成ELF/Mach-O/PE二进制文件。
</p>

<div class="english">
<p>
We considered writing <code>gc</code>, the original Go compiler, in Go itself but
elected not to do so because of the difficulties of bootstrapping and
especially of open source distribution&mdash;you'd need a Go compiler to
set up a Go environment. <code>Gccgo</code>, which came later, makes it possible to
consider writing a compiler in Go, which might well happen. (Go would be a
fine language in which to implement a compiler; a native lexer and
parser are already available in the <a href="/pkg/go/"><code>go</code></a> package.)
</p>
</div>

<p>
我们考虑过用Go自身编写官方的Go编译器 <code>gc</code>，但由于自举的困难和开源分布的特殊性，
我们决定不这样做——你需要一个Go编译器来设置一个Go的环境。<code>gccgo</code>
出现得稍晚一些，它让考虑使用Go来编写编译器成为了可能，这很有可能发生。
（Go是实现编辑器的不错的语言；原生的词法分析器和解析器在
<a href="/pkg/go/"><code>go</code></a> 包中已经可用。）
</p>

<div class="english">
<p>
We also considered using LLVM for <code>gc</code> but we felt it was too large and
slow to meet our performance goals.
</p>
</div>

<p>
我们也考虑过为 <code>gc</code> 使用LLVM，但我们认为它过于庞大且慢得难以满足我们的性能目标。
</p>

<div class="english">
<h3 id="How_is_the_run_time_support_implemented">
How is the run-time support implemented?</h3>
</div>

<h3 id="运行时支持">运行时如何支持实现？</h3>

<div class="english">
<p>
Again due to bootstrapping issues, the run-time code is mostly in C (with a
tiny bit of assembler) although Go is capable of implementing most of
it now. <code>Gccgo</code>'s run-time support uses <code>glibc</code>.
<code>Gc</code> uses a custom library to keep the footprint under
control; it is
compiled with a version of the Plan 9 C compiler that supports
segmented stacks for goroutines.
The <code>gccgo</code> compiler implements segmented
stacks on Linux only, supported by recent modifications to the gold linker.
</p>
</div>

<p>
还是因为自举的问题，运行时代码大部分以C编写（以及一丁点汇编），
尽管现在Go已经能实现它的大部分功能。<code>gccgo</code> 的运行时使用
<code>glibc</code> 支持。<code>gc</code> 使用了一个定制的库以保证它的封装在控制之下；
它使用了Plan 9 C编译器的一个为Go程支持分段栈的版本进行编译。<code>gccgo</code>
编译器只在Linux上实现了分段栈，由gold连接器最近的修改所支持。
</p>

<div class="english">
<h3 id="Why_is_my_trivial_program_such_a_large_binary">
Why is my trivial program such a large binary?</h3>
</div>

<h3 id="二进制文件">为什么我琐碎的程序其二进制文件却如此之大？</h3>

<div class="english">
<p>
The linkers in the gc tool chain (<code>5l</code>, <code>6l</code>, and <code>8l</code>)
do static linking.  All Go binaries therefore include the Go
run-time, along with the run-time type information necessary to support dynamic
type checks, reflection, and even panic-time stack traces.
</p>
</div>

<p>
gc工具链（<code>5l</code>、<code>6l</code> 以及 <code>8l</code>）中的连接器做静态链接。
因此所有的Go二进制文件都包括了Go运行时，连同运行时类型信息必须支持的动态类型检测、
反射甚至恐慌时栈跟踪。
</p>

<div class="english">
<p>
A simple C "hello, world" program compiled and linked statically using gcc
on Linux is around 750 kB,
including an implementation of <code>printf</code>.
An equivalent Go program using <code>fmt.Printf</code>
is around 1.2 MB, but
that includes more powerful run-time support.
</p>
</div>

<p>
一个简单的C“hello, world”程序在Linux上使用gcc静态地编译并连接后大约有750KB，
包括一个 <code>printf</code> 的实现。一个使用 <code>fmt.Printf</code>
的等价的Go程序大约有1.2MB，但它包含更多强大的运行时支持。
</p>

<div class="english">
<h3 id="unused_variables_and_imports">
Can I stop these complaints about my unused variable/import?</h3>
</div>

<h3 id="未使用变量与导入">我能否停止关于我未使用变量/导入的抱怨？</h3>

<div class="english">
<p>
The presence of an unused variable may indicate a bug, while
unused imports just slow down compilation.
Accumulate enough unused imports in your code tree and
things can get very slow.
For these reasons, Go allows neither.
</p>
</div>

<p>
未使用变量的存在可能预示着bug，而未使用的导入只会减慢编译速度。
在你的代码树中积累太多的未使用导入可能会使事情变得非常慢。
由于这些原因，Go都不允许它们出现。
</p>

<div class="english">
<p>
When developing code, it's common to create these situations
temporarily and it can be annoying to have to edit them out before the
program will compile.
</p>
</div>

<p>
在开发代码时，临时创建这些状况很常见，而在程序编译之前必须将它们编辑掉是很烦人的。
</p>

<div class="english">
<p>
Some have asked for a compiler option to turn those checks off
or at least reduce them to warnings.
Such an option has not been added, though,
because compiler options should not affect the semantics of the
language and because the Go compiler does not report warnings, only
errors that prevent compilation.
</p>
</div>

<p>
有些人要求加入一个编译器选项来关闭这些检查，或至少减少那些警告。
然而，这样的选项还未被添加，因为编译器选项不能影响到语言的语义，
而且Go编译器并不报告警告，只会报告错误来防止编译。
</p>

<div class="english">
<p>
There are two reasons for having no warnings.  First, if it's worth
complaining about, it's worth fixing in the code.  (And if it's not
worth fixing, it's not worth mentioning.) Second, having the compiler
generate warnings encourages the implementation to warn about weak
cases that can make compilation noisy, masking real errors that
<em>should</em> be fixed.
</p>
</div>

<p>
没有警告的理由有两个。其一，若它值得抱怨，也就值得在代码中修复它。（而如果它不值得修复，
也就没必要提到。）其二，让编译器产生警告会鼓励实现就微弱的情况产生警告，这会使编译器变得嘈杂，
从而掩盖那些<em>需要</em>被修复的真正的错误。
</p>

<div class="english">
<p>
It's easy to address the situation, though.  Use the blank identifier
to let unused things persist while you're developing.
</p>
</div>

<p>
尽管解说这些情况是容易的，然而可以使用空白标识符来让未使用的东西在你的开发中存在一会儿。
</p>

<div class="english">
<pre>
import "unused"

// This declaration marks the import as used by referencing an
// item from the package.
var _ = unused.Item  // TODO: Delete before committing!

func main() {
    debugData := debug.Profile()
    _ = debugData // Used only during debugging.
    ....
}
</pre>
</div>

<pre>
import "unused"

// 此声明标记了从包中导入的被引用的项。
var _ = unused.Item  // TODO：在提交前删除它！

func main() {
    debugData := debug.Profile()
    _ = debugData // 只在调试时使用
    ....
}
</pre>

<div class="english">
<h2 id="Performance">Performance</h2>
</div>

<h2 id="性能">性能</h2>

<div class="english">
<h3 id="Why_does_Go_perform_badly_on_benchmark_x">
Why does Go perform badly on benchmark X?</h3>
</div>

<h3 id="基准测试">为什么Go在基准测试X中表现很差？</h3>

<div class="english">
<p>
One of Go's design goals is to approach the performance of C for comparable
programs, yet on some benchmarks it does quite poorly, including several
in <a href="/test/bench/shootout/">test/bench/shootout</a>. The slowest depend on libraries
for which versions of comparable performance are not available in Go.
For instance, <a href="/test/bench/shootout/pidigits.go">pidigits.go</a>
depends on a multi-precision math package, and the C
versions, unlike Go's, use <a href="http://gmplib.org/">GMP</a> (which is
written in optimized assembler).
Benchmarks that depend on regular expressions
(<a href="/test/bench/shootout/regex-dna.go">regex-dna.go</a>, for instance) are
essentially comparing Go's native <a href="/pkg/regexp">regexp package</a> to
mature, highly optimized regular expression libraries like PCRE.
</p>
</div>

<p>
Go的设计目标之一就是在可比较的程序上逼近C的性能，然而在一些基准测试中它的表现确实很差，
包括几项<a href="/test/bench/shootout/">test/bench/shootout</a>中的测试。
最慢的依赖库对于可比较性能的版本来说在Go中并不可用。例如
<a href="/test/bench/shootout/pidigits.go">pidigits.go</a>
依赖于一个多精度的数学包，而C版本的则使用<a href="http://gmplib.org/">GMP</a>
（它使用优化的汇编编写的）。依赖于正则表达式的基准测试
（例如<a href="/test/bench/shootout/regex-dna.go">regex-dna.go</a>）
在本质上是将Go的原生<a href="/pkg/regexp">regexp包</a>与像PCRE那样成熟的，
高度优化的正则表达式库相比较。
</p>

<div class="english">
<p>
Benchmark games are won by extensive tuning and the Go versions of most
of the benchmarks need attention.  If you measure comparable C
and Go programs
(<a href="/test/bench/shootout/reverse-complement.go">reverse-complement.go</a> is one example), you'll see the two
languages are much closer in raw performance than this suite would
indicate.
</p>
</div>

<p>
虽然基准测试游戏通过广泛的调优赢了，但大部分Go版本的基准测试还需要关注。如果你考量了C和Go的可比较程序
（<a href="/test/bench/shootout/reverse-complement.go">reverse-complement.go</a>是其中一个例子），
你就会发现这两种语言在这个套件上表明的原始性能非常接近。
</p>

<div class="english">
<p>
Still, there is room for improvement. The compilers are good but could be
better, many libraries need major performance work, and the garbage collector
isn't fast enough yet. (Even if it were, taking care not to generate unnecessary
garbage can have a huge effect.)
</p>
</div>

<p>
不过，它还有提升的空间。编译器很好，但可以变得更好，一些库需要主要的性能工作，
且垃圾回收器也还不够快。（即使这样，也要小心不要产生不必要的垃圾，否则会有巨大的影响。）
</p>

<div class="english">
<p>
In any case, Go can often be very competitive.
There has been significant improvement in the performance of many programs
as the language and tools have developed.
See the blog post about
<a href="http://blog.golang.org/2011/06/profiling-go-programs.html">profiling
Go programs</a> for an informative example.
</p>
</div>

<p>
在任何情况下，Go都是非常有竞争力的。用该语言及工具开发的许多软件在性能上都有着明显的改善。
请参阅博文<a href="http://blog.golang.org/2011/06/profiling-go-programs.html">Go程序性能分析</a>
了解一个有益的例子。
</p>

<div class="english">
<h2 id="change_from_c">Changes from C</h2>
</div>

<h2 id="对于C的改变">对于C的改变</h2>

<div class="english">
<h3 id="different_syntax">
Why is the syntax so different from C?</h3>
</div>

<h3 id="不同的语法">为什么它的语法和C如此不同？</h3>

<div class="english">
<p>
Other than declaration syntax, the differences are not major and stem
from two desires.  First, the syntax should feel light, without too
many mandatory keywords, repetition, or arcana.  Second, the language
has been designed to be easy to analyze
and can be parsed without a symbol table.  This makes it much easier
to build tools such as debuggers, dependency analyzers, automated
documentation extractors, IDE plug-ins, and so on.  C and its
descendants are notoriously difficult in this regard.
</p>
</div>

<p>
除了声明语法外，它们之间的不同并不多，这主要源于两种需求。首先，语法应当感觉很轻量，
没有太多强制性的关键字、重复或奥秘。其次，该语言被设计成易于分析的，无需符号表来解析。
这会使构建诸如调试器、依赖分析器、自动文档提取器、IDE插件等工具变得更加容易。
C及其后代在这方面上是极其困难的。
</p>

<div class="english">
<h3 id="declarations_backwards">
Why are declarations backwards?</h3>
</div>

<h3 id="声明在后">为什么声明在后面？</h3>

<div class="english">
<p>
They're only backwards if you're used to C. In C, the notion is that a
variable is declared like an expression denoting its type, which is a
nice idea, but the type and expression grammars don't mix very well and
the results can be confusing; consider function pointers.  Go mostly
separates expression and type syntax and that simplifies things (using
prefix <code>*</code> for pointers is an exception that proves the rule).  In C,
the declaration
</p>
</div>

<p>
如果你习惯于C，对你来说它们只是在后面而已。在C中，它的概念就像用表示它类型的表达式来声明变量。
这是个好主意，不过类型和表达式的语法不要混合得太好，而结果会使人迷惑；考虑函数指针。
Go将表达式和类型语法大部分分离开，并简化了一些东西（对指针使用 <code>*</code> 前缀是检验该规则的例外）。
在C中，声明
</p>

<pre>
    int* a, b;
</pre>

<div class="english">
<p>
declares <code>a</code> to be a pointer but not <code>b</code>; in Go
</p>
</div>

<p>
会将 <code>a</code> 声明为指针，而 <code>b</code> 则不会；而在Go中
</p>

<pre>
    var a, b *int
</pre>
<div class="english">
<p>
declares both to be pointers.  This is clearer and more regular.
Also, the <code>:=</code> short declaration form argues that a full variable
declaration should present the same order as <code>:=</code> so
</p>
</div>

<p>
会将二者都声明为指针。这样更清楚也更规则。另外，<code>:=</code>
短变量声明形式证明一个完整的变量声明应当以 <code>:=</code> 呈现相同的顺序，因此
</p>

<pre>
    var a uint64 = 1
</pre>

<div class="english">
<p>
has the same effect as
</p>
</div>

<p>
的效果等同于
</p>

<pre>
    a := uint64(1)
</pre>

<div class="english">
<p>
Parsing is also simplified by having a distinct grammar for types that
is not just the expression grammar; keywords such as <code>func</code>
and <code>chan</code> keep things clear.
</p>
</div>

<p>
解析也通过拥有一个独特的，不只是表达式的类型语法而得到了简化，像 <code>func</code>
和 <code>chan</code> 这样的关键字让事情变得清晰。
</p>

<div class="english">
<p>
See the article about
<a href="/doc/articles/gos_declaration_syntax.html">Go's Declaration Syntax</a>
for more details.
</p>
</div>

<p>
更多详情请参阅<a href="/doc/articles/gos_declaration_syntax.html">Go的声明语法</a>。
</p>

<div class="english">
<h3 id="no_pointer_arithmetic">
Why is there no pointer arithmetic?</h3>
</div>

<h3 id="没有指针运算">为什么没有指针运算？</h3>

<div class="english">
<p>
Safety.  Without pointer arithmetic it's possible to create a
language that can never derive an illegal address that succeeds
incorrectly.  Compiler and hardware technology have advanced to the
point where a loop using array indices can be as efficient as a loop
using pointer arithmetic.  Also, the lack of pointer arithmetic can
simplify the implementation of the garbage collector.
</p>
</div>

<p>
为了安全。没有指针运算可创建一种语言，它不会派生出可以错误地成功访问的非法地址。
编译器和硬件技术已经发展到了循环使用数组下标比循环使用指针运算更有效率的地步。
此外，指针运算的缺失还可以简化垃圾收集器的实现。
</p>

<div class="english">
<h3 id="inc_dec">
Why are <code>++</code> and <code>--</code> statements and not expressions?  And why postfix, not prefix?</h3>
</div>

<h3 id="递增递减">为什么 <code>++</code> 与 <code>--</code> 语句不是表达式？为什么只有后缀式而没有前缀式？</h3>

<div class="english">
<p>
Without pointer arithmetic, the convenience value of pre- and postfix
increment operators drops.  By removing them from the expression
hierarchy altogether, expression syntax is simplified and the messy
issues around order of evaluation of <code>++</code> and <code>--</code>
(consider <code>f(i++)</code> and <code>p[i] = q[++i]</code>)
are eliminated as well.  The simplification is
significant.  As for postfix vs. prefix, either would work fine but
the postfix version is more traditional; insistence on prefix arose
with the STL, a library for a language whose name contains, ironically, a
postfix increment.
</p>
</div>

<p>
没有指针运算，前缀和后缀增量操作符的便利性就会减少。通过将它们从表达式层级中整体移除，
表达式语法就会简化，而围绕 <code>++</code> 和 <code>--</code> 求值顺序混乱的问题
（考虑 <code>f(i++)</code> 和 <code>p[i] = q[++i]</code>）就能被很好地消除。
这种简化是非常有意义的。至于后缀式与前缀式，二者都能很好地工作，但后缀式版本更加传统；
前缀式则是STL所坚持的。具有讽刺意味的是，具有讽刺意味的是，它是为某种名字里包含后缀增量的语言写的。
</p>

<div class="english">
<h3 id="semicolons">
Why are there braces but no semicolons? And why can't I put the opening
brace on the next line?</h3>
</div>

<h3 id="分号">为什么有大括号却没有分号？为什么我不能将开大括号放在下一行？</h3>

<div class="english">
<p>
Go uses brace brackets for statement grouping, a syntax familiar to
programmers who have worked with any language in the C family.
Semicolons, however, are for parsers, not for people, and we wanted to
eliminate them as much as possible.  To achieve this goal, Go borrows
a trick from BCPL: the semicolons that separate statements are in the
formal grammar but are injected automatically, without lookahead, by
the lexer at the end of any line that could be the end of a statement.
This works very well in practice but has the effect that it forces a
brace style.  For instance, the opening brace of a function cannot
appear on a line by itself.
</p>
</div>

<p>
Go使用大括号为语句进行分组，这种语法对于使用C家族中任何语言工作的程序员来说是很熟悉的。
然而，分号是为了解析器，而不是人们，而我们想要尽可能地消除它。为实现这个目标，
Go从BCPL里借鉴了一个小诡计：用来分隔语句的分号还在正式的语法中，但词法分析器将所有行末都当做语句的结束，
并自动插入分号，而无需前瞻。这种做法在实践中非常好，不过副作用就是强制的大括号风格。
例如，函数的开大括号不能单独占据一行。
</p>

<div class="english">
<p>
Some have argued that the lexer should do lookahead to permit the
brace to live on the next line.  We disagree.  Since Go code is meant
to be formatted automatically by
<a href="/cmd/gofmt/"><code>gofmt</code></a>,
<i>some</i> style must be chosen.  That style may differ from what
you've used in C or Java, but Go is a new language and
<code>gofmt</code>'s style is as good as any other.  More
important&mdash;much more important&mdash;the advantages of a single,
programmatically mandated format for all Go programs greatly outweigh
any perceived disadvantages of the particular style.
Note too that Go's style means that an interactive implementation of
Go can use the standard syntax one line at a time without special rules.
</p>
</div>

<p>
一些人争论词法分析器应当前瞻性地允许大括号占据下一行。而我们不这么认为。
由于Go代码会自动地被<a href="/cmd/gofmt/"><code>gofmt</code></a> 格式化，
<i>一些</i>风格就必须被选择。那种风格可能不同于你在C或Java中使用的风格，
但Go是一门新的语言，而且 <code>gofmt</code> 的风格比任何其它的风格都要好。
更重要——还要重要的是，对于所有的Go程序来说，单一的、程序化的、强制性格式的优势，
比任何独有的风格的劣势都更加好。还需要注意的是，
Go的风格意味着Go的交互式实现可以使用标准的的语法，一次一行而无需特殊的规则。
</p>

<div class="english">
<h3 id="garbage_collection">
Why do garbage collection?  Won't it be too expensive?</h3>
</div>

<h3 id="垃圾回收">为什么要有垃圾回收？代价会不会太高？</h3>

<div class="english">
<p>
One of the biggest sources of bookkeeping in systems programs is
memory management.  We feel it's critical to eliminate that
programmer overhead, and advances in garbage collection
technology in the last few years give us confidence that we can
implement it with low enough overhead and no significant
latency.
</p>
</div>

<p>
记账式系统编程的最大来源就是内存管理。我们觉得关键就在于消除程序员的开销，
而垃圾回收技术的进步给了我们以足够低的开销和没有明显的延迟来实现它的信心。
</p>

<div class="english">
<p>
Another point is that a large part of the difficulty of concurrent
and multi-threaded programming is memory management;
as objects get passed among threads it becomes cumbersome
to guarantee they become freed safely.
Automatic garbage collection makes concurrent code far easier to write.
Of course, implementing garbage collection in a concurrent environment is
itself a challenge, but meeting it once rather than in every
program helps everyone.
</p>
</div>

<p>
另一点是并发和多线程编程的一大部分困难也源于内存管理；
在线程之间传递的对象要保证它们被安全地释放是很麻烦的。自动垃圾回收使并发代码很容易编写。
当然，在并发环境中实现垃圾回收本身也是一个挑战，但比起在每个程序中实现它来说，
只需实现它一次就能帮助到每一个人。
</p>

<div class="english">
<p>
Finally, concurrency aside, garbage collection makes interfaces
simpler because they don't need to specify how memory is managed across them.
</p>
</div>

<p>
最后，撇开并发不说，垃圾回收使接口更简单，因为它们无需指定内存该如何管理。
</p>

<div class="english">
<p>
The current implementation is a parallel mark-and-sweep
collector but a future version might take a different approach.
</p>
</div>

<p>
当前实现是并行的标记并清理试收集器，但将来的版本可能会使用不同的方法。
</p>

<div class="english">
<p>
On the topic of performance, keep in mind that Go gives the programmer
considerable control over memory layout and allocation, much more than
is typical in garbage-collected languages. A careful programmer can reduce
the garbage collection overhead dramatically by using the language well;
see the article about
<a href="http://blog.golang.org/2011/06/profiling-go-programs.html">profiling
Go programs</a> for a worked example, including a demonstration of Go's
profiling tools.
</p>

<p>
关于性能的话题，只需记住Go在内存布局和分配上给了程序员相当大的控制权，比典型的垃圾回收式语言更多。
细心的程序员通过好好使用该语言，可以显著减少垃圾收集的开销；
请参阅关于<a href="http://blog.golang.org/2011/06/profiling-go-programs.html">Go程序性能分析</a>的文章，
里面包含了一个可工作的例子和一个Go分析工具的演示。
</p>
</div><|MERGE_RESOLUTION|>--- conflicted
+++ resolved
@@ -2465,8 +2465,9 @@
 each iteration of the loop uses the same instance of the variable <code>v</code>, so
 each closure shares that single variable. When the closure runs, it prints the
 value of <code>v</code> at the time <code>fmt.Println</code> is executed,
-<<<<<<< HEAD
 but <code>v</code> may have been modified since the goroutine was launched.
+To help detect this and other problems before they happen, run
+<a href="http://golang.org/cmd/go/#Run_go_tool_vet_on_packages"><code>go vet</code></a>.
 </p>
 </div>
 
@@ -2475,18 +2476,14 @@
 <code>c, c, c</code>。这是因为每一次循环迭代中都使用了变量 <code>v</code>
 的相同实例，因此每一个闭包都共享了单一的变量。当该闭包运行时，它将在
 <code>fmt.Println</code> 执行后打印出 <code>v</code> 的值，但 <code>v</code>
-可能已经在Go程启动后被修改了。
+可能已经在Go程启动后被修改了。要在这类问题发生前发现它们，请运行
+<a href="http://golang.org/cmd/go/#Run_go_tool_vet_on_packages"><code>go vet</code></a>。
 </p>
 
 <div class="english">
 <p>
 To bind the value of <code>v</code> to each closure as they are launched, one
 could modify the inner loop to read:
-=======
-but <code>v</code> may have been modified since the goroutine was launched. 
-To help detect this and other problems before they happen, run
-<a href="http://golang.org/cmd/go/#Run_go_tool_vet_on_packages"><code>go vet</code></a>.
->>>>>>> 4f250132
 </p>
 </div>
 
