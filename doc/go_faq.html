--- conflicted
+++ resolved
@@ -867,7 +867,6 @@
 </div>
 
 <p>
-<<<<<<< HEAD
 Go程是让使发易于使用的一部分。这个想法已经存在了一段时间，它是将独立执行的函数——
 协程——多路复用到一组线程上。当协程被阻塞，如通过调用一个阻塞的系统调用时，
 运行时会在相同的操作系统线程上自动将其它的协程转移到一个不同的，可运行的，
@@ -878,10 +877,7 @@
 
 <div class="english">
 <p>
-To make the stacks small, Go's run-time uses segmented stacks.  A newly
-=======
 To make the stacks small, Go's run-time uses resizable, bounded stacks.  A newly
->>>>>>> 6119dc1b
 minted goroutine is given a few kilobytes, which is almost always enough.
 When it isn't, the run-time grows (and shrinks) the memory for storing
 the stack automatically, allowing many goroutines to live in a modest
@@ -1920,9 +1916,7 @@
 它可以取代要解释该做什么和不该做什么的纲要所有代码仓库中的Go代码都运行过了 <code>gofmt</code>。
 </p>
 
-<<<<<<< HEAD
-<div class="english">
-=======
+<div class="english">
 <p>
 The document titled
 <a href="http://golang.org/s/comments">Go Code Review Comments</a>
@@ -1930,8 +1924,14 @@
 missed by programmers.
 It is a handy reference for people doing code reviews for Go projects.
 </p>
-
->>>>>>> 6119dc1b
+</div>
+
+<p>
+文档 <a href="http://golang.org/s/comments">Go 代码审核评注</a>
+收集了 Go 的习惯用法，程序员们经常忽视它们。它是一份便于审核人员审核Go项目代码的引用资料。
+</p>
+
+<div class="english">
 <h3 id="How_do_I_submit_patches_to_the_Go_libraries">
 How do I submit patches to the Go libraries?</h3>
 </div>
