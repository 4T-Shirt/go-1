<!--{
	"Title": "数据竞争检测器",
	"Template": true
}-->

<!--{
	"Title": "Data Race Detector",
	"Template": true
}-->

<div class="english">
<h2 id="Introduction">Introduction</h2>
</div>

<h2 id="前言">前言</h2>

<div class="english">
<p>
Data races are one of the most common and hardest to debug types of bugs in concurrent systems.  A data race occurs when two goroutines access the same variable concurrently and at least one of the accesses is a write.  See the <a href="/ref/mem/">The Go Memory Model</a> for details.
</p>
</div>

<p>
数据竞争是并发系统中最常见，同时也最难处理的Bug类型之一。数据竞争会在两个Go程并发访问同一个变量，
且至少有一个访问为写入时产生。更多详情见<a href="/ref/mem">Go内存模型</a>。
</p>

<div class="english">
<p>
Here is an example of a data race that can lead to crashes and memory corruption:
</p>
</div>

<p>
这个数据竞争的例子可导致程序崩溃和内存数据损坏（memory corruption）。
</p>

<div class="english">
<pre>
func main() {
	c := make(chan bool)
	m := make(map[string]string)
	go func() {
		m["1"] = "a" // First conflicting access.
		c &lt;- true
	}()
	m["2"] = "b" // Second conflicting access.
	&lt;-c
	for k, v := range m {
		fmt.Println(k, v)
	}
}
</pre>
</div>

<pre>
func main() {
	c := make(chan bool)
	m := make(map[string]string)
	go func() {
		m["1"] = "a"  // 第一个冲突的访问。
		c &lt;- true
	}()
	m["2"] = "b"          // 第二个冲突的访问。
	&lt;-c
	for k, v := range m {
		fmt.Println(k, v)
	}
}
</pre>

<div class="english">
<h2 id="Usage">Usage</h2>
</div>

<h2 id="使用">使用</h2>

<div class="english">
<p>
Fortunately, Go includes a built-in data race detector.  To use it, add the <code>-race</code> flag to the go command:
</p>
</div>

<p>
幸运的是，Go内建了数据竞争检测器。要使用它，请将 <code>-race</code> 标记添加到 go 命令之后：
</p>

<div class="english">
<pre>
$ go test -race mypkg    // to test the package
$ go run -race mysrc.go  // to run the source file
$ go build -race mycmd   // to build the command
$ go install -race mypkg // to install the package
</pre>
</div>

<pre>
$ go test -race mypkg    // 测试该包
$ go run -race mysrc.go  // 运行其源文件
$ go build -race mycmd   // 构建该命令
$ go install -race mypkg // 安装该包
</pre>

<div class="english">
<h2 id="Report_Format">Report Format</h2>
</div>

<h2 id="报告格式">报告格式</h2>

<div class="english">
<p>
When the race detector finds a data race in the program, it prints a report.  The report contains stack traces for conflicting accesses, as well as stacks where the involved goroutines were created.  For example:
</p>
</div>

<p>
当竞争检测器在程序中找到数据竞争时，它会打印出一份报告。该报告包含冲突访问的栈跟踪，
以及创建相关Go程的栈。例如：
</p>

<pre>
WARNING: DATA RACE
Read by goroutine 185:
  net.(*pollServer).AddFD()
      src/pkg/net/fd_unix.go:89 +0x398
  net.(*pollServer).WaitWrite()
      src/pkg/net/fd_unix.go:247 +0x45
  net.(*netFD).Write()
      src/pkg/net/fd_unix.go:540 +0x4d4
  net.(*conn).Write()
      src/pkg/net/net.go:129 +0x101
  net.func·060()
      src/pkg/net/timeout_test.go:603 +0xaf

Previous write by goroutine 184:
  net.setWriteDeadline()
      src/pkg/net/sockopt_posix.go:135 +0xdf
  net.setDeadline()
      src/pkg/net/sockopt_posix.go:144 +0x9c
  net.(*conn).SetDeadline()
      src/pkg/net/net.go:161 +0xe3
  net.func·061()
      src/pkg/net/timeout_test.go:616 +0x3ed

Goroutine 185 (running) created at:
  net.func·061()
      src/pkg/net/timeout_test.go:609 +0x288

Goroutine 184 (running) created at:
  net.TestProlongTimeout()
      src/pkg/net/timeout_test.go:618 +0x298
  testing.tRunner()
      src/pkg/testing/testing.go:301 +0xe8
</pre>

<div class="english">
<h2 id="Options">Options</h2>
</div>

<h2 id="选项">选项</h2>

<div class="english">
<p>
The <code>GORACE</code> environment variable sets race detector options.  The format is:
</p>
</div>

<p>
<code>GORACE</code> 环境变量设置了竞争检测的选项。其格式为：
</p>

<pre>
GORACE="option1=val1 option2=val2"
</pre>

<div class="english">
<p>
The options are:
</p>
<<<<<<< HEAD
</div>

<p>
其中的选项为：
</p>

<div class="english">
<li><code>log_path</code> (default <code>stderr</code>): The race detector writes
=======

<ul>
<li>
<code>log_path</code> (default <code>stderr</code>): The race detector writes
>>>>>>> 2968e239
its report to a file named log_path.pid.  The special names <code>stdout</code>
and <code>stderr</code> cause reports to be written to standard output and
standard error, respectively.
</li>

<li>
<code>exitcode</code> (default <code>66</code>): The exit status to use when
exiting after a detected race.
</li>

<li>
<code>strip_path_prefix</code> (default <code>""</code>): Strip this prefix
from all reported file paths, to make reports more concise.
</li>

<li>
<code>history_size</code> (default <code>1</code>): The per-goroutine memory
access history is <code>32K * 2**history_size elements</code>. Increasing this
value can avoid a "failed to restore the stack" error in reports, but at the
<<<<<<< HEAD
cost of increased memory usage.</li>
</div>

<ul>
<li>
<code>log_path</code>（默认为 <code>stderr</code>）：竞争检测器会将其报告写入名为
log_path.pid 的文件中。特殊的名字 <code>stdout</code> 和 <code>stderr</code>
会将报告分别写入到标准输出和标准错误中。
</li>

<li>
<code>exitcode</code>（默认为 <code>66</code>）：当检测到竞争后使用的退出状态。
</li>

<li>
<code>strip_path_prefix</code>（默认为 <code>""</code>）：从所有报告文件的路径中去除此前缀，
让报告更加简洁。
</li>

<li>
<code>history_size</code>（默认为<code>1</code>）：每个Go程的内存访问历史为
<code>32K * 2**history_size</code> 个元素。增加该值可避免在报告中避免
"failed to restore the stack"（栈恢复失败）的提示，但代价是会增加内存的使用。
</li>
</ul>

<div class="english">
=======
cost of increased memory usage.
</li>
</ul>

>>>>>>> 2968e239
<p>
Example:
</p>
</div>

<p>
例如：
</p>

<pre>
$ GORACE="log_path=/tmp/race/report strip_path_prefix=/my/go/sources/" go test -race
</pre>

<div class="english">
<h2 id="Excluding_Tests">Excluding Tests</h2>
</div>

<h2 id="排除测试">排除测试</h2>

<div class="english">
<p>
When you build with <code>-race</code> flag, go command defines additional
<a href="/pkg/go/build/#Build_Constraints">build tag</a> <code>race</code>.
You can use it to exclude some code/tests under the race detector. For example:
</p>
</div>

<p>
当你用 <code>-race</code> 标记进行构建时，go命令定义了附加的
<a href="/pkg/go/build/#Build_Constraints">构建标记</a> <code>race</code>。
你可以通过它来排除某些竞争检测器下的代码/测试。例如：
</p>

<div class="english">
<pre>
// +build !race

package foo

// The test contains a data race. See issue 123.
func TestFoo(t *testing.T) {
	// ...
}

// The test fails under the race detector due to timeouts.
func TestBar(t *testing.T) {
	// ...
}

// The test takes too long under the race detector.
func TestBaz(t *testing.T) {
	// ...
}
</pre>
</div>

<pre>
// +build !race

package foo

// 此测试包含了数据竞争。见123号问题。
func TestFoo(t *testing.T)  {
	// ...
}

// 此测试会因为竞争检测器的超时而失败。
func TestBar(t *testing.T)  {
	// ...
}

// 此测试会在竞争检测器下花费太长时间。
func TestBaz(t *testing.T)  {
	// ...
}
</pre>

<div class="english">
<h2 id="How_To_Use">How To Use</h2>
</div>

<h2 id="如何使用">如何使用</h2>

<div class="english">
<p>
To start, run your tests using the race detector (<code>go test -race</code>).
The race detector only finds races that happen at runtime, so it can't find
races in code paths that are not executed. If your tests have incomplete coverage,
you may find more races by running a binary built with <code>-race</code> under a realistic
workload.
</p>
</div>

<p>
首先，使用竞争检测器运行你的测试（<code>go test -race</code>）。
竞争检测器只会寻找在运行时发生的竞争，因此它不能在未执行的代码路径中寻找竞争。
若你的测试并未完全覆盖，你可以在实际的工作负载下运行通过 <code>-race</code>
编译的二进制程序，以此寻找更多的竞争。
</p>

<div class="english">
<h2 id="Typical_Data_Races">Typical Data Races</h2>
</div>

<h2 id="典型的数据竞争">典型的数据竞争</h2>

<div class="english">
<p>
Here are some typical data races.  All of them can be detected with the race detector.
</p>
</div>

<p>
以下是一些典型的数据竞争。它们均可通过竞争检测器进行检测。
</p>

<div class="english">
<h3 id="Race_on_loop_counter">Race on loop counter</h3>
</div>

<h3 id="循环计数器中竞争">循环计数器的竞争</h3>

<div class="english">
<pre>
func main() {
	var wg sync.WaitGroup
	wg.Add(5)
	for i := 0; i < 5; i++ {
		go func() {
			fmt.Println(i) // Not the 'i' you are looking for.
			wg.Done()
		}()
	}
	wg.Wait()
}
</pre>
</div>

<pre>
func main() {
	var wg sync.WaitGroup
	wg.Add(5)
	for i := 0; i < 5; i++ {
		go func() {
			fmt.Println(i)  // 你要找的不是“i”。
			wg.Done()
		}()
	}
	wg.Wait()
}
</pre>

<div class="english">
<p>
The variable <code>i</code> in the function literal is the same variable used by the loop, so
the read in the goroutine races with the loop increment. (This program typically
prints 55555, not 01234.) The program can be fixed by making a copy of the
variable:
</p>
</div>

<p>
此函数字面中的变量 <code>i</code> 与该循环中使用的是同一个变量，
因此该Go程中对它的读取与该递增循环产生了竞争。（此程序应该会打印55555，而非01234。）
此程序可通过创建该变量的副本来修复。
</p>

<div class="english">
<pre>
func main() {
	var wg sync.WaitGroup
	wg.Add(5)
	for i := 0; i < 5; i++ {
		go func(j int) {
			fmt.Println(j) // Good. Read local copy of the loop counter.
			wg.Done()
		}(i)
	}
	wg.Wait()
}
</pre>
</div>

<pre>
func main() {
	var wg sync.WaitGroup
	wg.Add(5)
	for i := 0; i < 5; i++ {
		go func(j int) {
			fmt.Println(j)  // 很好。现在读取的是该循环计数器的局部副本。
			wg.Done()
		}(i)
	}
	wg.Wait()
}
</pre>

<div class="english">
<h3 id="Accidentally_shared_variable">Accidentally shared variable</h3>
</div>

<h3 id="偶然被共享的变量">偶然被共享的变量</h3>

<div class="english">
<pre>
// ParallelWrite writes data to file1 and file2, returns the errors.
func ParallelWrite(data []byte) chan error {
	res := make(chan error, 2)
	f1, err := os.Create("file1")
	if err != nil {
		res &lt;- err
	} else {
		go func() {
			// This err is shared with the main goroutine,
			// so the write races with the write below.
			_, err = f1.Write(data)
			res &lt;- err
			f1.Close()
		}()
	}
	f2, err := os.Create("file2") // The second conflicting write to err.
	if err != nil {
		res &lt;- err
	} else {
		go func() {
			_, err = f2.Write(data)
			res &lt;- err
			f2.Close()
		}()
	}
	return res
}
</pre>
</div>

<pre>
// ParallelWrite 将数据写入 file1 和 file2 中，并返回一个错误。
func ParallelWrite(data []byte) chan error {
	res := make(chan error, 2)
	f1, err := os.Create("file1")
	if err != nil {
		res &lt;- err
	} else {
		go func() {
			// 此处的 err 是与主Go程共享的，
			// 因此该写入操作就会与下面的写入操作产生竞争。
			_, err = f1.Write(data)
			res &lt;- err
			f1.Close()
		}()
	}
	f2, err := os.Create("file2")  // 第二个冲突的对 err 的写入。
	if err != nil {
		res &lt;- err
	} else {
		go func() {
			_, err = f2.Write(data)
			res &lt;- err
			f2.Close()
		}()
	}
	return res
}
</pre>

<div class="english">
<p>
The fix is to introduce new variables in the goroutines (note <code>:=</code>):
</p>
</div>

<p>
其解决方案就是在该Go程中引入新的变量（注意 <code>:=</code>）：
</p>

<pre>
			...
			_, err := f1.Write(data)
			...
			_, err := f2.Write(data)
			...
</pre>

<div class="english">
<h3 id="Unprotected_global_variable">Unprotected global variable</h3>
</div>

<h3 id="不受保护的全局变量">不受保护的全局变量</h3>

<div class="english">
<p>
If the following code is called from several goroutines, it leads to bad races on the <code>service</code> map.
Concurrent reads and writes of a map are not safe:
</p>
</div>

<p>
若以下代码在多个Go程中调用，就会导致 <code>service</code> 映射产生非常严重的竞争。
对一个映射的并发读写是不安全的：
</p>

<pre>
var service map[string]net.Addr

func RegisterService(name string, addr net.Addr) {
	service[name] = addr
}

func LookupService(name string) net.Addr {
	return service[name]
}
</pre>

<div class="english">
<p>
To make the code safe, protect the accesses with a mutex:
</p>
</div>

<p>
要保证此代码的安全，需通过互斥锁来保护对它的访问：
</p>

<pre>
var (
	service   map[string]net.Addr
	serviceMu sync.Mutex
)

func RegisterService(name string, addr net.Addr) {
	serviceMu.Lock()
	defer serviceMu.Unlock()
	service[name] = addr
}

func LookupService(name string) net.Addr {
	serviceMu.Lock()
	defer serviceMu.Unlock()
	return service[name]
}
</pre>

<div class="english">
<h3 id="Primitive_unprotected_variable">Primitive unprotected variable</h3>
</div>

<h3 id="不受保护的基原类型变量">不受保护的基原类型变量</h3>

<div class="english">
<p>
Data races can happen on variables of primitive types as well (<code>bool</code>, <code>int</code>, <code>int64</code>, etc.), like in the following example:
</p>
</div>

<p>
数据竞争同样会发生在基原类型的变量上（如 <code>bool</code>、<code>int</code>、
<code>int64</code> 等），就像下面这样：
</p>

<div class="english">
<pre>
type Watchdog struct{ last int64 }

func (w *Watchdog) KeepAlive() {
	w.last = time.Now().UnixNano() // First conflicting access.
}

func (w *Watchdog) Start() {
	go func() {
		for {
			time.Sleep(time.Second)
			// Second conflicting access.
			if w.last < time.Now().Add(-10*time.Second).UnixNano() {
				fmt.Println("No keepalives for 10 seconds. Dying.")
				os.Exit(1)
			}
		}
	}()
}
</pre>
</div>

<pre>
type Watchdog struct { last int64 }

func (w *Watchdog) KeepAlive() {
	w.last = time.Now().UnixNano()  // 第一个冲突的访问。
}

func (w *Watchdog) Start() {
	go func() {
		for {
			time.Sleep(time.Second)
			// 第二个冲突的访问。
			if w.last < time.Now().Add(-10*time.Second).UnixNano() {
				fmt.Println("No keepalives for 10 seconds. Dying.")
				os.Exit(1)
			}
		}
	}()
}
</pre>

<div class="english">
<p>
Even such &ldquo;innocent&rdquo; data races can lead to hard to debug problems caused by (1) non-atomicity of the memory accesses, (2) interference with compiler optimizations and (3) processor memory access reordering issues.
</p>
</div>

<p>
甚至“无辜”的数据竞争也会导致难以调试的问题：(1) 非原子性的内存访问
(2) 编译器优化的干扰以及 (3) 进程内存访问的重排序问题。
</p>

<div class="english">
<p>
A typical fix for this race is to use a channel or a mutex.
To preserve the lock-free behavior, one can also use the <a href="/pkg/sync/atomic/"><code>sync/atomic</code></a> package.
</p>
</div>

<p>
对此，典型的解决方案就是使用信道或互斥锁。要保护无锁的行为，一种方法就是使用
<a href="/pkg/sync/atomic"><code>sync/atomic</code></a> 包。
</p>

<pre>
type Watchdog struct{ last int64 }

func (w *Watchdog) KeepAlive() {
	atomic.StoreInt64(&amp;w.last, time.Now().UnixNano())
}

func (w *Watchdog) Start() {
	go func() {
		for {
			time.Sleep(time.Second)
			if atomic.LoadInt64(&amp;w.last) < time.Now().Add(-10*time.Second).UnixNano() {
				fmt.Println("No keepalives for 10 seconds. Dying.")
				os.Exit(1)
			}
		}
	}()
}
</pre>

<div class="english">
<h2 id="Supported_Systems">Supported Systems</h2>
</div>

<h2 id="支持的系统">支持的系统</h2>

<div class="english">
<p>
The race detector runs on <code>darwin/amd64</code>, <code>linux/amd64</code>, and <code>windows/amd64</code>.
</p>
</div>

<p>
竞争检测器可运行在 <code>darwin/amd64</code>、<code>linux/amd64</code> 和
<code>windows/amd64</code> 上。
</p>

<div class="english">
<h2 id="Runtime_Overheads">Runtime Overhead</h2>
</div>

<h2 id="运行时开销">运行时开销</h2>

<div class="english">
<p>
The cost of race detection varies by program, but for a typical program, memory
usage may increase by 5-10x and execution time by 2-20x.
</p>
</div>

<p>
竞争检测的代价因程序而异，但对于典型的程序，内存的使用会增加5到10倍，
而执行时间会增加2到20倍。
</p><|MERGE_RESOLUTION|>--- conflicted
+++ resolved
@@ -177,7 +177,6 @@
 <p>
 The options are:
 </p>
-<<<<<<< HEAD
 </div>
 
 <p>
@@ -185,13 +184,9 @@
 </p>
 
 <div class="english">
-<li><code>log_path</code> (default <code>stderr</code>): The race detector writes
-=======
-
 <ul>
 <li>
 <code>log_path</code> (default <code>stderr</code>): The race detector writes
->>>>>>> 2968e239
 its report to a file named log_path.pid.  The special names <code>stdout</code>
 and <code>stderr</code> cause reports to be written to standard output and
 standard error, respectively.
@@ -211,8 +206,8 @@
 <code>history_size</code> (default <code>1</code>): The per-goroutine memory
 access history is <code>32K * 2**history_size elements</code>. Increasing this
 value can avoid a "failed to restore the stack" error in reports, but at the
-<<<<<<< HEAD
-cost of increased memory usage.</li>
+cost of increased memory usage.
+</li>
 </div>
 
 <ul>
@@ -239,12 +234,6 @@
 </ul>
 
 <div class="english">
-=======
-cost of increased memory usage.
-</li>
-</ul>
-
->>>>>>> 2968e239
 <p>
 Example:
 </p>
