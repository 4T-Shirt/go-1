--- conflicted
+++ resolved
@@ -168,20 +168,15 @@
 source code.  For Bitbucket, GitHub, Google Code, and Launchpad, the
 root directory of the repository is identified by the repository's
 main URL, without the <code>http://</code> prefix.  Subdirectories are named by
-<<<<<<< HEAD
-adding to that path.  For example, the supplemental networking
-libraries for Go are obtained by running</p>
+adding to that path.
+For example, the Go example programs are obtained by running</p>
 </div>
 
 <p>
 第一，导入路径源自源码的URL。对于Bitbucket、GitHub、Google Code和Launchpad来说，
 其代码仓库的根目录由该仓库的主URL确定，无需 <code>http://</code> 前缀。
-子目录名附加在该路径之后。例如Go补充的网络库可通过运行
-</p>
-=======
-adding to that path.
-For example, the Go example programs are obtained by running</p>
->>>>>>> c1374b5c
+子目录名附加在该路径之后。例如，Go示例程序可通过运行
+</p>
 
 <pre>
 git clone https://github.com/golang/example
@@ -189,21 +184,16 @@
 
 <div class="english">
 <p>and thus the import path for the root directory of that repository is
-<<<<<<< HEAD
-"<code>code.google.com/p/go.net</code>".  The websocket package is stored in a
-subdirectory, so its import path is
-"<code>code.google.com/p/go.net/websocket</code>".</p>
-</div>
-
-<p>
-获得，因此该仓库根目录的导入路径为“<code>code.google.com/p/go.net</code>”。websocket
-包存储在子目录中，因此它的导入路径为“<code>code.google.com/p/go.net/websocket</code>”。</p>
-=======
 "<code>github.com/golang/example</code>".
 The <a href="https://godoc.org/github.com/golang/example/stringutil">stringutil</a>
 package is stored in a subdirectory, so its import path is
 "<code>github.com/golang/example/stringutil</code>".</p>
->>>>>>> c1374b5c
+</div>
+
+<p>
+获得，因此该仓库根目录的导入路径为“<code>github.com/golang/example</code>”。
+<a href="https://godoc.org/github.com/golang/example/stringutil">stringutil</a>
+包存储在子目录中，因此它的导入路径为“<code>github.com/golang/example/stringutil</code>”。</p>
 
 <div class="english">
 <p>These paths are on the long side, but in exchange we get an
