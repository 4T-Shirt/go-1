<!--{
	"Title": "Go项目",
	"Path": "/project/"
}-->

<!--{
	"Title": "The Go Project",
	"Path": "/project/"
}-->

<img class="gopher" src="/doc/gopher/project.png" />

<div id="manual-nav"></div>

<div class="english">
<p>
Go is an open source project developed by a team at
<a href="//google.com/">Google</a> and many
<a href="/CONTRIBUTORS">contributors</a> from the open source community.
</p>
</div>

<p>
Go 是由 <a href="http://google.com/">Google</a> 的一个团队与一些开源社区的
<a href="/CONTRIBUTORS">贡献者</a> 一同开发的开源项目。
</p>

<div class="english">
<p>
Go is distributed under a <a href="/LICENSE">BSD-style license</a>.
</p>
</div>

<p>
Go 在 <a href="/LICENSE">BSD 风格许可证</a> 下发行。
</p>

<div class="english">
<h3 id="announce"><a href="//groups.google.com/group/golang-announce">Announcements Mailing List</a></h3>
<p>
A low traffic mailing list for important announcements, such as new releases.
</p>
<p>
We encourage all Go users to subscribe to
<a href="//groups.google.com/group/golang-announce">golang-announce</a>.
</p>
</div>

<h3 id="公告"><a href="//groups.google.com/group/golang-announce">公告邮件列表</a></h3>
<p>
用于发布重要公告的低通信量邮件列表，例如新的正式版发布。
</p>
<p>
我们鼓励所有Go用户订阅
<a href="//groups.google.com/group/golang-announce">golang-announce</a>。
</p>

<div class="english">
<h2 id="go1">Version history</h2>
</div>

<h2 id="go1">版本历史</h2>

<div class="english">
<h3 id="release"><a href="/doc/devel/release.html">Release History</a></h3>
<<<<<<< HEAD
</div>

<h3 id="release"><a href="/doc/devel/release.html">发行历史</a></h3>
<p>Go 正式版之间的更改摘要。</p>

<div class="english">
<h4 id="go1notes"><a href="/doc/go1">Go 1 Release Notes</a></h4>
<p>
A guide for updating your code to work with Go 1.
</p>
</div>

<h4 id="go1注记"><a href="/doc/go1">Go 1 发行注记</a></h4>
<p>
一份将你的代码更新到 Go 1 的手册。
</p>

<div class="english">
<h4 id="release notes"><a href="/doc/go1.1">Go 1.1 Release Notes</a></h4>
<p>
A list of significant changes in Go 1.1, with instructions for updating
your code where necessary.
Each point release includes a similar document appropriate for that
release: <a href="/doc/go1.2">Go 1.2</a>, <a href="/doc/go1.3">Go 1.3</a>,
and so on.
</p>
</div>

<h4 id="发行注记"><a href="/doc/go1.1">Go 1.1 发行注记</a></h4>
<p>
一份 Go 1.1 中重要修改的列表，以及更新你的代码所必须的指令。每次发行都有一份类似的文档与其对应：
<a href="/doc/go1.2">Go 1.2</a>、<a href="/doc/go1.3">Go 1.3</a> 等等。
</p>
=======

<p>A <a href="/doc/devel/release.html">summary</a> of the changes between Go releases. Notes for the major releases:</p>

<ul>
	<li><a href="/doc/go1.4">Go 1.4</a> <small>(December 2014)</small></li>
	<li><a href="/doc/go1.3">Go 1.3</a> <small>(June 2014)</small></li>
	<li><a href="/doc/go1.2">Go 1.2</a> <small>(December 2013)</small></li>
	<li><a href="/doc/go1.1">Go 1.1</a> <small>(May 2013)</small></li>
	<li><a href="/doc/go1">Go 1</a> <small>(March 2012)</small></li>
</ul>
>>>>>>> c1374b5c

<div class="english">
<h3 id="go1compat"><a href="/doc/go1compat">Go 1 and the Future of Go Programs</a></h3>
<p>
What Go 1 defines and the backwards-compatibility guarantees one can expect as
Go 1 matures.
</p>
</div>

<h3 id="go1兼容"><a href="/doc/go1compat.html">Go 1 与 Go 程序的未来</a></h3>
<p>
随着 Go 1 的日趋成熟，在可预见的将来，Go 1 的定义与向后兼容性保证都会在本文中阐明。
</p>


<div class="english">
<h2 id="resources">Developer Resources</h2>
</div>

<h2 id="资源">开发者资源</h2>

<div class="english">
<h3 id="source"><a href="https://code.google.com/p/go/source">Source Code</a></h3>
</div>

<h3 id="源码"><a href="https://code.google.com/p/go/source">源代码</a></h3>
<p>检出 Go 源代码</p>

<div class="english">
<h3 id="golang-dev"><a href="https://groups.google.com/group/golang-dev">Developer</a> and
<a href="https://groups.google.com/group/golang-codereviews">Code Review Mailing List</a></h3>
<p>The <a href="https://groups.google.com/group/golang-dev">golang-dev</a>
mailing list is for discussing code changes to the Go project.
The <a href="https://groups.google.com/group/golang-codereviews">golang-codereviews</a>
mailing list is for actual reviewing of the code changes (CLs).</p>
</div>

<h3 id="golang-dev"><a href="https://groups.google.com/group/golang-dev">开发者</a> 和
<a href="https://groups.google.com/group/golang-codereviews">代码审校邮件列表</a></h3>
<p><a href="https://groups.google.com/group/golang-dev">golang-dev</a>
邮件列表用于讨论 Go 项目中的代码更改。
<a href="https://groups.google.com/group/golang-codereviews">golang-codereviews</a>
邮件列表用于代码更改（CL，即 change list）的实际审校。</p>

<div class="english">
<p>For general discussion of Go programming, see <a
href="https://groups.google.com/group/golang-nuts">golang-nuts</a>.</p>
</div>

<p>对于 Go 编程的一般讨论，见 <a href="http://groups.google.com/group/golang-nuts">golang-nuts</a>。</p>

<div class="english">
<h3 id="golang-checkins"><a href="https://groups.google.com/group/golang-checkins">Checkins Mailing List</a></h3>
<p>A mailing list that receives a message summarizing each checkin to the Go repository.</p>
</div>

<h3 id="golang-checkins"><a href="http://groups.google.com/group/golang-checkins">签入邮件列表</a></h3>
<p>接收每一次对 Go 代码库签入的信息汇总。</p>

<div class="english">
<h3 id="golang-bugs"><a href="https://groups.google.com/group/golang-bugs">Bugs Mailing List</a></h3>
<p>A mailing list that receives each update to the Go <a href="//golang.org/issue">issue tracker</a>.</p>
</div>

<h3 id="golang-bugs"><a href="https://groups.google.com/group/golang-bugs">Bugs 邮件列表</a></h3>
<p>接收 Go <a href="//golang.org/issue">问题跟踪器</a>的每一次更新。</p>

<div class="english">
<h3 id="build_status"><a href="//build.golang.org/">Build Status</a></h3>
<p>View the status of Go builds across the supported operating
systems and architectures.</p>
</div>

<h3 id="build_status"><a href="http://build.golang.org/">构建状态</a></h3>
<p>查看 Go 所支持的操作系统与架构的构建状态。</p>


<div class="english">
<h2 id="howto">How you can help</h2>
</div>

<h2 id="howto">如何帮助我们</h2>

<div class="english">
<h3><a href="http://code.google.com/p/go/issues">Reporting issues</a></h3>
</div>

<h3><a href="https://code.google.com/p/go/issues">报告问题</a></h3>

<div class="english">
<p>
If you spot bugs, mistakes, or inconsistencies in the Go project's code or
documentation, please let us know by
<a href="https://code.google.com/p/go/issues/entry">filing a ticket</a>
on our <a href="https://code.google.com/p/go/issues">issue tracker</a>.
(Of course, you should check it's not an existing issue before creating
a new one.)
</p>
</div>

<p>
若你在 Go 项目的代码或文档中发现了 Bug、错误或不一致，请
在我们的 <a href="https://code.google.com/p/go/issues">问题跟踪器上</a>
<a href="https://code.google.com/p/go/issues/entry">提交问题</a>
以便我们知道。（当然，你在创建新的问题前应确认它是否已存在。）
</p>

<div class="english">
<p>
We pride ourselves on being meticulous; no issue is too small.
</p>
</div>

<p>
我们为自己的一丝不苟感到自豪，在这里没有问题是小事。
</p>

<div class="english">
<h3><a href="/doc/contribute.html">Contributing code</a></h3>
</div>

<h3><a href="/doc/contribute.html">贡献代码</a></h3>

<div class="english">
<p>
Go is an open source project and we welcome contributions from the community.
</p>
<p>
To get started, read these <a href="/doc/contribute.html">contribution
guidelines</a> for information on design, testing, and our code review process.
</p>
<p>
Check <a href="https://code.google.com/p/go/issues">the tracker</a> for
open issues that interest you. Those labeled
<a href="https://code.google.com/p/go/issues/list?q=status=HelpWanted">HelpWanted</a>
are particularly in need of outside help.
</p>
</div>

<p>
Go 是个开源项目，我们欢迎来自社区的贡献，
</p>
<p>
要开始，请先阅读<a href="/doc/contribute.html">贡献指南</a>来了解关于设计、测试以及我们的代码审校流程的信息。
</p>
<p>
查看<a href="https://code.google.com/p/go/issues">跟踪器</a>来关注你感兴趣的问题。
那些标为 <a href="https://code.google.com/p/go/issues/list?q=status=HelpWanted">HelpWanted</a>
的问题特别需要外部帮助。
</p><|MERGE_RESOLUTION|>--- conflicted
+++ resolved
@@ -63,44 +63,17 @@
 
 <div class="english">
 <h3 id="release"><a href="/doc/devel/release.html">Release History</a></h3>
-<<<<<<< HEAD
 </div>
 
 <h3 id="release"><a href="/doc/devel/release.html">发行历史</a></h3>
-<p>Go 正式版之间的更改摘要。</p>
-
-<div class="english">
-<h4 id="go1notes"><a href="/doc/go1">Go 1 Release Notes</a></h4>
-<p>
-A guide for updating your code to work with Go 1.
-</p>
-</div>
-
-<h4 id="go1注记"><a href="/doc/go1">Go 1 发行注记</a></h4>
-<p>
-一份将你的代码更新到 Go 1 的手册。
-</p>
-
-<div class="english">
-<h4 id="release notes"><a href="/doc/go1.1">Go 1.1 Release Notes</a></h4>
-<p>
-A list of significant changes in Go 1.1, with instructions for updating
-your code where necessary.
-Each point release includes a similar document appropriate for that
-release: <a href="/doc/go1.2">Go 1.2</a>, <a href="/doc/go1.3">Go 1.3</a>,
-and so on.
-</p>
-</div>
-
-<h4 id="发行注记"><a href="/doc/go1.1">Go 1.1 发行注记</a></h4>
-<p>
-一份 Go 1.1 中重要修改的列表，以及更新你的代码所必须的指令。每次发行都有一份类似的文档与其对应：
-<a href="/doc/go1.2">Go 1.2</a>、<a href="/doc/go1.3">Go 1.3</a> 等等。
-</p>
-=======
-
+
+<div class="english">
 <p>A <a href="/doc/devel/release.html">summary</a> of the changes between Go releases. Notes for the major releases:</p>
-
+</div>
+
+<p>一份 Go 发行版之间的更改<a href="/doc/devel/release.html">摘要</a>。以下为主要发行版：</p>
+
+<div class="english">
 <ul>
 	<li><a href="/doc/go1.4">Go 1.4</a> <small>(December 2014)</small></li>
 	<li><a href="/doc/go1.3">Go 1.3</a> <small>(June 2014)</small></li>
@@ -108,7 +81,15 @@
 	<li><a href="/doc/go1.1">Go 1.1</a> <small>(May 2013)</small></li>
 	<li><a href="/doc/go1">Go 1</a> <small>(March 2012)</small></li>
 </ul>
->>>>>>> c1374b5c
+</div>
+
+<ul>
+	<li><a href="/doc/go1.4">Go 1.4</a> <small>（2014年12月）</small></li>
+	<li><a href="/doc/go1.3">Go 1.3</a> <small>（2014年6月）</small></li>
+	<li><a href="/doc/go1.2">Go 1.2</a> <small>（2013年12月）</small></li>
+	<li><a href="/doc/go1.1">Go 1.1</a> <small>（2013年5月）</small></li>
+	<li><a href="/doc/go1">Go 1</a> <small>（2012年3月）</small></li>
+</ul>
 
 <div class="english">
 <h3 id="go1compat"><a href="/doc/go1compat">Go 1 and the Future of Go Programs</a></h3>
