--- conflicted
+++ resolved
@@ -106,17 +106,15 @@
 Each month in places around the world, groups of Go programmers ("gophers")
 meet to talk about Go. Find a chapter near you.
 </p>
-<<<<<<< HEAD
 </div>
 
 <h3 id="go_user_groups"><a href="/wiki/GoUserGroups">Go 用户组</a></h3>
 <p>
 每个月，世界各地的 Go 程序员（“Gopher”们）小组都会见见面，谈论下 Go。快去找找你附近的俱乐部吧！
-=======
+</p>
 
 <h3 id="conduct"><a href="/conduct">Code of Conduct</a></h3>
 <p>
 Guidelines for participating in Go community spaces
 and a reporting process for handling issues.
->>>>>>> e5956bca
 </p>
