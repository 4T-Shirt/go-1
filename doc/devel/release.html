<!--{
	"Title": "Release History"
}-->

<p>This page summarizes the changes between official stable releases of Go.
The <a href="//golang.org/change">change log</a> has the full details.</p>

<p>To update to a specific release, use:</p>

<pre>
git pull
git checkout <i>release-branch</i>
</pre>

<h2 id="go1.4">go1.4 (released 2014/12/10)</h2>

<p>
Go 1.4 is a major release of Go.
Read the <a href="/doc/go1.4">Go 1.4 Release Notes</a> for more information.
</p>

<h3 id="go1.4.minor">Minor revisions</h3>

<p>
go1.4.1 (released 2015/01/15) includes bug fixes to the linker and the <code>log</code>, <code>syscall</code>, and <code>runtime</code> packages.
See the <a href="https://github.com/golang/go/issues?q=milestone%3AGo1.4.1">Go 1.4.1 milestone on our issue tracker</a> for details.
</p>

<<<<<<< HEAD
=======
<p>
go1.4.2 (released 2015/02/17) includes bug fixes to the <code>go</code> command, the compiler and linker, and the <code>runtime</code>, <code>syscall</code>, <code>reflect</code>, and <code>math/big</code> packages.
See the <a href="https://github.com/golang/go/issues?q=milestone%3AGo1.4.2">Go 1.4.2 milestone on our issue tracker</a> for details.
</p>

>>>>>>> b2843bec
<h2 id="go1.3">go1.3 (released 2014/06/18)</h2>

<p>
Go 1.3 is a major release of Go.
Read the <a href="/doc/go1.3">Go 1.3 Release Notes</a> for more information.
</p>

<h3 id="go1.3.minor">Minor revisions</h3>

<p>
go1.3.1 (released 2014/08/13) includes bug fixes to the compiler and the <code>runtime</code>, <code>net</code>, and <code>crypto/rsa</code> packages.
See the <a href="//code.google.com/p/go/source/list?name=release-branch.go1.3&r=073fc578434bf3e1e22749b559d273c8da728ebb">change history</a> for details.
</p>

<p>
go1.3.2 (released 2014/09/25) includes bug fixes to cgo and the crypto/tls packages.
See the <a href="//code.google.com/p/go/source/list?name=release-branch.go1.3&r=go1.3.2">change history</a> for details.
</p>

<p>
go1.3.3 (released 2014/09/30) includes further bug fixes to cgo, the runtime package, and the nacl port. 
See the <a href="//code.google.com/p/go/source/list?name=release-branch.go1.3&r=go1.3.3">change history</a> for details.
</p>

<h2 id="go1.2">go1.2 (released 2013/12/01)</h2>

<p>
Go 1.2 is a major release of Go.
Read the <a href="/doc/go1.2">Go 1.2 Release Notes</a> for more information.
</p>

<h3 id="go1.2.minor">Minor revisions</h3>

<p>
go1.2.1 (released 2014/03/02) includes bug fixes to the <code>runtime</code>, <code>net</code>, and <code>database/sql</code> packages.
See the <a href="//code.google.com/p/go/source/list?name=release-branch.go1.2&r=7ada9e760ce34e78aee5b476c9621556d0fa5d31">change history</a> for details.
</p>

<p>
go1.2.2 (released 2014/05/05) includes a
<a href="//code.google.com/p/go/source/detail?r=bda3619e7a2c&repo=tools">security fix</a>
that affects the tour binary included in the binary distributions (thanks to Guillaume T).
</p>

<h2 id="go1.1">go1.1 (released 2013/05/13)</h2>

<p>
Go 1.1 is a major release of Go.
Read the <a href="/doc/go1.1">Go 1.1 Release Notes</a> for more information.
</p>

<h3 id="go1.1.minor">Minor revisions</h3>

<p>
go1.1.1 (released 2013/06/13) includes several compiler and runtime bug fixes.
See the <a href="//code.google.com/p/go/source/list?name=release-branch.go1.1&r=43c4a41d24382a56a90e924800c681e435d9e399">change history</a> for details.
</p>

<p>
go1.1.2 (released 2013/08/13) includes fixes to the <code>gc</code> compiler
and <code>cgo</code>, and the <code>bufio</code>, <code>runtime</code>,
<code>syscall</code>, and <code>time</code> packages.
See the <a href="//code.google.com/p/go/source/list?name=release-branch.go1.1&r=a6a9792f94acd4ff686b2bc57383d163608b91cf">change history</a> for details.
If you use package syscall's <code>Getrlimit</code> and <code>Setrlimit</code>
functions under Linux on the ARM or 386 architectures, please note change
<a href="//golang.org/change/55ac276af5a7">55ac276af5a7</a>
that fixes <a href="//golang.org/issue/5949">issue 5949</a>.
</p>

<h2 id="go1">go1 (released 2012/03/28)</h2>

<p>
Go 1 is a major release of Go that will be stable in the long term.
Read the <a href="/doc/go1.html">Go 1 Release Notes</a> for more information.
</p>

<p>
It is intended that programs written for Go 1 will continue to compile and run
correctly, unchanged, under future versions of Go 1.
Read the <a href="/doc/go1compat.html">Go 1 compatibility document</a> for more
about the future of Go 1.
</p>

<p>
The go1 release corresponds to 
<code><a href="weekly.html#2012-03-27">weekly.2012-03-27</a></code>.
</p>

<h3 id="go1.minor">Minor revisions</h3>

<p>
go1.0.1 (released 2012/04/25) was issued to
<a href="//golang.org/change/a890477d3dfb">fix</a> an
<a href="//golang.org/issue/3545">escape analysis bug</a>
that can lead to memory corruption.
It also includes several minor code and documentation fixes.
</p>

<p>
go1.0.2 (released 2012/06/13) was issued to fix two bugs in the implementation
of maps using struct or array keys: 
<a href="//golang.org/issue/3695">issue 3695</a> and
<a href="//golang.org/issue/3573">issue 3573</a>.
It also includes many minor code and documentation fixes.
</p>

<p>
go1.0.3 (released 2012/09/21) includes minor code and documentation fixes.
</p>

<p>
See the <a href="//code.google.com/p/go/source/list?name=release-branch.go1">go1 release branch history</a> for the complete list of changes.
</p>

<h2 id="r60">r60 (released 2011/09/07)</h2>

<p>
The r60 release corresponds to 
<code><a href="weekly.html#2011-08-17">weekly.2011-08-17</a></code>.
This section highlights the most significant changes in this release.
For a more detailed summary, see the
<a href="weekly.html#2011-08-17">weekly release notes</a>.
For complete information, see the
<a href="//code.google.com/p/go/source/list?r=release-branch.r60">Mercurial change list</a>.
</p>

<h3 id="r60.lang">Language</h3>

<p>
An "else" block is now required to have braces except if the body of the "else"
is another "if". Since gofmt always puts those braces in anyway,
gofmt-formatted programs will not be affected.
To fix other programs, run gofmt.
</p>

<h3 id="r60.pkg">Packages</h3>

<p>
<a href="/pkg/http/">Package http</a>'s URL parsing and query escaping code
(such as <code>ParseURL</code> and <code>URLEscape</code>) has been moved to
the new <a href="/pkg/url/">url package</a>, with several simplifications to
the names. Client code can be updated automatically with gofix.
</p>

<p>
<a href="/pkg/image/">Package image</a> has had significant changes made to the
<code>Pix</code> field of struct types such as
<a href="/pkg/image/#RGBA">image.RGBA</a> and
<a href="/pkg/image/#NRGBA">image.NRGBA</a>.
The <a href="/pkg/image/#Image">image.Image</a> interface type has not changed,
though, and you should not need to change your code if you don't explicitly
refer to <code>Pix</code> fields. For example, if you decode a number of images
using the <a href="/pkg/image/jpeg/">image/jpeg</a> package, compose them using
<a href="/pkg/image/draw/">image/draw</a>, and then encode the result using
<a href="/pkg/img/png">image/png</a>, then your code should still work as
before.
If your code <i>does</i> refer to <code>Pix</code> fields see the 
<a href="/doc/devel/weekly.html#2011-07-19">weekly.2011-07-19</a>
snapshot notes for how to update your code.
</p>

<p>
<a href="/pkg/template/">Package template</a> has been replaced with a new
templating package (formerly <code>exp/template</code>). The original template
package is still available as <a href="/pkg/old/template/">old/template</a>.
The <code>old/template</code> package is deprecated and will be removed.
The Go tree has been updated to use the new template package. We encourage
users of the old template package to switch to the new one. Code that uses
<code>template</code> or <code>exp/template</code> will need to change its
import lines to <code>"old/template"</code> or <code>"template"</code>,
respectively.
</p>

<h3 id="r60.cmd">Tools</h3>

<p>
<a href="/cmd/goinstall/">Goinstall</a> now uses a new tag selection scheme.
When downloading or updating, goinstall looks for a tag or branch with the
<code>"go."</code> prefix that corresponds to the local Go version. For Go
<code>release.r58</code> it looks for <code>go.r58</code>. For
<code>weekly.2011-06-03</code> it looks for <code>go.weekly.2011-06-03</code>.
If the specific <code>go.X</code> tag or branch is not found, it chooses the
closest earlier version. If an appropriate tag or branch is found, goinstall
uses that version of the code. Otherwise it uses the default version selected
by the version control system. Library authors are encouraged to use the
appropriate tag or branch names in their repositories to make their libraries
more accessible.
</p>

<h3 id="r60.minor">Minor revisions</h3>

<p>
r60.1 includes a 
<a href="//golang.org/change/1824581bf62d">linker
fix</a>, a pair of
<a href="//golang.org/change/9ef4429c2c64">goplay</a>
<a href="//golang.org/change/d42ed8c3098e">fixes</a>,
and a <code>json</code> package
<a href="//golang.org/change/d5e97874fe84">fix</a> and
a new
<a href="//golang.org/change/4f0e6269213f">struct tag
option</a>.
</p>

<p>
r60.2
<a href="//golang.org/change/ff19536042ac">fixes</a>
a memory leak involving maps.
</p>

<p>
r60.3 fixes a
<a href="//golang.org/change/01fa62f5e4e5">reflect bug</a>.
</p>

<h2 id="r59">r59 (released 2011/08/01)</h2>

<p>
The r59 release corresponds to 
<code><a href="weekly.html#2011-07-07">weekly.2011-07-07</a></code>.
This section highlights the most significant changes in this release.
For a more detailed summary, see the
<a href="weekly.html#2011-07-07">weekly release notes</a>.
For complete information, see the
<a href="//code.google.com/p/go/source/list?r=release-branch.r59">Mercurial change list</a>.
</p>

<h3 id="r59.lang">Language</h3>

<p>
This release includes a language change that restricts the use of
<code>goto</code>.  In essence, a <code>goto</code> statement outside a block
cannot jump to a label inside that block. Your code may require changes if it
uses <code>goto</code>.
See <a href="//golang.org/change/dc6d3cf9279d">this
changeset</a> for how the new rule affected the Go tree.
</p>

<h3 id="r59.pkg">Packages</h3>

<p>
As usual, <a href="/cmd/gofix/">gofix</a> will handle the bulk of the rewrites
necessary for these changes to package APIs.
</p>

<p>
<a href="/pkg/http">Package http</a> has a new
<a href="/pkg/http/#FileSystem">FileSystem</a> interface that provides access
to files. The <a href="/pkg/http/#FileServer">FileServer</a> helper now takes a
<code>FileSystem</code> argument instead of an explicit file system root. By
implementing your own <code>FileSystem</code> you can use the
<code>FileServer</code> to serve arbitrary data.
</p>

<p>
<a href="/pkg/os/">Package os</a>'s <code>ErrorString</code> type has been
hidden. Most uses of <code>os.ErrorString</code> can be replaced with
<a href="/pkg/os/#NewError">os.NewError</a>.
</p>

<p>
<a href="/pkg/reflect/">Package reflect</a> supports a new struct tag scheme
that enables sharing of struct tags between multiple packages.
In this scheme, the tags must be of the form:
</p>
<pre>
	`key:"value" key2:"value2"`
</pre>
<p>
The <a href="/pkg/reflect/#StructField">StructField</a> type's Tag field now
has type <a href="/pkg/reflect/#StructTag">StructTag</a>, which has a
<code>Get</code> method. Clients of <a href="/pkg/json">json</a> and
<a href="/pkg/xml">xml</a> will need to be updated. Code that says
</p>
<pre>
	type T struct {
		X int "name"
	}
</pre>
<p>
should become
</p>
<pre>
	type T struct {
		X int `json:"name"`  // or `xml:"name"`
	}
</pre>
<p>
Use <a href="/cmd/govet/">govet</a> to identify struct tags that need to be
changed to use the new syntax.
</p>

<p>
<a href="/pkg/sort/">Package sort</a>'s <code>IntArray</code> type has been
renamed to <a href="/pkg/sort/#IntSlice">IntSlice</a>, and similarly for
<a href="/pkg/sort/#Float64Slice">Float64Slice</a> and
<a href="/pkg/sort/#StringSlice">StringSlice</a>.
</p>

<p>
<a href="/pkg/strings/">Package strings</a>'s <code>Split</code> function has
itself been split into <a href="/pkg/strings/#Split">Split</a> and
<a href="/pkg/strings/#SplitN">SplitN</a>.
<code>SplitN</code> is the same as the old <code>Split</code>.
The new <code>Split</code> is equivalent to <code>SplitN</code> with a final
argument of -1.
</p>

<a href="/pkg/image/draw/">Package image/draw</a>'s
<a href="/pkg/image/draw/#Draw">Draw</a> function now takes an additional
argument, a compositing operator.
If in doubt, use <a href="/pkg/image/draw/#Op">draw.Over</a>.
</p>

<h3 id="r59.cmd">Tools</h3>

<p>
<a href="/cmd/goinstall/">Goinstall</a> now installs packages and commands from
arbitrary remote repositories (not just Google Code, Github, and so on).
See the <a href="/cmd/goinstall/">goinstall documentation</a> for details.
</p>

<h2 id="r58">r58 (released 2011/06/29)</h2>

<p>
The r58 release corresponds to 
<code><a href="weekly.html#2011-06-09">weekly.2011-06-09</a></code>
with additional bug fixes.
This section highlights the most significant changes in this release.
For a more detailed summary, see the
<a href="weekly.html#2011-06-09">weekly release notes</a>.
For complete information, see the
<a href="//code.google.com/p/go/source/list?r=release-branch.r58">Mercurial change list</a>.
</p>

<h3 id="r58.lang">Language</h3>

<p>
This release fixes a <a href="//golang.org/change/b720749486e1">use of uninitialized memory in programs that misuse <code>goto</code></a>.
</p>

<h3 id="r58.pkg">Packages</h3>

<p>
As usual, <a href="/cmd/gofix/">gofix</a> will handle the bulk of the rewrites
necessary for these changes to package APIs.
</p>

<p>
<a href="/pkg/http/">Package http</a> drops the <code>finalURL</code> return
value from the <a href="/pkg/http/#Client.Get">Client.Get</a> method. The value
is now available via the new <code>Request</code> field on <a
href="/pkg/http/#Response">http.Response</a>.
Most instances of the type map[string][]string in have been
replaced with the new <a href="/pkg/http/#Values">Values</a> type.
</p>

<p>
<a href="/pkg/exec/">Package exec</a> has been redesigned with a more
convenient and succinct API.
</p>

<p>
<a href="/pkg/strconv/">Package strconv</a>'s <a href="/pkg/strconv/#Quote">Quote</a>
function now escapes only those Unicode code points not classified as printable
by <a href="/pkg/unicode/#IsPrint">unicode.IsPrint</a>.
Previously Quote would escape all non-ASCII characters.
This also affects the <a href="/pkg/fmt/">fmt</a> package's <code>"%q"</code>
formatting directive. The previous quoting behavior is still available via
strconv's new <a href="/pkg/strconv/#QuoteToASCII">QuoteToASCII</a> function.   
</p>

<p>
<a href="/pkg/os/signal/">Package os/signal</a>'s
<a href="/pkg/os/#Signal">Signal</a> and 
<a href="/pkg/os/#UnixSignal">UnixSignal</a> types have been moved to the
<a href="/pkg/os/">os</a> package.
</p>

<p>
<a href="/pkg/image/draw/">Package image/draw</a> is the new name for
<code>exp/draw</code>. The GUI-related code from <code>exp/draw</code> is now
located in the <a href="/pkg/exp/gui/">exp/gui</a> package.
</p>

<h3 id="r58.cmd">Tools</h3>

<p>
<a href="/cmd/goinstall/">Goinstall</a> now observes the GOPATH environment
variable to build and install your own code and external libraries outside of
the Go tree (and avoid writing Makefiles).
</p>


<h3 id="r58.minor">Minor revisions</h3>

<p>r58.1 adds 
<a href="//golang.org/change/293c25943586">build</a> and
<a href="//golang.org/change/bf17e96b6582">runtime</a>
changes to make Go run on OS X 10.7 Lion.
</p>

<h2 id="r57">r57 (released 2011/05/03)</h2>

<p>
The r57 release corresponds to 
<code><a href="weekly.html#2011-04-27">weekly.2011-04-27</a></code>
with additional bug fixes.
This section highlights the most significant changes in this release.
For a more detailed summary, see the
<a href="weekly.html#2011-04-27">weekly release notes</a>.
For complete information, see the
<a href="//code.google.com/p/go/source/list?r=release-branch.r57">Mercurial change list</a>.
</p>

<p>The new <a href="/cmd/gofix">gofix</a> tool finds Go programs that use old APIs and rewrites them to use
newer ones.  After you update to a new Go release, gofix helps make the
necessary changes to your programs. Gofix will handle the http, os, and syscall
package changes described below, and we will update the program to keep up with
future changes to the libraries. 
Gofix can’t
handle all situations perfectly, so read and test the changes it makes before
committing them.
See <a href="//blog.golang.org/2011/04/introducing-gofix.html">the gofix blog post</a> for more
information.</p>

<h3 id="r57.lang">Language</h3>

<p>
<a href="/doc/go_spec.html#Receive_operator">Multiple assignment syntax</a> replaces the <code>closed</code> function.
The syntax for channel
receives allows an optional second assigned value, a boolean value
indicating whether the channel is closed. This code:
</p>

<pre>
	v := &lt;-ch
	if closed(ch) {
		// channel is closed
	}
</pre>

<p>should now be written as:</p>

<pre>
	v, ok := &lt;-ch
	if !ok {
		// channel is closed
	}
</pre>

<p><a href="/doc/go_spec.html#Label_scopes">Unused labels are now illegal</a>, just as unused local variables are.</p>

<h3 id="r57.pkg">Packages</h3>

<p>
<a href="/pkg/gob/">Package gob</a> will now encode and decode values of types that implement the
<a href="/pkg/gob/#GobEncoder">GobEncoder</a> and
<a href="/pkg/gob/#GobDecoder">GobDecoder</a> interfaces. This allows types with unexported
fields to transmit self-consistent descriptions; examples include 
<a href="/pkg/big/#Int.GobDecode">big.Int</a> and <a href="/pkg/big/#Rat.GobDecode">big.Rat</a>.
</p>

<p>
<a href="/pkg/http/">Package http</a> has been redesigned.
For clients, there are new
<a href="/pkg/http/#Client">Client</a> and <a href="/pkg/http/#Transport">Transport</a>
abstractions that give more control over HTTP details such as headers sent
and redirections followed.  These abstractions make it easy to implement
custom clients that add functionality such as <a href="//code.google.com/p/goauth2/source/browse/oauth/oauth.go">OAuth2</a>.
For servers, <a href="/pkg/http/#ResponseWriter">ResponseWriter</a>
has dropped its non-essential methods.
The Hijack and Flush methods are no longer required;
code can test for them by checking whether a specific value implements
<a href="/pkg/http/#Hijacker">Hijacker</a> or <a href="/pkg/http/#Flusher">Flusher</a>.
The RemoteAddr and UsingTLS methods are replaced by <a href="/pkg/http/#Request">Request</a>'s
RemoteAddr and TLS fields.
The SetHeader method is replaced by a Header method;
its result, of type <a href="/pkg/http/#Header">Header</a>,
implements Set and other methods.
</p>

<p>
<a href="/pkg/net/">Package net</a>
drops the <code>laddr</code> argument from <a href="/pkg/net/#Conn.Dial">Dial</a>
and drops the <code>cname</code> return value
from <a href="/pkg/net/#LookupHost">LookupHost</a>.
The implementation now uses <a href="/cmd/cgo/">cgo</a> to implement
network name lookups using the C library getaddrinfo(3)
function when possible.  This ensures that Go and C programs
resolve names the same way and also avoids the OS X 
application-level firewall.
</p>

<p>
<a href="/pkg/os/">Package os</a>
introduces simplified <a href="/pkg/os/#File.Open">Open</a>
and <a href="/pkg/os/#File.Create">Create</a> functions.
The original Open is now available as <a href="/pkg/os/#File.OpenFile">OpenFile</a>.
The final three arguments to <a href="/pkg/os/#Process.StartProcess">StartProcess</a>
have been replaced by a pointer to a <a href="/pkg/os/#ProcAttr">ProcAttr</a>.
</p>

<p>
<a href="/pkg/reflect/">Package reflect</a> has been redesigned.
<a href="/pkg/reflect/#Type">Type</a> is now an interface that implements
all the possible type methods.
Instead of a type switch on a Type <code>t</code>, switch on <code>t.Kind()</code>.
<a href="/pkg/reflect/#Value">Value</a> is now a struct value that
implements all the possible value methods.
Instead of a type switch on a Value <code>v</code>, switch on <code>v.Kind()</code>.
Typeof and NewValue are now called <a href="/pkg/reflect/#Type.TypeOf">TypeOf</a> and <a href="/pkg/reflect/#Value.ValueOf">ValueOf</a>
To create a writable Value, use <code>New(t).Elem()</code> instead of <code>Zero(t)</code>.
See <a href="//golang.org/change/843855f3c026">the change description</a>
for the full details.
The new API allows a more efficient implementation of Value
that avoids many of the allocations required by the previous API.
</p>

<p>
Remember that gofix will handle the bulk of the rewrites
necessary for these changes to package APIs.
</p>

<h3 id="r57.cmd">Tools</h3>

<p><a href="/cmd/gofix/">Gofix</a>, a new command, is described above.</p>

<p>
<a href="/cmd/gotest/">Gotest</a> is now a Go program instead of a shell script.
The new <code>-test.short</code> flag in combination with package testing's Short function
allows you to write tests that can be run in normal or &ldquo;short&rdquo; mode;
all.bash runs tests in short mode to reduce installation time.
The Makefiles know about the flag: use <code>make testshort</code>.
</p>

<p>
The run-time support now implements CPU and memory profiling.
Gotest's new 
<a href="/cmd/gotest/"><code>-test.cpuprofile</code> and
<code>-test.memprofile</code> flags</a> make it easy to
profile tests.
To add profiling to your web server, see the <a href="/pkg/http/pprof/">http/pprof</a>
documentation.
For other uses, see the <a href="/pkg/runtime/pprof/">runtime/pprof</a> documentation.
</p>

<h3 id="r57.minor">Minor revisions</h3>

<p>r57.1 fixes a <a href="//golang.org/change/ff2bc62726e7145eb2ecc1e0f076998e4a8f86f0">nil pointer dereference in http.FormFile</a>.</p>
<p>r57.2 fixes a <a href="//golang.org/change/063b0ff67d8277df03c956208abc068076818dae">use of uninitialized memory in programs that misuse <code>goto</code></a>.</p>

<h2 id="r56">r56 (released 2011/03/16)</h2>

<p>
The r56 release was the first stable release and corresponds to
<code><a href="weekly.html#2011-03-07">weekly.2011-03-07.1</a></code>.
The numbering starts at 56 because before this release,
what we now consider weekly snapshots were called releases.
</p><|MERGE_RESOLUTION|>--- conflicted
+++ resolved
@@ -26,14 +26,11 @@
 See the <a href="https://github.com/golang/go/issues?q=milestone%3AGo1.4.1">Go 1.4.1 milestone on our issue tracker</a> for details.
 </p>
 
-<<<<<<< HEAD
-=======
 <p>
 go1.4.2 (released 2015/02/17) includes bug fixes to the <code>go</code> command, the compiler and linker, and the <code>runtime</code>, <code>syscall</code>, <code>reflect</code>, and <code>math/big</code> packages.
 See the <a href="https://github.com/golang/go/issues?q=milestone%3AGo1.4.2">Go 1.4.2 milestone on our issue tracker</a> for details.
 </p>
 
->>>>>>> b2843bec
 <h2 id="go1.3">go1.3 (released 2014/06/18)</h2>
 
 <p>
@@ -54,7 +51,7 @@
 </p>
 
 <p>
-go1.3.3 (released 2014/09/30) includes further bug fixes to cgo, the runtime package, and the nacl port. 
+go1.3.3 (released 2014/09/30) includes further bug fixes to cgo, the runtime package, and the nacl port.
 See the <a href="//code.google.com/p/go/source/list?name=release-branch.go1.3&r=go1.3.3">change history</a> for details.
 </p>
 
@@ -118,7 +115,7 @@
 </p>
 
 <p>
-The go1 release corresponds to 
+The go1 release corresponds to
 <code><a href="weekly.html#2012-03-27">weekly.2012-03-27</a></code>.
 </p>
 
@@ -134,7 +131,7 @@
 
 <p>
 go1.0.2 (released 2012/06/13) was issued to fix two bugs in the implementation
-of maps using struct or array keys: 
+of maps using struct or array keys:
 <a href="//golang.org/issue/3695">issue 3695</a> and
 <a href="//golang.org/issue/3573">issue 3573</a>.
 It also includes many minor code and documentation fixes.
@@ -151,7 +148,7 @@
 <h2 id="r60">r60 (released 2011/09/07)</h2>
 
 <p>
-The r60 release corresponds to 
+The r60 release corresponds to
 <code><a href="weekly.html#2011-08-17">weekly.2011-08-17</a></code>.
 This section highlights the most significant changes in this release.
 For a more detailed summary, see the
@@ -190,7 +187,7 @@
 <a href="/pkg/image/draw/">image/draw</a>, and then encode the result using
 <a href="/pkg/img/png">image/png</a>, then your code should still work as
 before.
-If your code <i>does</i> refer to <code>Pix</code> fields see the 
+If your code <i>does</i> refer to <code>Pix</code> fields see the
 <a href="/doc/devel/weekly.html#2011-07-19">weekly.2011-07-19</a>
 snapshot notes for how to update your code.
 </p>
@@ -226,7 +223,7 @@
 <h3 id="r60.minor">Minor revisions</h3>
 
 <p>
-r60.1 includes a 
+r60.1 includes a
 <a href="//golang.org/change/1824581bf62d">linker
 fix</a>, a pair of
 <a href="//golang.org/change/9ef4429c2c64">goplay</a>
@@ -252,7 +249,7 @@
 <h2 id="r59">r59 (released 2011/08/01)</h2>
 
 <p>
-The r59 release corresponds to 
+The r59 release corresponds to
 <code><a href="weekly.html#2011-07-07">weekly.2011-07-07</a></code>.
 This section highlights the most significant changes in this release.
 For a more detailed summary, see the
@@ -359,7 +356,7 @@
 <h2 id="r58">r58 (released 2011/06/29)</h2>
 
 <p>
-The r58 release corresponds to 
+The r58 release corresponds to
 <code><a href="weekly.html#2011-06-09">weekly.2011-06-09</a></code>
 with additional bug fixes.
 This section highlights the most significant changes in this release.
@@ -403,12 +400,12 @@
 Previously Quote would escape all non-ASCII characters.
 This also affects the <a href="/pkg/fmt/">fmt</a> package's <code>"%q"</code>
 formatting directive. The previous quoting behavior is still available via
-strconv's new <a href="/pkg/strconv/#QuoteToASCII">QuoteToASCII</a> function.   
+strconv's new <a href="/pkg/strconv/#QuoteToASCII">QuoteToASCII</a> function.
 </p>
 
 <p>
 <a href="/pkg/os/signal/">Package os/signal</a>'s
-<a href="/pkg/os/#Signal">Signal</a> and 
+<a href="/pkg/os/#Signal">Signal</a> and
 <a href="/pkg/os/#UnixSignal">UnixSignal</a> types have been moved to the
 <a href="/pkg/os/">os</a> package.
 </p>
@@ -430,7 +427,7 @@
 
 <h3 id="r58.minor">Minor revisions</h3>
 
-<p>r58.1 adds 
+<p>r58.1 adds
 <a href="//golang.org/change/293c25943586">build</a> and
 <a href="//golang.org/change/bf17e96b6582">runtime</a>
 changes to make Go run on OS X 10.7 Lion.
@@ -439,7 +436,7 @@
 <h2 id="r57">r57 (released 2011/05/03)</h2>
 
 <p>
-The r57 release corresponds to 
+The r57 release corresponds to
 <code><a href="weekly.html#2011-04-27">weekly.2011-04-27</a></code>
 with additional bug fixes.
 This section highlights the most significant changes in this release.
@@ -453,7 +450,7 @@
 newer ones.  After you update to a new Go release, gofix helps make the
 necessary changes to your programs. Gofix will handle the http, os, and syscall
 package changes described below, and we will update the program to keep up with
-future changes to the libraries. 
+future changes to the libraries.
 Gofix can’t
 handle all situations perfectly, so read and test the changes it makes before
 committing them.
@@ -493,7 +490,7 @@
 <a href="/pkg/gob/">Package gob</a> will now encode and decode values of types that implement the
 <a href="/pkg/gob/#GobEncoder">GobEncoder</a> and
 <a href="/pkg/gob/#GobDecoder">GobDecoder</a> interfaces. This allows types with unexported
-fields to transmit self-consistent descriptions; examples include 
+fields to transmit self-consistent descriptions; examples include
 <a href="/pkg/big/#Int.GobDecode">big.Int</a> and <a href="/pkg/big/#Rat.GobDecode">big.Rat</a>.
 </p>
 
@@ -524,7 +521,7 @@
 The implementation now uses <a href="/cmd/cgo/">cgo</a> to implement
 network name lookups using the C library getaddrinfo(3)
 function when possible.  This ensures that Go and C programs
-resolve names the same way and also avoids the OS X 
+resolve names the same way and also avoids the OS X
 application-level firewall.
 </p>
 
@@ -572,7 +569,7 @@
 
 <p>
 The run-time support now implements CPU and memory profiling.
-Gotest's new 
+Gotest's new
 <a href="/cmd/gotest/"><code>-test.cpuprofile</code> and
 <code>-test.memprofile</code> flags</a> make it easy to
 profile tests.
