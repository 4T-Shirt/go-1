<!--{
	"Title": "实效Go编程",
	"Subtitle": "版本：2013年12月22日",
	"Template": true
}-->

<!--{
	"Title": "Effective Go",
	"Subtitle": "Version of Nov 13, 2013",
	"Template": true
}-->

<div class="english">
<h2 id="introduction">Introduction</h2>
</div>

<h2 id="引言">引言</h2>

<div class="english">
<p>
Go is a new language.  Although it borrows ideas from
existing languages,
it has unusual properties that make effective Go programs
different in character from programs written in its relatives.
A straightforward translation of a C++ or Java program into Go
is unlikely to produce a satisfactory result&mdash;Java programs
are written in Java, not Go.
On the other hand, thinking about the problem from a Go
perspective could produce a successful but quite different
program.
In other words,
to write Go well, it's important to understand its properties
and idioms.
It's also important to know the established conventions for
programming in Go, such as naming, formatting, program
construction, and so on, so that programs you write
will be easy for other Go programmers to understand.
</p>
</div>

<p>
Go 是一门全新的语言。尽管它从既有的语言中借鉴了许多理念，但其与众不同的特性，
使得使用Go编程在本质上就不同于其它语言。将现有的C++或Java程序直译为Go
程序并不能令人满意——毕竟Java程序是用Java编写的，而不是Go。
另一方面，若从Go的角度去分析问题，你就能编写出同样可行但大不相同的程序。
换句话说，要想将Go程序写得好，就必须理解其特性和风格。了解命名、格式化、
程序结构等既定规则也同样重要，这样你编写的程序才能更容易被其他程序员所理解。
</p>

<div class="english">
<p>
This document gives tips for writing clear, idiomatic Go code.
It augments the <a href="/ref/spec">language specification</a>,
the <a href="http://tour.golang.org/">Tour of Go</a>,
and <a href="/doc/code.html">How to Write Go Code</a>,
all of which you
should read first.
</p>
</div>

<p>
本文档就如何编写清晰、地道的Go代码提供了一些技巧。它是对<a href="/ref/spec">语言规范</a>、
<a href="https://go-tour-zh.appspot.com/">Go语言之旅</a>以及
<a href="/doc/code.html">如何使用Go编程</a>的补充说明，因此我们建议您先阅读这些文档。
</p>

<div class="english">
<h3 id="examples">Examples</h3>
</div>

<h3 id="示例">示例</h3>

<div class="english">
<p>
The <a href="/src/pkg/">Go package sources</a>
are intended to serve not
only as the core library but also as examples of how to
use the language.
Moreover, many of the packages contain working, self-contained
executable examples you can run directly from the
<a href="http://golang.org">golang.org</a> web site, such as
<a href="http://golang.org/pkg/strings/#example_Map">this one</a> (if
necessary, click on the word "Example" to open it up).
If you have a question about how to approach a problem or how something
might be implemented, the documentation, code and examples in the
library can provide answers, ideas and
background.
</p>
</div>

<p>
<a href="/src/pkg/">Go包的源码</a>不仅是核心库，同时也是学习如何使用Go语言的示例源码。
此外，其中的一些包还包含了可工作的，独立的可执行示例，你可以直接在
<a href="http://golang.org">golang.org</a>网站上运行它们，比如
<a href="http://zh.golanger.com/pkg/strings/#example_Map">这个例子</a>
（单击文字“示例”来展开它）。如果你有任何关于某些问题如何解决，或某些东西如何实现的疑问，
也可以从中获取相关的答案、思路以及后台实现。
</p>


<div class="english">
<h2 id="formatting">Formatting</h2>
</div>

<h2 id="格式化">格式化</h2>

<div class="english">
<p>
Formatting issues are the most contentious
but the least consequential.
People can adapt to different formatting styles
but it's better if they don't have to, and
less time is devoted to the topic
if everyone adheres to the same style.
The problem is how to approach this Utopia without a long
prescriptive style guide.
</p>
</div>

<p>
格式化问题总是充满了争议，但却始终没有形成统一的定论。虽说人们可以适应不同的编码风格，
但抛弃这种适应过程岂不更好？若所有人都遵循相同的编码风格，在这类问题上浪费的时间将会更少。
问题就在于如何实现这种设想，而无需冗长的语言风格规范。
</p>

<div class="english">
<p>
With Go we take an unusual
approach and let the machine
take care of most formatting issues.
The <code>gofmt</code> program
(also available as <code>go fmt</code>, which
operates at the package level rather than source file level)
reads a Go program
and emits the source in a standard style of indentation
and vertical alignment, retaining and if necessary
reformatting comments.
If you want to know how to handle some new layout
situation, run <code>gofmt</code>; if the answer doesn't
seem right, rearrange your program (or file a bug about <code>gofmt</code>),
don't work around it.
</p>
</div>

<p>
在Go中我们另辟蹊径，让机器来处理大部分的格式化问题。<code>gofmt</code>
程序（也可用 <code>go fmt</code>，它以包为处理对象而非源文件）将Go程序按照标准风格缩进、
对齐，保留注释并在需要时重新格式化。若你想知道如何处理一些新的代码布局，请尝试运行
<code>gofmt</code>；若结果仍不尽人意，请重新组织你的程序（或提交有关 <code>gofmt</code>
的Bug），而不必为此纠结。
</p>

<div class="english">
<p>
As an example, there's no need to spend time lining up
the comments on the fields of a structure.
<code>Gofmt</code> will do that for you.  Given the
declaration
</p>
</div>

<p>
举例来说，你无需花时间将结构体中的字段注释对齐，<code>gofmt</code> 将为你代劳。
假如有以下声明：
</p>

<div class="english">
<pre>
type T struct {
	name string // name of the object
	value int // its value
}
</pre>
</div>

<pre>
type T struct {
	name string // 对象名
	value int // 对象值
}
</pre>

<div class="english">
<p>
<code>gofmt</code> will line up the columns:
</p>
</div>

<p>
<code>gofmt</code> 会将它按列对齐为：
</p>

<div class="english">
<pre>
type T struct {
	name    string // name of the object
	value   int    // its value
}
</pre>
</div>

<pre>
type T struct {
	name    string // 对象名
	value   int    // 对象值
}
</pre>

<div class="english">
<p>
All Go code in the standard packages has been formatted with <code>gofmt</code>.
</p>
</div>

<p>
标准包中所有的Go代码都已经用 <code>gofmt</code> 格式化过了。
</p>

<div class="english">
<p>
Some formatting details remain.  Very briefly:
</p>
</div>

<p>
还有一些关于格式化的细节，它们非常简短：
</p>

<div class="english">
<dl>
	<dt>Indentation</dt>
	<dd>We use tabs for indentation and <code>gofmt</code> emits them by default.
	Use spaces only if you must.
	</dd>
	<dt>Line length</dt>
	<dd>
	Go has no line length limit.  Don't worry about overflowing a punched card.
	If a line feels too long, wrap it and indent with an extra tab.
	</dd>
	<dt>Parentheses</dt>
	<dd>
	Go needs fewer parentheses than C and Java: control structures (<code>if</code>,
	<code>for</code>, <code>switch</code>) do not have parentheses in
	their syntax.
	Also, the operator precedence hierarchy is shorter and clearer, so
<pre>
x&lt;&lt;8 + y&lt;&lt;16
</pre>
	means what the spacing implies, unlike in the other languages.
	</dd>
</dl>
</div>

<dl>
	<dt>缩进</dt>
	<dd>
	我们使用制表符（tab）缩进，<code>gofmt</code> 默认也使用它。在你认为确实有必要时再使用空格。
	</dd>
	<dt>行的长度</dt>
	<dd>
	Go对行的长度没有限制，别担心打孔纸不够长。如果一行实在太长，也可进行折行并插入适当的tab缩进。
	</dd>
	<dt>括号</dt>
	<dd>
	比起C和Java，Go所需的括号更少：控制结构（<code>if</code>、<code>for</code> 和
	<code>switch</code>）在语法上并不需要圆括号。此外，操作符优先级处理变得更加简洁，因此
<pre>
x&lt;&lt;8 + y&lt;&lt;16
</pre>
	正表述了空格符所传达的含义。
	</dd>
</dl>

<div class="english">
<h2 id="commentary">Commentary</h2>
</div>

<h2 id="注释">注释</h2>

<div class="english">
<p>
Go provides C-style <code>/* */</code> block comments
and C++-style <code>//</code> line comments.
Line comments are the norm;
block comments appear mostly as package comments, but
are useful within an expression or to disable large swaths of code.
</p>
</div>

<p>
Go语言支持C风格的块注释 <code>/* */</code> 和C++风格的行注释 <code>//</code>。
行注释更为常用，而块注释则主要用作包的注释，当然也可在禁用一大段代码时使用。
</p>

<div class="english">
<p>
The program—and web server—<code>godoc</code> processes
Go source files to extract documentation about the contents of the
package.
Comments that appear before top-level declarations, with no intervening newlines,
are extracted along with the declaration to serve as explanatory text for the item.
The nature and style of these comments determines the
quality of the documentation <code>godoc</code> produces.
</p>
</div>

<p>
<code>godoc</code> 既是一个程序，又是一个Web服务器，它对Go的源码进行处理，并提取包中的文档内容。
出现在顶级声明之前，且与该声明之间没有空行的注释，将与该声明一起被提取出来，作为该条目的说明文档。
这些注释的类型和风格决定了 <code>godoc</code> 生成的文档质量。
</p>

<div class="english">
<p>
Every package should have a <i>package comment</i>, a block
comment preceding the package clause.
For multi-file packages, the package comment only needs to be
present in one file, and any one will do.
The package comment should introduce the package and
provide information relevant to the package as a whole.
It will appear first on the <code>godoc</code> page and
should set up the detailed documentation that follows.
</p>
</div>

<p>
每个包都应包含一段<b>包注释</b>，即放置在包子句前的一个块注释。对于包含多个文件的包，
包注释只需出现在其中的任一文件中即可。包注释应在整体上对该包进行介绍，并提供包的相关信息。
它将出现在 <code>godoc</code> 页面中的最上面，并为紧随其后的内容建立详细的文档。
</p>

<div class="english">
<pre>
/*
Package regexp implements a simple library for regular expressions.

The syntax of the regular expressions accepted is:

	regexp:
		concatenation { '|' concatenation }
	concatenation:
		{ closure }
	closure:
		term [ '*' | '+' | '?' ]
	term:
		'^'
		'$'
		'.'
		character
		'[' [ '^' ] character-ranges ']'
		'(' regexp ')'
*/
package regexp
</pre>
</div>

<pre>
/*
	regexp 包为正则表达式实现了一个简单的库。

	该库接受的正则表达式语法为：

	正则表达式:
		串联 { '|' 串联 }
	串联:
		{ 闭包 }
	闭包:
		条目 [ '*' | '+' | '?' ]
	条目:
		'^'
		'$'
		'.'
		字符
		'[' [ '^' ] 字符遍历 ']'
		'(' 正则表达式 ')'
*/
package regexp
</pre>

<div class="english">
<p>
If the package is simple, the package comment can be brief.
</p>
</div>

<p>
若某个包比较简单，包注释同样可以简洁些。
</p>

<div class="english">
<pre>
// Package path implements utility routines for
// manipulating slash-separated filename paths.
</pre>
</div>

<pre>
// path 包实现了一些常用的工具，以便于操作用反斜杠分隔的路径.
</pre>

<div class="english">
<p>
Comments do not need extra formatting such as banners of stars.
The generated output may not even be presented in a fixed-width font, so don't depend
on spacing for alignment&mdash;<code>godoc</code>, like <code>gofmt</code>,
takes care of that.
The comments are uninterpreted plain text, so HTML and other
annotations such as <code>_this_</code> will reproduce <i>verbatim</i> and should
not be used.
One adjustment <code>godoc</code> does do is to display indented
text in a fixed-width font, suitable for program snippets.
The package comment for the
<a href="http://golang.org/pkg/fmt/"><code>fmt</code> package</a> uses this to good effect.
</p>
</div>

<p>
注释无需进行额外的格式化，如用星号来突出等。生成的输出甚至可能无法以等宽字体显示，
因此不要依赖于空格对齐，<code>godoc</code> 会像 <code>gofmt</code> 那样处理好这一切。
注释是不会被解析的纯文本，因此像HTML或其它类似于 <code>_这样_</code> 的东西将按照
<b>原样</b> 输出，因此不应使用它们。<code>godoc</code> 所做的调整，
就是将已缩进的文本以等宽字体显示，来适应对应的程序片段。
<a href="http://golang.org/pkg/fmt/"><code>fmt</code> 包</a>的注释就用了这种不错的效果。
</p>

<div class="english">
<p>
Depending on the context, <code>godoc</code> might not even
reformat comments, so make sure they look good straight up:
use correct spelling, punctuation, and sentence structure,
fold long lines, and so on.
</p>
</div>

<p>
<code>godoc</code> 是否会重新格式化注释取决于上下文，因此必须确保它们看起来清晰易辨：
使用正确的拼写、标点和语句结构以及折叠长行等。
</p>

<div class="english">
<p>
Inside a package, any comment immediately preceding a top-level declaration
serves as a <i>doc comment</i> for that declaration.
Every exported (capitalized) name in a program should
have a doc comment.
</p>
</div>

<p>
在包中，任何顶级声明前面的注释都将作为该声明的<b>文档注释</b>。
在程序中，每个可导出（首字母大写）的名称都应该有文档注释。
</p>

<div class="english">
<p>
Doc comments work best as complete sentences, which allow
a wide variety of automated presentations.
The first sentence should be a one-sentence summary that
starts with the name being declared.
</p>
</div>

<p>
文档注释最好是完整的句子，这样它才能适应各种自动化的展示。
第一句应当以被声明的东西开头，并且是单句的摘要。
</p>

<div class="english">
<pre>
// Compile parses a regular expression and returns, if successful, a Regexp
// object that can be used to match against text.
func Compile(str string) (regexp *Regexp, err error) {
</pre>
</div>

<pre>
// Compile 用于解析正则表达式并返回，如果成功，则 Regexp 对象就可用于匹配所针对的文本。
func Compile(str string) (regexp *Regexp, err error) {
</pre>

<div class="english">
<p>
If the name always begins the comment, the output of <code>godoc</code>
can usefully be run through <code>grep</code>.
Imagine you couldn't remember the name "Compile" but were looking for
the parsing function for regular expressions, so you ran
the command,
</p>
</div>

<p>
若注释总是以名称开头，<code>godoc</code> 的输出就能通过 <code>grep</code>
变得更加有用。假如你记不住“Compile”这个名称，而又在找正则表达式的解析函数，
那就可以运行
</p>

<pre>
$ godoc regexp | grep parse
</pre>

<div class="english">
<p>
If all the doc comments in the package began, "This function...", <code>grep</code>
wouldn't help you remember the name. But because the package starts each
doc comment with the name, you'd see something like this,
which recalls the word you're looking for.
</p>
</div>

<p>
若包中的所有文档注释都以“此函数…”开头，<code>grep</code> 就无法帮你记住此名称。
但由于每个包的文档注释都以其名称开头，你就能看到这样的内容，它能显示你正在寻找的词语。
</p>

<div class="english">
<pre>
$ godoc regexp | grep parse
	Compile parses a regular expression and returns, if successful, a Regexp
	parsed. It simplifies safe initialization of global variables holding
	cannot be parsed. It simplifies safe initialization of global variables
$
</pre>
</div>

<pre>
$ godoc regexp | grep parse
	Compile parses a regular expression and returns, if successful, a Regexp
	parsed. It simplifies safe initialization of global variables holding
	cannot be parsed. It simplifies safe initialization of global variables
$
</pre>

<div class="english">
<p>
Go's declaration syntax allows grouping of declarations.
A single doc comment can introduce a group of related constants or variables.
Since the whole declaration is presented, such a comment can often be perfunctory.
</p>
</div>

<p>
Go的声明语法允许成组声明。单个文档注释应介绍一组相关的常量或变量。
由于是整体声明，这种注释往往较为笼统。
</p>

<div class="english">
<pre>
// Error codes returned by failures to parse an expression.
var (
	ErrInternal      = errors.New("regexp: internal error")
	ErrUnmatchedLpar = errors.New("regexp: unmatched '('")
	ErrUnmatchedRpar = errors.New("regexp: unmatched ')'")
	...
)
</pre>
</div>

<pre>
// 表达式解析失败后返回错误代码。
var (
	ErrInternal      = errors.New("regexp: internal error")
	ErrUnmatchedLpar = errors.New("regexp: unmatched '('")
	ErrUnmatchedRpar = errors.New("regexp: unmatched ')'")
	...
)
</pre>

<div class="english">
<p>
Grouping can also indicate relationships between items,
such as the fact that a set of variables is protected by a mutex.
</p>
</div>

<p>
即便是对于私有名称，也可通过成组声明来表明各项间的关系，例如某一组由互斥体保护的变量。
</p>

<pre>
var (
	countLock   sync.Mutex
	inputCount  uint32
	outputCount uint32
	errorCount  uint32
)
</pre>

<div class="english">
<h2 id="names">Names</h2>
</div>

<h2 id="命名">命名</h2>

<div class="english">
<p>
Names are as important in Go as in any other language.
They even have semantic effect:
the visibility of a name outside a package is determined by whether its
first character is upper case.
It's therefore worth spending a little time talking about naming conventions
in Go programs.
</p>
</div>

<p>
正如命名在其它语言中的地位，它在 Go 中同样重要。有时它们甚至会影响语义：
例如，某个名称在包外是否可见，就取决于其首个字符是否为大写字母。
因此有必要花点时间来讨论Go程序中的命名约定。
</p>


<div class="english">
<h3 id="package-names">Package names</h3>
</div>

<h3 id="包名">包名</h3>

<div class="english">
<p>
When a package is imported, the package name becomes an accessor for the
contents.  After
</p>
</div>

<p>
当一个包被导入后，包名就会成了内容的访问器。在
</p>

<pre>
import "bytes"
</pre>

<div class="english">
<p>
the importing package can talk about <code>bytes.Buffer</code>.  It's
helpful if everyone using the package can use the same name to refer to
its contents, which implies that the package name should be good:
short, concise, evocative.  By convention, packages are given
lower case, single-word names; there should be no need for underscores
or mixedCaps.
Err on the side of brevity, since everyone using your
package will be typing that name.
And don't worry about collisions <i>a priori</i>.
The package name is only the default name for imports; it need not be unique
across all source code, and in the rare case of a collision the
importing package can choose a different name to use locally.
In any case, confusion is rare because the file name in the import
determines just which package is being used.
</p>
</div>

<p>
之后，被导入的包就能通过 <code>bytes.Buffer</code> 来引用了。
若所有人都以相同的名称来引用其内容将大有裨益，
这也就意味着包应当有个恰当的名称：其名称应该简洁明了而易于理解。按照惯例，
包应当以小写的单个单词来命名，且不应使用下划线或驼峰记法。<code>err</code>
的命名就是出于简短考虑的，因为任何使用该包的人都会键入该名称。
不必担心<b>引用次序</b>的冲突。包名就是导入时所需的唯一默认名称，
它并不需要在所有源码中保持唯一，即便在少数发生冲突的情况下，
也可为导入的包选择一个别名来局部使用。
无论如何，通过文件名来判定使用的包，都是不会产生混淆的。
</p>

<div class="english">
<p>
Another convention is that the package name is the base name of
its source directory;
the package in <code>src/pkg/encoding/base64</code>
is imported as <code>"encoding/base64"</code> but has name <code>base64</code>,
not <code>encoding_base64</code> and not <code>encodingBase64</code>.
</p>
</div>

<p>
另一个约定就是包名应为其源码目录的基本名称。在 <code>src/pkg/encoding/base64</code>
中的包应作为 <code>"encoding/base64"</code> 导入，其包名应为 <code>base64</code>，
而非 <code>encoding_base64</code> 或 <code>encodingBase64</code>。
</p>

<div class="english">
<p>
The importer of a package will use the name to refer to its contents,
so exported names in the package can use that fact
to avoid stutter.
(Don't use the <code>import .</code> notation, which can simplify
tests that must run outside the package they are testing, but should otherwise be avoided.)
For instance, the buffered reader type in the <code>bufio</code> package is called <code>Reader</code>,
not <code>BufReader</code>, because users see it as <code>bufio.Reader</code>,
which is a clear, concise name.
Moreover,
because imported entities are always addressed with their package name, <code>bufio.Reader</code>
does not conflict with <code>io.Reader</code>.
Similarly, the function to make new instances of <code>ring.Ring</code>&mdash;which
is the definition of a <em>constructor</em> in Go&mdash;would
normally be called <code>NewRing</code>, but since
<code>Ring</code> is the only type exported by the package, and since the
package is called <code>ring</code>, it's called just <code>New</code>,
which clients of the package see as <code>ring.New</code>.
Use the package structure to help you choose good names.
</p>
</div>

<p>
包的导入者可通过包名来引用其内容，因此包中的可导出名称可以此来避免冲突。
（请勿使用 <code>import .</code> 记法，它可以简化必须在被测试包外运行的测试，
除此之外应尽量避免使用。）例如，<code>bufio</code> 包中的缓存读取器类型叫做
<code>Reader</code> 而非 <code>BufReader</code>，因为用户将它看做
<code>bufio.Reader</code>，这是个清楚而简洁的名称。
此外，由于被导入的项总是通过它们的包名来确定，因此 <code>bufio.Reader</code>
不会与 <code>io.Reader</code> 发生冲突。同样，用于创建 <code>ring.Ring</code>
的新实例的函数（这就是Go中的<strong>构造函数</strong>）一般会称之为
<code>NewRing</code>，但由于 <code>Ring</code> 是该包所导出的唯一类型，且该包也叫
<code>ring</code>，因此它可以只叫做 <code>New</code>，它跟在包的后面，就像
<code>ring.New</code>。使用包结构可以帮助你选择好的名称。
</p>

<div class="english">
<p>
Another short example is <code>once.Do</code>;
<code>once.Do(setup)</code> reads well and would not be improved by
writing <code>once.DoOrWaitUntilDone(setup)</code>.
Long names don't automatically make things more readable.
A helpful doc comment can often be more valuable than an extra long name.
</p>
</div>

<p>
另一个简短的例子是 <code>once.Do</code>，<code>once.Do(setup)</code> 表述足够清晰，
使用 <code>once.DoOrWaitUntilDone(setup)</code> 完全就是画蛇添足。
长命名并不会使其更具可读性。一份有用的说明文档通常比额外的长名更有价值。
</p>

<div class="english">
<h3 id="Getters">Getters</h3>
</div>

<h3 id="获取器">获取器</h3>

<div class="english">
<p>
Go doesn't provide automatic support for getters and setters.
There's nothing wrong with providing getters and setters yourself,
and it's often appropriate to do so, but it's neither idiomatic nor necessary
to put <code>Get</code> into the getter's name.  If you have a field called
<code>owner</code> (lower case, unexported), the getter method should be
called <code>Owner</code> (upper case, exported), not <code>GetOwner</code>.
The use of upper-case names for export provides the hook to discriminate
the field from the method.
A setter function, if needed, will likely be called <code>SetOwner</code>.
Both names read well in practice:
</p>
</div>

<p>
Go并不对获取器（getter）和设置器（setter）提供自动支持。
你应当自己提供获取器和设置器，通常很值得这样做，但若要将 <code>Get</code>
放到获取器的名字中，既不符合习惯，也没有必要。若你有个名为 <code>owner</code>
（小写，未导出）的字段，其获取器应当名为 <code>Owner</code>（大写，可导出）而非
<code>GetOwner</code>。大写字母即为可导出的这种规定为区分方法和字段提供了便利。
若要提供设置器方法，<code>SetOwner</code> 是个不错的选择。两个命名看起来都很合理：
</p>

<pre>
owner := obj.Owner()
if owner != user {
	obj.SetOwner(user)
}
</pre>

<div class="english">
<h3 id="interface-names">Interface names</h3>
</div>

<h3 id="接口名">接口名</h3>

<div class="english">
<p>
By convention, one-method interfaces are named by
the method name plus an -er suffix or similar modification
to construct an agent noun: <code>Reader</code>,
<code>Writer</code>, <code>Formatter</code>,
<code>CloseNotifier</code> etc.
</p>
</div>

<p>
按照约定，只包含一个方法的接口应当以该方法的名称加上-er后缀来命名，如
<code>Reader</code>、<code>Writer</code>、
<code>Formatter</code>、<code>CloseNotifier</code> 等。
</p>

<div class="english">
<p>
There are a number of such names and it's productive to honor them and the function
names they capture.
<code>Read</code>, <code>Write</code>, <code>Close</code>, <code>Flush</code>,
<code>String</code> and so on have
canonical signatures and meanings.  To avoid confusion,
don't give your method one of those names unless it
has the same signature and meaning.
Conversely, if your type implements a method with the
same meaning as a method on a well-known type,
give it the same name and signature;
call your string-converter method <code>String</code> not <code>ToString</code>.
</p>
</div>

<p>
诸如此类的命名有很多，遵循它们及其代表的函数名会让事情变得简单。
<code>Read</code>、<code>Write</code>、<code>Close</code>、<code>Flush</code>、
<code>String</code> 等都具有典型的签名和意义。为避免冲突，请不要用这些名称为你的方法命名，
除非你明确知道它们的签名和意义相同。反之，若你的类型实现了的方法，
与一个众所周知的类型的方法拥有相同的含义，那就使用相同的命名。
请将字符串转换方法命名为 <code>String</code> 而非 <code>ToString</code>。
</p>

<div class="english">
<h3 id="mixed-caps">MixedCaps</h3>
</div>

<h3 id="驼峰记法">驼峰记法</h3>

<div class="english">
<p>
Finally, the convention in Go is to use <code>MixedCaps</code>
or <code>mixedCaps</code> rather than underscores to write
multiword names.
</p>
</div>

<p>
最后，Go中约定使用驼峰记法 <code>MixedCaps</code> 或 <code>mixedCaps</code>。
</p>

<div class="english">
<h2 id="semicolons">Semicolons</h2>
</div>

<h2 id="分号">分号</h2>

<div class="english">
<p>
Like C, Go's formal grammar uses semicolons to terminate statements,
but unlike in C, those semicolons do not appear in the source.
Instead the lexer uses a simple rule to insert semicolons automatically
as it scans, so the input text is mostly free of them.
</p>
</div>

<p>
和C一样，Go的正式语法使用分号来结束语句；和C不同的是，这些分号并不在源码中出现。
取而代之，词法分析器会使用一条简单的规则来自动插入分号，因此因此源码中基本就不用分号了。
</p>

<div class="english">
<p>
The rule is this. If the last token before a newline is an identifier
(which includes words like <code>int</code> and <code>float64</code>),
a basic literal such as a number or string constant, or one of the
tokens
</p>
</div>

<p>
规则是这样的：若在新行前的最后一个标记为标识符（包括 <code>int</code> 和
<code>float64</code> 这类的单词）、数值或字符串常量之类的基本字面或以下标记之一
</p>

<pre>
break continue fallthrough return ++ -- ) }
</pre>

<div class="english">
<p>
the lexer always inserts a semicolon after the token.
This could be summarized as, &ldquo;if the newline comes
after a token that could end a statement, insert a semicolon&rdquo;.
</p>
</div>

<p>
则词法分析将始终在该标记后面插入分号。这点可以概括为：
“如果新行前的标记为语句的末尾，则插入分号”。
</p>

<div class="english">
<p>
A semicolon can also be omitted immediately before a closing brace,
so a statement such as
</p>
</div>

<p>
分号也可在闭括号之前直接省略，因此像
</p>

<pre>
	go func() { for { dst &lt;- &lt;-src } }()
</pre>

<div class="english">
<p>
needs no semicolons.
Idiomatic Go programs have semicolons only in places such as
<code>for</code> loop clauses, to separate the initializer, condition, and
continuation elements.  They are also necessary to separate multiple
statements on a line, should you write code that way.
</p>
</div>

<p>
这样的语句无需分号。通常Go程序只在诸如 <code>for</code> 循环子句这样的地方使用分号，
以此来将初始化器、条件及增量元素分开。如果你在一行中写多个语句，也需要用分号隔开。
</p>

<div class="english">
<p>
One consequence of the semicolon insertion rules
is that you cannot put the opening brace of a
control structure (<code>if</code>, <code>for</code>, <code>switch</code>,
or <code>select</code>) on the next line.  If you do, a semicolon
will be inserted before the brace, which could cause unwanted
effects.  Write them like this
</p>
</div>

<p>
警告：无论如何，你都不应将一个控制结构（<code>if</code>、<code>for</code>、<code>switch</code>
或 <code>select</code>）的左大括号放在下一行。如果这样做，就会在大括号前面插入一个分号，这可能引起不需要的效果。
你应该这样写
</p>

<div class="english">
<pre>
if i &lt; f() {
	g()
}
</pre>
<p>
not like this
</p>
<pre>
if i &lt; f()  // wrong!
{           // wrong!
	g()
}
</pre>
</div>

<pre>
if i &lt; f() {
	g()
}
</pre>
<p>
而不是这样
</p>
<pre>
if i &lt; f()  // 错！
{           // 错！
	g()
}
</pre>


<div class="english">
<h2 id="control-structures">Control structures</h2>
</div>

<h2 id="控制结构">控制结构</h2>

<div class="english">
<p>
The control structures of Go are related to those of C but differ
in important ways.
There is no <code>do</code> or <code>while</code> loop, only a
slightly generalized
<code>for</code>;
<code>switch</code> is more flexible;
<code>if</code> and <code>switch</code> accept an optional
initialization statement like that of <code>for</code>;
<code>break</code> and <code>continue</code> statements
take an optional label to identify what to break or continue;
and there are new control structures including a type switch and a
multiway communications multiplexer, <code>select</code>.
The syntax is also slightly different:
there are no parentheses
and the bodies must always be brace-delimited.
</p>
</div>

<p>
Go中的结构控制与C有许多相似之处，但其不同之处才是独到之处。
Go不再使用 <code>do</code> 或 <code>while</code> 循环，只有一个更通用的
<code>for</code>；<code>switch</code> 要更灵活一点；<code>if</code> 和
<code>switch</code> 像 <code>for</code>一样可接受可选的初始化语句；
此外，还有一个包含类型选择和多路通信复用器的新控制结构：<code>select</code>。
其语法也有些许不同：没有圆括号，而其主体必须始终使用大括号括住。
</p>

<h3 id="if">If</h3>

<div class="english">
<p>
In Go a simple <code>if</code> looks like this:
</p>
</div>

<p>
在Go中，一个简单的 <code>if</code> 语句看起来像这样：
</p>

<pre>
if x &gt; 0 {
	return y
}
</pre>

<div class="english">
<p>
Mandatory braces encourage writing simple <code>if</code> statements
on multiple lines.  It's good style to do so anyway,
especially when the body contains a control statement such as a
<code>return</code> or <code>break</code>.
</p>
</div>

<p>
强制的大括号促使你将简单的 <code>if</code> 语句分成多行。特别是在主体中包含
<code>return</code> 或 <code>break</code> 等控制语句时，这种编码风格的好处一比便知。
</p>

<div class="english">
<p>
Since <code>if</code> and <code>switch</code> accept an initialization
statement, it's common to see one used to set up a local variable.
</p>
</div>

<p>
由于 <code>if</code> 和 <code>switch</code> 可接受初始化语句，
因此用它们来设置局部变量十分常见。
</p>

<pre>
if err := file.Chmod(0664); err != nil {
	log.Print(err)
	return err
}
</pre>

<div class="english">
<p id="else">
In the Go libraries, you'll find that
when an <code>if</code> statement doesn't flow into the next statement—that is,
the body ends in <code>break</code>, <code>continue</code>,
<code>goto</code>, or <code>return</code>—the unnecessary
<code>else</code> is omitted.
</p>
</div>

<p id="else">
在Go的库中，你会发现若 <code>if</code> 语句不会执行到下一条语句时，亦即其执行体
以 <code>break</code>、<code>continue</code>、<code>goto</code> 或
<code>return</code> 结束时，不必要的 <code>else</code> 会被省略。
</p>

<pre>
f, err := os.Open(name)
if err != nil {
	return err
}
codeUsing(f)
</pre>

<div class="english">
<p>
This is an example of a common situation where code must guard against a
sequence of error conditions.  The code reads well if the
successful flow of control runs down the page, eliminating error cases
as they arise.  Since error cases tend to end in <code>return</code>
statements, the resulting code needs no <code>else</code> statements.
</p>
</div>

<p>
下例是一种常见的情况，代码必须防范一系列的错误条件。若控制流成功继续，
则说明程序已排除错误。由于出错时将以<code>return</code> 结束，
之后的代码也就无需 <code>else</code> 了。
</p>

<pre>
f, err := os.Open(name)
if err != nil {
	return err
}
d, err := f.Stat()
if err != nil {
	f.Close()
	return err
}
codeUsing(f, d)
</pre>


<div class="english">
<h3 id="redeclaration">Redeclaration and reassignment</h3>
</div>

<h3 id="重新声明">重新声明与再次赋值</h3>

<div class="english">
<p>
An aside: The last example in the previous section demonstrates a detail of how the
<code>:=</code> short declaration form works.
The declaration that calls <code>os.Open</code> reads,
</p>
</div>

<p>
题外话：上一节中最后一个示例展示了短声明 <code>:=</code> 如何使用。
调用了 <code>os.Open</code> 的声明为
</p>

<pre>
f, err := os.Open(name)
</pre>

<div class="english">
<p>
This statement declares two variables, <code>f</code> and <code>err</code>.
A few lines later, the call to <code>f.Stat</code> reads,
</p>
</div>

<p>
该语句声明了两个变量 <code>f</code> 和 <code>err</code>。在几行之后，又通过
</p>

<pre>
d, err := f.Stat()
</pre>

<div class="english">
<p>
which looks as if it declares <code>d</code> and <code>err</code>.
Notice, though, that <code>err</code> appears in both statements.
This duplication is legal: <code>err</code> is declared by the first statement,
but only <em>re-assigned</em> in the second.
This means that the call to <code>f.Stat</code> uses the existing
<code>err</code> variable declared above, and just gives it a new value.
</p>
</div>

<p>
调用了 <code>f.Stat</code>。它看起来似乎是声明了 <code>d</code> 和 <code>err</code>。
注意，尽管两个语句中都出现了 <code>err</code>，但这种重复仍然是合法的：<code>err</code>
在第一条语句中被声明，但在第二条语句中只是被<b>再次赋值</b>罢了。也就是说，调用
<code>f.Stat</code> 使用的是前面已经声明的 <code>err</code>，它只是被重新赋值了而已。
</p>

<div class="english">
<p>
In a <code>:=</code> declaration a variable <code>v</code> may appear even
if it has already been declared, provided:
</p>
</div>

<p>
在满足下列条件时，已被声明的变量 <code>v</code> 可出现在<code>:=</code> 声明中：
</p>

<div class="english">
<ul>
<li>this declaration is in the same scope as the existing declaration of <code>v</code>
(if <code>v</code> is already declared in an outer scope, the declaration will create a new variable §),</li>
<li>the corresponding value in the initialization is assignable to <code>v</code>, and</li>
<li>there is at least one other variable in the declaration that is being declared anew.</li>
</ul>
</div>

<ul>
<li>本次声明与已声明的 <code>v</code> 处于同一作用域中（若 <code>v</code>
已在外层作用域中声明过，则此次声明会创建一个新的变量§），</li>
<li>在初始化中与其类型相应的值才能赋予 <code>v</code>，且</li>
<li>在此次声明中至少另有一个变量是新声明的。</li>
</ul>

<div class="english">
<p>
This unusual property is pure pragmatism,
making it easy to use a single <code>err</code> value, for example,
in a long <code>if-else</code> chain.
You'll see it used often.
</p>
</div>

<p>
这个特性简直就是纯粹的实用主义体现，它使得我们可以很方面地只使用一个
<code>err</code> 值，例如，在一个相当长的 <code>if-else</code> 语句链中，
你会发现它用得很频繁。
</p>

<div class="english">
<p>
§ It's worth noting here that in Go the scope of function parameters and return values
is the same as the function body, even though they appear lexically outside the braces
that enclose the body.
</p>
</div>

<p>
§值得一提的是，即便Go中的函数形参和返回值在词法上处于大括号之外，
但它们的作用域和该函数体仍然相同。
</p>

<h3 id="for">For</h3>

<div class="english">
<p>
The Go <code>for</code> loop is similar to&mdash;but not the same as&mdash;C's.
It unifies <code>for</code>
and <code>while</code> and there is no <code>do-while</code>.
There are three forms, only one of which has semicolons.
</p>
</div>

<p>
Go的 <code>for</code> 循环类似于C，但却不尽相同。它统一了 <code>for</code> 和
<code>while</code>，不再有 <code>do-while</code> 了。它有三种形式，但只有一种需要分号。
</p>

<div class="english">
<pre>
// Like a C for
for init; condition; post { }

// Like a C while
for condition { }

// Like a C for(;;)
for { }
</pre>
</div>

<pre>
// 如同C的for循环
for init; condition; post { }

// 如同C的while循环
for condition { }

// 如同C的for(;;)循环
for { }
</pre>

<div class="english">
<p>
Short declarations make it easy to declare the index variable right in the loop.
</p>
</div>

<p>
简短声明能让我们更容易在循环中声明下标变量：
</p>

<pre>
sum := 0
for i := 0; i &lt; 10; i++ {
	sum += i
}
</pre>

<div class="english">
<p>
If you're looping over an array, slice, string, or map,
or reading from a channel, a <code>range</code> clause can
manage the loop.
</p>
</div>

<p>
若你想遍历数组、切片、字符串或者映射，或从信道中读取消息，
<code>range</code> 子句能够帮你轻松实现循环。
</p>

<pre>
for key, value := range oldMap {
	newMap[key] = value
}
</pre>

<div class="english">
<p>
If you only need the first item in the range (the key or index), drop the second:
</p>
</div>

<p>
若你只需要该遍历中的第一个项（键或下标），去掉第二个就行了：
</p>

<pre>
for key := range m {
	if key.expired() {
		delete(m, key)
	}
}
</pre>

<div class="english">
<p>
If you only need the second item in the range (the value), use the <em>blank identifier</em>, an underscore, to discard the first:
</p>
</div>

<p>
若你只需要该遍历中的第二个项（值），请使用<b>空白标识符</b>，即下划线来丢弃第一个值：
</p>

<pre>
sum := 0
for _, value := range array {
	sum += value
}
</pre>

<div class="english">
<p>
The blank identifier has many uses, as described in <a href="#blank">a later section</a>.
</p>
</div>

<p>
空白标识符还有多种用法，它会在<a href="#空白">后面的小节</a>中描述。
</p>

<div class="english">
<p>
For strings, the <code>range</code> does more work for you, breaking out individual
Unicode code points by parsing the UTF-8.
Erroneous encodings consume one byte and produce the
replacement rune U+FFFD.
(The name (with associated builtin type) <code>rune</code> is Go terminology for a
single Unicode code point.
See <a href="http://golang.org/ref/spec#Rune_literals">the language specification</a>
for details.)
The loop
</p>
</div>

<p>
对于字符串，<code>range</code> 能够提供更多便利。它能通过解析UTF-8，
将每个独立的Unicode码点分离出来。错误的编码将占用一个字节，并以符文U+FFFD来代替。
（名称“符文”和内建类型 <code>rune</code> 是Go对单个Unicode码点的成称谓。
详情见<a href="http://golang.org/ref/spec#符文字面">语言规范</a>）。循环
</p>

<div class="english">
<pre>
for pos, char := range "日本\x80語" { // \x80 is an illegal UTF-8 encoding
	fmt.Printf("character %#U starts at byte position %d\n", char, pos)
}
</pre>
<p>
prints
</p>
<pre>
character U+65E5 '日' starts at byte position 0
character U+672C '本' starts at byte position 3
character U+FFFD '�' starts at byte position 6
character U+8A9E '語' starts at byte position 7
</pre>
</div>

<pre>
for pos, char := range "日本\x80語" { // \x80 是个非法的UTF-8编码
	fmt.Printf("字符 %#U 始于字节位置 %d\n", char, pos)
}
</pre>
<p>
将打印
</p>
<pre>
字符 U+65E5 '日' 始于字节位置 0
字符 U+672C '本' 始于字节位置 3
字符 U+FFFD '�' 始于字节位置 6
字符 U+8A9E '語' 始于字节位置 7
</pre>

<div class="english">
<p>
Finally, Go has no comma operator and <code>++</code> and <code>--</code>
are statements not expressions.
Thus if you want to run multiple variables in a <code>for</code>
you should use parallel assignment (although that precludes <code>++</code> and <code>--</code>).
</div>

<p>
最后，Go没有逗号操作符，而 <code>++</code> 和 <code>--</code> 为语句而非表达式。
因此，若你想要在 <code>for</code> 中使用多个变量，应采用平行赋值的方式
（因为它会拒绝 <code>++</code> 和 <code>--</code>）.
</p>

<div class="english">
<pre>
// Reverse a
for i, j := 0, len(a)-1; i &lt; j; i, j = i+1, j-1 {
	a[i], a[j] = a[j], a[i]
}
</pre>
</div>

<pre>
// 反转 a
for i, j := 0, len(a)-1; i &lt; j; i, j = i+1, j-1 {
	a[i], a[j] = a[j], a[i]
}
</pre>

<h3 id="switch">Switch</h3>

<div class="english">
<p>
Go's <code>switch</code> is more general than C's.
The expressions need not be constants or even integers,
the cases are evaluated top to bottom until a match is found,
and if the <code>switch</code> has no expression it switches on
<code>true</code>.
It's therefore possible&mdash;and idiomatic&mdash;to write an
<code>if</code>-<code>else</code>-<code>if</code>-<code>else</code>
chain as a <code>switch</code>.
</p>
</div>

<p>
Go的 <code>switch</code> 比C的更通用。其表达式无需为常量或整数，<code>case</code>
语句会自上而下逐一进行求值直到匹配为止。若 <code>switch</code> 后面没有表达式，它将匹配
<code>true</code>，因此，我们可以将 <code>if-else-if-else</code> 链写成一个
<code>switch</code>，这也更符合Go的风格。
</p>

<pre>
func unhex(c byte) byte {
	switch {
	case '0' &lt;= c &amp;&amp; c &lt;= '9':
		return c - '0'
	case 'a' &lt;= c &amp;&amp; c &lt;= 'f':
		return c - 'a' + 10
	case 'A' &lt;= c &amp;&amp; c &lt;= 'F':
		return c - 'A' + 10
	}
	return 0
}
</pre>

<div class="english">
<p>
There is no automatic fall through, but cases can be presented
in comma-separated lists.
</p>
</div>

<p>
<code>switch</code> 并不会自动下溯，但 <code>case</code>
可通过逗号分隔来列举相同的处理条件。
</p>
<pre>
func shouldEscape(c byte) bool {
	switch c {
	case ' ', '?', '&amp;', '=', '#', '+', '%':
		return true
	}
	return false
}
</pre>

<div class="english">
<p>
Although they are not nearly as common in Go as some other C-like
languages, <code>break</code> statements can be used to terminate
a <code>switch</code> early.
Sometimes, though, it's necessary to break out of a surrounding loop,
not the switch, and in Go that can be accomplished by putting a label
on the loop and "breaking" to that label.
This example shows both uses.
</p>
</div>

<p>
尽管它们在Go中的用法和其它类C语言差不多，但 <code>break</code>
语句可以使 <code>switch</code> 提前终止。不仅是 <code>switch</code>，
有时候也必须打破层层的循环。在Go中，我们只需将标签放置到循环外，然后
“蹦”到那里即可。下面的例子展示了二者的用法。
</p>

<pre>
Loop:
	for n := 0; n &lt; len(src); n += size {
		switch {
		case src[n] &lt; sizeOne:
			if validateOnly {
				break
			}
			size = 1
			update(src[n])

		case src[n] &lt; sizeTwo:
			if n+1 &gt;= len(src) {
				err = errShortInput
				break Loop
			}
			if validateOnly {
				break
			}
			size = 2
			update(src[n] + src[n+1]&lt;&lt;shift)
		}
	}
</pre>

<div class="english">
<p>
Of course, the <code>continue</code> statement also accepts an optional label
but it applies only to loops.
</p>
</div>

<p>
当然，<code>continue</code> 语句也能接受一个可选的标签，不过它只能在循环中使用。
</p>

<div class="english">
<p>
To close this section, here's a comparison routine for byte slices that uses two
<code>switch</code> statements:
</p>
<pre>
// Compare returns an integer comparing the two byte slices,
// lexicographically.
// The result will be 0 if a == b, -1 if a &lt; b, and +1 if a &gt; b
func Compare(a, b []byte) int {
	for i := 0; i &lt; len(a) &amp;&amp; i &lt; len(b); i++ {
		switch {
		case a[i] &gt; b[i]:
			return 1
		case a[i] &lt; b[i]:
			return -1
		}
	}
	switch {
	case len(a) &gt; len(b):
		return 1
	case len(a) &lt; len(b):
		return -1
	}
	return 0
}
</pre>
</div>

<p>
作为这一节的结束，此程序通过使用两个 <code>switch</code> 语句对字节数组进行比较：
</p>
<pre>
// Compare 按字典顺序比较两个字节切片并返回一个整数。
// 若 a == b，则结果为零；若 a &lt; b；则结果为 -1；若 a &gt; b，则结果为 +1。
func Compare(a, b []byte) int {
	for i := 0; i &lt; len(a) &amp;&amp; i &lt; len(b); i++ {
		switch {
		case a[i] &gt; b[i]:
			return 1
		case a[i] &lt; b[i]:
			return -1
		}
	}
	switch {
	case len(a) &gt; len(b):
		return 1
	case len(a) &lt; len(b):
		return -1
	}
	return 0
}
</pre>

<<<<<<< HEAD
<div class="english">
<h2 id="type_switch">Type switch</h2>
</div>

<h2 id="类型选择">类型选择</h2>
=======
<h3 id="type_switch">Type switch</h3>
>>>>>>> 6119dc1b

<div class="english">
<p>
A switch can also be used to discover the dynamic type of an interface
variable.  Such a <em>type switch</em> uses the syntax of a type
assertion with the keyword <code>type</code> inside the parentheses.
If the switch declares a variable in the expression, the variable will
have the corresponding type in each clause.
It's also idiomatic to reuse the name in such cases, in effect declaring
a new variable with the same name but a different type in each case.
</p>
<pre>
var t interface{}
t = functionOfSomeType()
switch t := t.(type) {
default:
	fmt.Printf("unexpected type %T", t)       // %T prints whatever type t has
case bool:
	fmt.Printf("boolean %t\n", t)             // t has type bool
case int:
	fmt.Printf("integer %d\n", t)             // t has type int
case *bool:
	fmt.Printf("pointer to boolean %t\n", *t) // t has type *bool
case *int:
	fmt.Printf("pointer to integer %d\n", *t) // t has type *int
}
</pre>
</div>

<p>
<code>switch</code> 也可用于判断接口变量的动态类型。如 <b>类型选择</b>
通过圆括号中的关键字 <code>type</code> 使用类型断言语法。若 <code>switch</code>
在表达式中声明了一个变量，那么该变量的每个子句中都将有该变量对应的类型。
</p>
<pre>
var t interface{}
t = functionOfSomeType()
switch t := t.(type) {
default:
	fmt.Printf("unexpected type %T", t)       // %T 输出 t 是什么类型
case bool:
	fmt.Printf("boolean %t\n", t)             // t 是 bool 类型
case int:
	fmt.Printf("integer %d\n", t)             // t 是 int 类型
case *bool:
	fmt.Printf("pointer to boolean %t\n", *t) // t 是 *bool 类型
case *int:
	fmt.Printf("pointer to integer %d\n", *t) // t 是 *int 类型
}
</pre>

<div class="english">
<h2 id="functions">Functions</h2>
</div>

<h2 id="函数">函数</h2>

<div class="english">
<h3 id="multiple-returns">Multiple return values</h3>
</div>

<h3 id="多值返回">多值返回</h3>

<div class="english">
<p>
One of Go's unusual features is that functions and methods
can return multiple values.  This form can be used to
improve on a couple of clumsy idioms in C programs: in-band
error returns such as <code>-1</code> for <code>EOF</code>
and modifying an argument passed by address.
</p>
</div>

<p>
Go与众不同的特性之一就是函数和方法可返回多个值。这种形式可以改善C中一些笨拙的习惯：
将错误值返回（例如用 <code>-1</code> 表示 <code>EOF</code>）和修改通过地址传入的实参。
</p>

<div class="english">
<p>
In C, a write error is signaled by a negative count with the
error code secreted away in a volatile location.
In Go, <code>Write</code>
can return a count <i>and</i> an error: &ldquo;Yes, you wrote some
bytes but not all of them because you filled the device&rdquo;.
The signature of the <code>Write</code> method on files from
package <code>os</code> is:
</p>
</div>

<p>
在C中，写入操作发生的错误会用一个负数标记，而错误码会隐藏在某个不确定的位置。
而在Go中，<code>Write</code> 会返回写入的字节数<b>以及</b>一个错误：
“是的，您写入了一些字节，但并未全部写入，因为设备已满”。
在 <code>os</code> 包中，<code>File.Write</code> 的签名为：
</p>

<pre>
func (file *File) Write(b []byte) (n int, err error)
</pre>

<div class="english">
<p>
and as the documentation says, it returns the number of bytes
written and a non-nil <code>error</code> when <code>n</code>
<code>!=</code> <code>len(b)</code>.
This is a common style; see the section on error handling for more examples.
</p>
</div>

<p>
正如文档所述，它返回写入的字节数，并在<code>n != len(b)</code> 时返回一个非
<code>nil</code> 的 <code>error</code> 错误值。
这是一种常见的编码风格，更多示例见错误处理一节。
</p>

<div class="english">
<p>
A similar approach obviates the need to pass a pointer to a return
value to simulate a reference parameter.
Here's a simple-minded function to
grab a number from a position in a byte slice, returning the number
and the next position.
</p>
</div>

<p>
我们可以采用一种简单的方法。来避免为模拟引用参数而传入指针。
以下简单的函数可从字节数组中的特定位置获取其值，并返回该数值和下一个位置。
</p>

<pre>
func nextInt(b []byte, i int) (int, int) {
	for ; i &lt; len(b) &amp;&amp; !isDigit(b[i]); i++ {
	}
	x := 0
	for ; i &lt; len(b) &amp;&amp; isDigit(b[i]); i++ {
		x = x*10 + int(b[i]) - '0'
	}
	return x, i
}
</pre>

<div class="english">
<p>
You could use it to scan the numbers in an input slice <code>b</code> like this:
</p>
</div>

<p>
你可以像下面这样，通过它扫描输入的切片 <code>b</code> 来获取数字。
</p>

<pre>
	for i := 0; i &lt; len(b); {
		x, i = nextInt(b, i)
		fmt.Println(x)
	}
</pre>

<div class="english">
<h3 id="named-results">Named result parameters</h3>
</div>

<h3 id="可命名结果">可命名结果形参</h3>

<div class="english">
<p>
The return or result "parameters" of a Go function can be given names and
used as regular variables, just like the incoming parameters.
When named, they are initialized to the zero values for their types when
the function begins; if the function executes a <code>return</code> statement
with no arguments, the current values of the result parameters are
used as the returned values.
</p>
</div>

<p>
Go函数的返回值或结果“形参”可被命名，并作为常规变量使用，就像传入的形参一样。
命名后，一旦该函数开始执行，它们就会被初始化为与其类型相应的零值；
若该函数执行了一条不带实参的 <code>return</code> 语句，则结果形参的当前值将被返回。
</p>

<div class="english">
<p>
The names are not mandatory but they can make code shorter and clearer:
they're documentation.
If we name the results of <code>nextInt</code> it becomes
obvious which returned <code>int</code>
is which.
</p>
</div>

<p>
此名称不是强制性的，但它们能使代码更加简短清晰：它们就是文档。若我们命名了
<code>nextInt</code> 的结果，那么它返回的 <code>int</code> 就值如其意了。
</p>

<pre>
func nextInt(b []byte, pos int) (value, nextPos int) {
</pre>

<div class="english">
<p>
Because named results are initialized and tied to an unadorned return, they can simplify
as well as clarify.  Here's a version
of <code>io.ReadFull</code> that uses them well:
</p>
</div>

<p>
由于被命名的结果已经初始化，且已经关联至无参数的返回，它们就能让代码简单而清晰。
下面的 <code>io.ReadFull</code> 就是个很好的例子：
</p>

<pre>
func ReadFull(r Reader, buf []byte) (n int, err error) {
	for len(buf) &gt; 0 &amp;&amp; err == nil {
		var nr int
		nr, err = r.Read(buf)
		n += nr
		buf = buf[nr:]
	}
	return
}
</pre>

<h3 id="defer">Defer</h3>

<div class="english">
<p>
Go's <code>defer</code> statement schedules a function call (the
<i>deferred</i> function) to be run immediately before the function
executing the <code>defer</code> returns.  It's an unusual but
effective way to deal with situations such as resources that must be
released regardless of which path a function takes to return.  The
canonical examples are unlocking a mutex or closing a file.
</p>
</div>

<p>
Go的 <code>defer</code> 语句用于预设一个函数调用（即<b>推迟执行</b>函数），
该函数会在执行 <code>defer</code> 的函数返回之前立即执行。它显得非比寻常，
但却是处理一些事情的有效方式，例如无论以何种路径返回，都必须释放资源的函数。
典型的例子就是解锁互斥和关闭文件。
</p>

<div class="english">
<pre>
// Contents returns the file's contents as a string.
func Contents(filename string) (string, error) {
	f, err := os.Open(filename)
	if err != nil {
		return "", err
	}
	defer f.Close()  // f.Close will run when we're finished.

	var result []byte
	buf := make([]byte, 100)
	for {
		n, err := f.Read(buf[0:])
		result = append(result, buf[0:n]...) // append is discussed later.
		if err != nil {
			if err == io.EOF {
				break
			}
			return "", err  // f will be closed if we return here.
		}
	}
	return string(result), nil // f will be closed if we return here.
}
</pre>
</div>

<pre>
// Contents 将文件的内容作为字符串返回。
func Contents(filename string) (string, error) {
	f, err := os.Open(filename)
	if err != nil {
		return "", err
	}
	defer f.Close()  // f.Close 会在我们结束后运行。

	var result []byte
	buf := make([]byte, 100)
	for {
		n, err := f.Read(buf[0:])
		result = append(result, buf[0:n]...) // append 将在后面讨论。
		if err != nil {
			if err == io.EOF {
				break
			}
			return "", err  // 我们在这里返回后，f 就会被关闭。
		}
	}
	return string(result), nil // 我们在这里返回后，f 就会被关闭。
}
</pre>

<div class="english">
<p>
Deferring a call to a function such as <code>Close</code> has two advantages.  First, it
guarantees that you will never forget to close the file, a mistake
that's easy to make if you later edit the function to add a new return
path.  Second, it means that the close sits near the open,
which is much clearer than placing it at the end of the function.
</p>
</div>

<p>
推迟诸如 <code>Close</code> 之类的函数调用有两点好处：第一，
它能确保你不会忘记关闭文件。如果你以后又为该函数添加了新的返回路径时，
这种情况往往就会发生。第二，它意味着“关闭”离“打开”很近，
这总比将它放在函数结尾处要清晰明了。
</p>

<div class="english">
<p>
The arguments to the deferred function (which include the receiver if
the function is a method) are evaluated when the <i>defer</i>
executes, not when the <i>call</i> executes.  Besides avoiding worries
about variables changing values as the function executes, this means
that a single deferred call site can defer multiple function
executions.  Here's a silly example.
</p>
</div>

<p>
被推迟函数的实参（如果该函数为方法则还包括接收者）在<b>推迟</b>执行时就会求值，
而不是在<b>调用</b>执行时才求值。这样不仅无需担心变量值在函数执行时被改变，
同时还意味着单个已推迟的调用可推迟多个函数的执行。下面是个简单的例子。
</p>

<pre>
for i := 0; i &lt; 5; i++ {
	defer fmt.Printf("%d ", i)
}
</pre>

<div class="english">
<p>
Deferred functions are executed in LIFO order, so this code will cause
<code>4 3 2 1 0</code> to be printed when the function returns.  A
more plausible example is a simple way to trace function execution
through the program.  We could write a couple of simple tracing
routines like this:
</p>
</div>

<p>
被推迟的函数按照后进先出（LIFO）的顺序执行，因此以上代码在函数返回时会打印
<code>4 3 2 1 0</code>。一个更具实际意义的例子是通过一种简单的方法，
用程序来跟踪函数的执行。我们可以编写一对简单的跟踪例程：
</p>

<div class="english">
<pre>
func trace(s string)   { fmt.Println("entering:", s) }
func untrace(s string) { fmt.Println("leaving:", s) }

// Use them like this:
func a() {
	trace("a")
	defer untrace("a")
	// do something....
}
</pre>
</div>

<pre>
func trace(s string)   { fmt.Println("entering:", s) }
func untrace(s string) { fmt.Println("leaving:", s) }

// 像这样使用它们：
func a() {
	trace("a")
	defer untrace("a")
	// 做一些事情....
}
</pre>

<div class="english">
<p>
We can do better by exploiting the fact that arguments to deferred
functions are evaluated when the <code>defer</code> executes.  The
tracing routine can set up the argument to the untracing routine.
This example:
</p>
</div>

<p>
我们可以充分利用这个特点，即被推迟函数的实参在 <code>defer</code> 执行时才会被求值。
跟踪例程可针对反跟踪例程设置实参。以下例子：
</p>

<pre>
func trace(s string) string {
	fmt.Println("entering:", s)
	return s
}

func un(s string) {
	fmt.Println("leaving:", s)
}

func a() {
	defer un(trace("a"))
	fmt.Println("in a")
}

func b() {
	defer un(trace("b"))
	fmt.Println("in b")
	a()
}

func main() {
	b()
}
</pre>

<div class="english">
<p>
prints
</p>
</div>

<p>
会打印
</p>

<pre>
entering: b
in b
entering: a
in a
leaving: a
leaving: b
</pre>

<div class="english">
<p>
For programmers accustomed to block-level resource management from
other languages, <code>defer</code> may seem peculiar, but its most
interesting and powerful applications come precisely from the fact
that it's not block-based but function-based.  In the section on
<code>panic</code> and <code>recover</code> we'll see another
example of its possibilities.
</p>
</div>

<p>
对于习惯其它语言中块级资源管理的程序员，<code>defer</code> 似乎有点怪异，
但它最有趣而强大的应用恰恰来自于其基于函数而非块的特点。在 <code>panic</code>
和 <code>recover</code> 这两节中，我们将看到关于它可能性的其它例子。
</p>

<div class="english">
<h2 id="data">Data</h2>
</div>

<h2 id="数据">数据</h2>

<div class="english">
<h3 id="allocation_new">Allocation with <code>new</code></h3>
</div>

<h3 id="new分配"><code>new</code> 分配</h3>

<div class="english">
<p>
Go has two allocation primitives, the built-in functions
<code>new</code> and <code>make</code>.
They do different things and apply to different types, which can be confusing,
but the rules are simple.
Let's talk about <code>new</code> first.
It's a built-in function that allocates memory, but unlike its namesakes
in some other languages it does not <em>initialize</em> the memory,
it only <em>zeros</em> it.
That is,
<code>new(T)</code> allocates zeroed storage for a new item of type
<code>T</code> and returns its address, a value of type <code>*T</code>.
In Go terminology, it returns a pointer to a newly allocated zero value of type
<code>T</code>.
</p>
</div>

<p>
Go提供了两种分配原语，即内建函数 <code>new</code> 和 <code>make</code>。
它们所做的事情不同，所应用的类型也不同。它们可能会引起混淆，但规则却很简单。
让我们先来看看 <code>new</code>。这是个用来分配内存的内建函数，
但与其它语言中的同名函数不同，它不会<b>初始化</b>内存，只会将内存<b>置零</b>。
也就是说，<code>new(T)</code> 会为类型为 <code>T</code> 的新项分配已置零的内存空间，
并返回它的地址，也就是一个类型为 <code>*T</code> 的值。用Go的术语来说，它返回一个指针，
该指针指向新分配的，类型为 <code>T</code> 的零值。
</p>

<div class="english">
<p>
Since the memory returned by <code>new</code> is zeroed, it's helpful to arrange
when designing your data structures that the
zero value of each type can be used without further initialization.  This means a user of
the data structure can create one with <code>new</code> and get right to
work.
For example, the documentation for <code>bytes.Buffer</code> states that
"the zero value for <code>Buffer</code> is an empty buffer ready to use."
Similarly, <code>sync.Mutex</code> does not
have an explicit constructor or <code>Init</code> method.
Instead, the zero value for a <code>sync.Mutex</code>
is defined to be an unlocked mutex.
</p>
</div>

<p>
既然 <code>new</code> 返回的内存已置零，那么当你设计数据结构时，
每种类型的零值就不必进一步初始化了，这意味着该数据结构的使用者只需用
<code>new</code> 创建一个新的对象就能正常工作。例如，<code>bytes.Buffer</code>
的文档中提到“零值的 <code>Buffer</code> 就是已准备就绪的缓冲区。"
同样，<code>sync.Mutex</code> 并没有显式的构造函数或 <code>Init</code> 方法，
而是零值的 <code>sync.Mutex</code> 就已经被定义为已解锁的互斥锁了。
</p>

<div class="english">
<p>
The zero-value-is-useful property works transitively. Consider this type declaration.
</p>
</div>

<p>
“零值属性”可以带来各种好处。考虑以下类型声明。
</p>

<pre>
type SyncedBuffer struct {
	lock    sync.Mutex
	buffer  bytes.Buffer
}
</pre>

<div class="english">
<p>
Values of type <code>SyncedBuffer</code> are also ready to use immediately upon allocation
or just declaration.  In the next snippet, both <code>p</code> and <code>v</code> will work
correctly without further arrangement.
</p>
</div>

<p>
<code>SyncedBuffer</code> 类型的值也是在声明时就分配好内存就绪了。后续代码中，
<code>p</code> 和 <code>v</code> 无需进一步处理即可正确工作。
</p>

<pre>
p := new(SyncedBuffer)  // type *SyncedBuffer
var v SyncedBuffer      // type  SyncedBuffer
</pre>

<div class="english">
<h3 id="composite_literals">Constructors and composite literals</h3>
</div>

<h3 id="复合字面">构造函数与复合字面</h3>

<div class="english">
<p>
Sometimes the zero value isn't good enough and an initializing
constructor is necessary, as in this example derived from
package <code>os</code>.
</p>
</div>


<p>
有时零值还不够好，这时就需要一个初始化构造函数，如来自 <code>os</code> 包中的这段代码所示。
</p>

<pre>
func NewFile(fd int, name string) *File {
	if fd &lt; 0 {
		return nil
	}
	f := new(File)
	f.fd = fd
	f.name = name
	f.dirinfo = nil
	f.nepipe = 0
	return f
}
</pre>

<div class="english">
<p>
There's a lot of boiler plate in there.  We can simplify it
using a <i>composite literal</i>, which is
an expression that creates a
new instance each time it is evaluated.
</p>
</div>

<p>
这里显得代码过于冗长。我们可通过<b>复合字面</b>来简化它，
该表达式在每次求值时都会创建新的实例。
</p>

<pre>
func NewFile(fd int, name string) *File {
	if fd &lt; 0 {
		return nil
	}
	f := File{fd, name, nil, 0}
	return &amp;f
}
</pre>

<div class="english">
<p>
Note that, unlike in C, it's perfectly OK to return the address of a local variable;
the storage associated with the variable survives after the function
returns.
In fact, taking the address of a composite literal
allocates a fresh instance each time it is evaluated,
so we can combine these last two lines.
</p>
</div>

<p>
请注意，返回一个局部变量的地址完全没有问题，这点与C不同。该局部变量对应的数据
在函数返回后依然有效。实际上，每当获取一个复合字面的地址时，都将为一个新的实例分配内存，
因此我们可以将上面的最后两行代码合并：
</p>

<pre>
	return &amp;File{fd, name, nil, 0}
</pre>

<div class="english">
<p>
The fields of a composite literal are laid out in order and must all be present.
However, by labeling the elements explicitly as <i>field</i><code>:</code><i>value</i>
pairs, the initializers can appear in any
order, with the missing ones left as their respective zero values.  Thus we could say
</p>
</div>

<p>
复合字面的字段必须按顺序全部列出。但如果以 <b>字段</b><code>:</code><b>值</b>
对的形式明确地标出元素，初始化字段时就可以按任何顺序出现，未给出的字段值将赋予零值。
因此，我们可以用如下形式：
</p>

<pre>
	return &amp;File{fd: fd, name: name}
</pre>

<div class="english">
<p>
As a limiting case, if a composite literal contains no fields at all, it creates
a zero value for the type.  The expressions <code>new(File)</code> and <code>&amp;File{}</code> are equivalent.
</p>
</div>

<p>
少数情况下，若复合字面不包括任何字段，它将创建该类型的零值。表达式
<code>new(File)</code> 和 <code>&amp;File{}</code> 是等价的。
</p>

<div class="english">
<p>
Composite literals can also be created for arrays, slices, and maps,
with the field labels being indices or map keys as appropriate.
In these examples, the initializations work regardless of the values of <code>Enone</code>,
<code>Eio</code>, and <code>Einval</code>, as long as they are distinct.
</p>
</div>

<p>
复合字面同样可用于创建数组、切片以及映射，字段标签是索引还是映射键则视情况而定。
在下例初始化过程中，无论 <code>Enone</code>、<code>Eio</code> 和
<code>Einval</code> 的值是什么，只要它们的标签不同就行。
</p>

<pre>
a := [...]string   {Enone: "no error", Eio: "Eio", Einval: "invalid argument"}
s := []string      {Enone: "no error", Eio: "Eio", Einval: "invalid argument"}
m := map[int]string{Enone: "no error", Eio: "Eio", Einval: "invalid argument"}
</pre>

<div class="english">
<h3 id="allocation_make">Allocation with <code>make</code></h3>
</div>

<h3 id="make分配"><code>make</code> 分配</h3>

<div class="english">
<p>
Back to allocation.
The built-in function <code>make(T, </code><i>args</i><code>)</code> serves
a purpose different from <code>new(T)</code>.
It creates slices, maps, and channels only, and it returns an <em>initialized</em>
(not <em>zeroed</em>)
value of type <code>T</code> (not <code>*T</code>).
The reason for the distinction
is that these three types represent, under the covers, references to data structures that
must be initialized before use.
A slice, for example, is a three-item descriptor
containing a pointer to the data (inside an array), the length, and the
capacity, and until those items are initialized, the slice is <code>nil</code>.
For slices, maps, and channels,
<code>make</code> initializes the internal data structure and prepares
the value for use.
For instance,
</p>
</div>

<p>
再回到内存分配上来。内建函数 <code>make(T, <i></code>args<code></i>)</code>
的目的不同于 <code>new(T)</code>。它只用于创建切片、映射和信道，并返回类型为
<code>T</code>（而非 <code>*T</code>）的一个<b>已初始化</b> （而非<b>置零</b>）的值。
出现这种用差异的原因在于，这三种类型本质上为引用数据类型，它们在使用前必须初始化。
例如，切片是一个具有三项内容的描述符，包含一个指向（数组内部）数据的指针、长度以及容量，
在这三项被初始化之前，该切片为 <code>nil</code>。对于切片、映射和信道，<code>make</code>
用于初始化其内部的数据结构并准备好将要使用的值。例如，
</p>

<pre>
make([]int, 10, 100)
</pre>

<div class="english">
<p>
allocates an array of 100 ints and then creates a slice
structure with length 10 and a capacity of 100 pointing at the first
10 elements of the array.
(When making a slice, the capacity can be omitted; see the section on slices
for more information.)
In contrast, <code>new([]int)</code> returns a pointer to a newly allocated, zeroed slice
structure, that is, a pointer to a <code>nil</code> slice value.
</p>
</div>

<p>
会分配一个具有100个 <code>int</code> 的数组空间，接着创建一个长度为10，
容量为100并指向该数组中前10个元素的切片结构。（生成切片时，其容量可以省略，更多信息见切片一节。）
与此相反，<code>new([]int)</code> 会返回一个指向新分配的，已置零的切片结构，
即一个指向 <code>nil</code> 切片值的指针。
</p>

<div class="english">
<p>
These examples illustrate the difference between <code>new</code> and
<code>make</code>.
</p>
</div>

<p>
下面的例子阐明了 <code>new</code> 和 <code>make</code> 之间的区别：
</p>

<div class="english">
<pre>
var p *[]int = new([]int)       // allocates slice structure; *p == nil; rarely useful
var v  []int = make([]int, 100) // the slice v now refers to a new array of 100 ints

// Unnecessarily complex:
var p *[]int = new([]int)
*p = make([]int, 100, 100)

// Idiomatic:
v := make([]int, 100)
</pre>
</div>

<pre>
var p *[]int = new([]int)       // 分配切片结构；*p == nil；基本没用
var v  []int = make([]int, 100) // 切片 v 现在引用了一个具有 100 个 int 元素的新数组

// 没必要的复杂：
var p *[]int = new([]int)
*p = make([]int, 100, 100)

// 习惯用法：
v := make([]int, 100)
</pre>

<div class="english">
<p>
Remember that <code>make</code> applies only to maps, slices and channels
and does not return a pointer.
To obtain an explicit pointer allocate with <code>new</code> or take the address
of a variable explicitly.
</p>
</div>

<p>
请记住，<code>make</code> 只适用于映射、切片和信道且不返回指针。若要获得明确的指针，
请使用 <code>new</code> 分配内存。
</p>

<div class="english">
<h3 id="arrays">Arrays</h3>
</div>

<h3 id="数组">数组</h3>

<div class="english">
<p>
Arrays are useful when planning the detailed layout of memory and sometimes
can help avoid allocation, but primarily
they are a building block for slices, the subject of the next section.
To lay the foundation for that topic, here are a few words about arrays.
</p>
</div>

<p>
在详细规划内存布局时，数组是非常有用的，有时还能避免过多的内存分配，
但它们主要用作切片的构件。这是下一节的主题了，不过要先说上几句来为它做铺垫。
</p>

<div class="english">
<p>
There are major differences between the ways arrays work in Go and C.
In Go,
</p>
<ul>
<li>
Arrays are values. Assigning one array to another copies all the elements.
</li>
<li>
In particular, if you pass an array to a function, it
will receive a <i>copy</i> of the array, not a pointer to it.
<li>
The size of an array is part of its type.  The types <code>[10]int</code>
and <code>[20]int</code> are distinct.
</li>
</ul>
</div>

<p>
以下为数组在Go和C中的主要区别。在Go中，
</p>
<ul>
<li>
数组是值。将一个数组赋予另一个数组会复制其所有元素。
</li>
<li>
特别地，若将某个数组传入某个函数，它将接收到该数组的一份<b>副本</b>而非指针。
<li>
数组的大小是其类型的一部分。类型 <code>[10]int</code> 和 <code>[20]int</code> 是不同的。
</li>
</ul>

<div class="english">
<p>
The value property can be useful but also expensive; if you want C-like behavior and efficiency,
you can pass a pointer to the array.
</p>
</div>

<p>
数组为值的属性很有用，但代价高昂；若你想要C那样的行为和效率，你可以传递一个指向该数组的指针。
</p>

<div class="english">
<pre>
func Sum(a *[3]float64) (sum float64) {
	for _, v := range *a {
		sum += v
	}
	return
}

array := [...]float64{7.0, 8.5, 9.1}
x := Sum(&amp;array)  // Note the explicit address-of operator
</pre>
</div>

<pre>
func Sum(a *[3]float64) (sum float64) {
	for _, v := range *a {
		sum += v
	}
	return
}

array := [...]float64{7.0, 8.5, 9.1}
x := Sum(&amp;array)  // 注意显式的取址操作
</pre>

<div class="english">
<p>
But even this style isn't idiomatic Go.
Use slices instead.
</p>
</div>

<p>
但这并不是Go的习惯用法，切片才是。
</p>

<div class="english">
<h3 id="slices">Slices</h3>
</div>

<h3 id="切片">切片</h3>

<div class="english">
<p>
Slices wrap arrays to give a more general, powerful, and convenient
interface to sequences of data.  Except for items with explicit
dimension such as transformation matrices, most array programming in
Go is done with slices rather than simple arrays.
</p>
</div>

<p>
切片通过对数组进行封装，为数据序列提供了更通用、强大而方便的接口。
除了矩阵变换这类需要明确维度的情况外，Go中的大部分数组编程都是通过切片来完成的。
</p>

<div class="english">
<p>
Slices hold references to an underlying array, and if you assign one
slice to another, both refer to the same array.
If a function takes a slice argument, changes it makes to
the elements of the slice will be visible to the caller, analogous to
passing a pointer to the underlying array.  A <code>Read</code>
function can therefore accept a slice argument rather than a pointer
and a count; the length within the slice sets an upper
limit of how much data to read.  Here is the signature of the
<code>Read</code> method of the <code>File</code> type in package
<code>os</code>:
</p>
</div>

<p>
切片保存了对底层数组的引用，若你将某个切片赋予另一个切片，它们会引用同一个数组。
若某个函数将一个切片作为参数传入，则它对该切片元素的修改对调用者而言同样可见，
这可以理解为传递了底层数组的指针。因此，<code>Read</code> 函数可接受一个切片实参
而非一个指针和一个计数；切片的长度决定了可读取数据的上限。以下为 <code>os</code>
包中 <code>File</code> 类型的 <code>Read</code> 方法签名:
</p>

<pre>
func (file *File) Read(buf []byte) (n int, err error)
</pre>

<div class="english">
<p>
The method returns the number of bytes read and an error value, if
any.
To read into the first 32 bytes of a larger buffer
<code>buf</code>, <i>slice</i> (here used as a verb) the buffer.
</p>
</div>

<p>
该方法返回读取的字节数和一个错误值（若有的话）。若要从更大的缓冲区 <code>b</code>
中读取前32个字节，只需对其进行<b>切片</b>即可。
</p>

<pre>
	n, err := f.Read(buf[0:32])
</pre>

<div class="english">
<p>
Such slicing is common and efficient.  In fact, leaving efficiency aside for
the moment, the following snippet would also read the first 32 bytes of the buffer.
</p>
</div>

<p>
这种切片的方法常用且高效。若不谈效率，以下片段同样能读取该缓冲区的前32个字节。
</p>

<div class="english">
<pre>
	var n int
	var err error
	for i := 0; i &lt; 32; i++ {
		nbytes, e := f.Read(buf[i:i+1])  // Read one byte.
		if nbytes == 0 || e != nil {
			err = e
			break
		}
		n += nbytes
	}
</pre>
</div>

<pre>
	var n int
	var err error
	for i := 0; i &lt; 32; i++ {
		nbytes, e := f.Read(buf[i:i+1])  // 读取一个字节
		if nbytes == 0 || e != nil {
			err = e
			break
		}
		n += nbytes
	}
</pre>

<div class="english">
<p>
The length of a slice may be changed as long as it still fits within
the limits of the underlying array; just assign it to a slice of
itself.  The <i>capacity</i> of a slice, accessible by the built-in
function <code>cap</code>, reports the maximum length the slice may
assume.  Here is a function to append data to a slice.  If the data
exceeds the capacity, the slice is reallocated.  The
resulting slice is returned.  The function uses the fact that
<code>len</code> and <code>cap</code> are legal when applied to the
<code>nil</code> slice, and return 0.
</p>
</div>

<p>
只要切片不超出底层数组的限制，它的长度就是可变的，只需将它赋予其自身的切片即可。
切片的<b>容量</b>可通过内建函数 <code>cap</code> 获得，它将给出该切片可取得的最大长度。
以下是将数据追加到切片的函数。若数据超出其容量，则会重新分配该切片。返回值即为所得的切片。
该函数中所使用的 <code>len</code> 和 <code>cap</code> 在应用于 <code>nil</code>
切片时是合法的，它会返回0.
</p>

<div class="english">
<pre>
func Append(slice, data[]byte) []byte {
	l := len(slice)
	if l + len(data) &gt; cap(slice) {  // reallocate
		// Allocate double what's needed, for future growth.
		newSlice := make([]byte, (l+len(data))*2)
		// The copy function is predeclared and works for any slice type.
		copy(newSlice, slice)
		slice = newSlice
	}
	slice = slice[0:l+len(data)]
	for i, c := range data {
		slice[l+i] = c
	}
	return slice
}
</pre>
</div>

<pre>
func Append(slice, data[]byte) []byte {
	l := len(slice)
	if l + len(data) &gt; cap(slice) {  // 重新分配
		// 为了后面的增长，需分配两份。
		newSlice := make([]byte, (l+len(data))*2)
		// copy 函数是预声明的，且可用于任何切片类型。
		copy(newSlice, slice)
		slice = newSlice
	}
	slice = slice[0:l+len(data)]
	for i, c := range data {
		slice[l+i] = c
	}
	return slice
}
</pre>

<div class="english">
<p>
We must return the slice afterwards because, although <code>Append</code>
can modify the elements of <code>slice</code>, the slice itself (the run-time data
structure holding the pointer, length, and capacity) is passed by value.
</p>
</div>

<p>
最终我们必须返回切片，因为尽管 <code>Append</code> 可修改 <code>slice</code>
的元素，但切片自身（其运行时数据结构包含指针、长度和容量）是通过值传递的。
</p>

<div class="english">
<p>
The idea of appending to a slice is so useful it's captured by the
<code>append</code> built-in function.  To understand that function's
design, though, we need a little more information, so we'll return
to it later.
</p>
</div>

<p>

向切片追加东西的想法非常有用，因此有专门的内建函数 <code>append</code>。
要理解该函数的设计，我们还需要一些额外的信息，我们将稍后再介绍它。
</p>

<div class="english">
<h3 id="two_dimensional_slices">Two-dimensional slices</h3>
</div>

<h3 id="二维切片">二维切片</h3>

<div class="english">
<p>
Go's arrays and slices are one-dimensional.
To create the equivalent of a 2D array or slice, it is necessary to define an array-of-arrays
or slice-of-slices, like this:
</p>
</div>

<p>
Go的数组和切片都是一维的。要创建等价的二维数组或切片，就必须定义一个数组的数组，
或切片的切片，就像这样：
</p>

<div class="english">
<pre>
type Transform [3][3]float64  // A 3x3 array, really an array of arrays.
type LinesOfText [][]byte     // A slice of byte slices.
</pre>
</div>

<pre>
type Transform [3][3]float64  // 一个 3x3 的数组，其实是包含多个数组的一个数组。
type LinesOfText [][]byte     // 包含多个字节切片的一个切片。
</pre>

<div class="english">
<p>
Because slices are variable-length, it is possible to have each inner
slice be a different length.
That can be a common situation, as in our <code>LinesOfText</code>
example: each line has an independent length.
</p>
</div>

<p>
由于切片长度是可变的，因此其内部可能拥有多个不同长度的切片。在我们的
<code>LinesOfText</code> 例子中，这是种常见的情况：每行都有其自己的长度。
</p>

<pre>
text := LinesOfText{
	[]byte("Now is the time"),
	[]byte("for all good gophers"),
	[]byte("to bring some fun to the party."),
}
</pre>

<div class="english">
<p>
Sometimes it's necessary to allocate a 2D slice, a situation that can arise when
processing scan lines of pixels, for instance.
There are two ways to achieve this.
One is to allocate each slice independently; the other
is to allocate a single array and point the individual slices into it.
Which to use depends on your application.
If the slices might grow or shrink, they should be allocated independently
to avoid overwriting the next line; if not, it can be more efficient to construct
the object with a single allocation.
For reference, here are sketches of the two methods.
First, a line at a time:
</p>
</div>

<p>
有时必须分配一个二维数组，例如在处理像素的扫描行时，这种情况就会发生。
我们有两种方式来达到这个目的。一种就是独立地分配每一个切片；而另一种就是只分配一个数组，
将各个切片都指向它。采用哪种方式取决于你的应用。若切片会增长或收缩，
就应该通过独立分配来避免覆盖下一行；若不会，用单次分配来构造对象会更加高效。
以下是这两种方法的大概代码，仅供参考。首先是一次一行的：
</p>

<div class="english">
<pre>
// Allocate the top-level slice.
picture := make([][]uint8, YSize) // One row per unit of y.
// Loop over the rows, allocating the slice for each row.
for i := range picture {
	picture[i] = make([]uint8, XSize)
}
</pre>
</div>

<pre>
// 分配顶层切片。
picture := make([][]uint8, YSize) // 每 y 个单元一行。
// 遍历行，为每一行都分配切片
for i := range picture {
	picture[i] = make([]uint8, XSize)
}
</pre>

<div class="english">
<p>
And now as one allocation, sliced into lines:
</p>
</div>

<p>
现在是一次分配，对行进行切片：
</p>

<div class="english">
<pre>
// Allocate the top-level slice, the same as before.
picture := make([][]uint8, YSize) // One row per unit of y.
// Allocate one large slice to hold all the pixels.
pixels := make([]uint8, XSize*YSize) // Has type []uint8 even though picture is [][]uint8.
// Loop over the rows, slicing each row from the front of the remaining pixels slice.
for i := range picture {
	picture[i], pixels = pixels[:XSize], pixels[XSize:]
}
</pre>
</div>

<pre>
// 分配顶层切片，和前面一样。
picture := make([][]uint8, YSize) // 每 y 个单元一行。
// 分配一个大的切片来保存所有像素
pixels := make([]uint8, XSize*YSize) // 拥有类型 []uint8，尽管图片是 [][]uint8.
// 遍历行，从剩余像素切片的前面切出每行来。
for i := range picture {
	picture[i], pixels = pixels[:XSize], pixels[XSize:]
}
</pre>

<div class="english">
<h3 id="maps">Maps</h3>
</div>

<h3 id="映射">映射</h3>

<div class="english">
<p>
Maps are a convenient and powerful built-in data structure that associate
values of one type (the <em>key</em>) with values of another type
(the <em>element</em> or <em>value</em>)
The key can be of any type for which the equality operator is defined,
such as integers,
floating point and complex numbers,
strings, pointers, interfaces (as long as the dynamic type
supports equality), structs and arrays.
Slices cannot be used as map keys,
because equality is not defined on them.
Like slices, maps hold references to an underlying data structure.
If you pass a map to a function
that changes the contents of the map, the changes will be visible
in the caller.
</p>
</div>

<p>
映射是方便而强大的内建数据结构，它可以关联不同类型的值。其键可以是任何相等性操作符支持的类型，
如整数、浮点数、复数、字符串、指针、接口（只要其动态类型支持相等性判断）、结构以及数组。
切片不能用作映射键，因为它们的相等性还未定义。与切片一样，映射也是引用类型。
若将映射传入函数中，并更改了该映射的内容，则此修改对调用者同样可见。
</p>

<div class="english">
<p>
Maps can be constructed using the usual composite literal syntax
with colon-separated key-value pairs,
so it's easy to build them during initialization.
</p>
</div>

<p>
映射可使用一般的复合字面语法进行构建，其键-值对使用逗号分隔，因此可在初始化时很容易地构建它们。
</p>

<pre>
var timeZone = map[string]int{
	"UTC":  0*60*60,
	"EST": -5*60*60,
	"CST": -6*60*60,
	"MST": -7*60*60,
	"PST": -8*60*60,
}
</pre>

<div class="english">
<p>
Assigning and fetching map values looks syntactically just like
doing the same for arrays and slices except that the index doesn't
need to be an integer.
</p>
</div>

<p>
赋值和获取映射值的语法类似于数组，不同的是映射的索引不必为整数。
</p>

<pre>
offset := timeZone["EST"]
</pre>

<div class="english">
<p>
An attempt to fetch a map value with a key that
is not present in the map will return the zero value for the type
of the entries
in the map.  For instance, if the map contains integers, looking
up a non-existent key will return <code>0</code>.
A set can be implemented as a map with value type <code>bool</code>.
Set the map entry to <code>true</code> to put the value in the set, and then
test it by simple indexing.
</p>
</div>

<p>
若试图通过映射中不存在的键来取值，就会返回与该映射中项的类型对应的零值。
例如，若某个映射包含整数，当查找一个不存在的键时会返回 <code>0</code>。
集合可实现成一个值类型为 <code>bool</code> 的映射。将该映射中的项置为
<code>true</code> 可将该值放入集合中，此后通过简单的索引操作即可判断是否存在。
</p>

<div class="english">
<pre>
attended := map[string]bool{
	"Ann": true,
	"Joe": true,
	...
}

if attended[person] { // will be false if person is not in the map
	fmt.Println(person, "was at the meeting")
}
</pre>
</div>

<pre>
attended := map[string]bool{
	"Ann": true,
	"Joe": true,
	...
}

if attended[person] { // 若某人不在此映射中，则为 false
	fmt.Println(person, "正在开会")
}
</pre>

<div class="english">
<p>
Sometimes you need to distinguish a missing entry from
a zero value.  Is there an entry for <code>"UTC"</code>
or is that the empty string because it's not in the map at all?
You can discriminate with a form of multiple assignment.
</p>
</div>


<p>
有时你需要区分某项是不存在还是其值为零值。如对于一个值本应为零的 <code>"UTC"</code>
条目，也可能是由于不存在该项而得到零值。你可以使用多重赋值的形式来分辨这种情况。
</p>

<pre>
var seconds int
var ok bool
seconds, ok = timeZone[tz]
</pre>

<div class="english">
<p>
For obvious reasons this is called the &ldquo;comma ok&rdquo; idiom.
In this example, if <code>tz</code> is present, <code>seconds</code>
will be set appropriately and <code>ok</code> will be true; if not,
<code>seconds</code> will be set to zero and <code>ok</code> will
be false.
Here's a function that puts it together with a nice error report:
</p>
</div>

<p>
显然，我们可称之为“逗号 ok”惯用法。在下面的例子中，若 <code>tz</code> 存在，
<code>seconds</code> 就会被赋予适当的值，且 <code>ok</code> 会被置为 <code>true</code>；
若不存在，<code>seconds</code> 则会被置为零，而 <code>ok</code> 会被置为 <code>false</code>。
</p>

<pre>
func offset(tz string) int {
	if seconds, ok := timeZone[tz]; ok {
		return seconds
	}
	log.Println("unknown time zone:", tz)
	return 0
}
</pre>

<div class="english">
<p>
To test for presence in the map without worrying about the actual value,
you can use the <a href="#blank">blank identifier</a> (<code>_</code>)
in place of the usual variable for the value.
</p>
</div>

<p>
若仅需判断映射中是否存在某项而不关心实际的值，可使用<a href="#空白">空白标识符</a>
（<code>_</code>）来代替该值的一般变量。
</p>

<pre>
_, present := timeZone[tz]
</pre>

<div class="english">
<p>
To delete a map entry, use the <code>delete</code>
built-in function, whose arguments are the map and the key to be deleted.
It's safe to do this even if the key is already absent
from the map.
</p>
</div>

<p>
要删除映射中的某项，可使用内建函数 <code>delete</code>，它以映射及要被删除的键为实参。
即便对应的键不在该映射中，此操作也是安全的。
</p>

<div class="english">
<pre>
delete(timeZone, "PDT")  // Now on Standard Time
</pre>
</div>

<pre>
delete(timeZone, "PDT")  // 现在用标准时间
</pre>

<div class="english">
<h3 id="printing">Printing</h3>
</div>

<h3 id="打印">打印</h3>

<div class="english">
<p>
Formatted printing in Go uses a style similar to C's <code>printf</code>
family but is richer and more general. The functions live in the <code>fmt</code>
package and have capitalized names: <code>fmt.Printf</code>, <code>fmt.Fprintf</code>,
<code>fmt.Sprintf</code> and so on.  The string functions (<code>Sprintf</code> etc.)
return a string rather than filling in a provided buffer.
</p>
</div>

<p>
Go采用的格式化打印风格和C的 <code>printf</code> 族类似，但却更加丰富而通用。
这些函数位于 <code>fmt</code> 包中，且函数名首字母均为大写：如
<code>fmt.Printf</code>、<code>fmt.Fprintf</code>，<code>fmt.Sprintf</code> 等。
字符串函数（<code>Sprintf</code> 等）会返回一个字符串，而非填充给定的缓冲区。
</p>

<div class="english">
<p>
You don't need to provide a format string.  For each of <code>Printf</code>,
<code>Fprintf</code> and <code>Sprintf</code> there is another pair
of functions, for instance <code>Print</code> and <code>Println</code>.
These functions do not take a format string but instead generate a default
format for each argument. The <code>Println</code> versions also insert a blank
between arguments and append a newline to the output while
the <code>Print</code> versions add blanks only if the operand on neither side is a string.
In this example each line produces the same output.
</p>
</div>

<p>
你无需提供一个格式字符串。每个 <code>Printf</code>、<code>Fprintf</code> 和
<code>Sprintf</code> 都分别对应另外的函数，如 <code>Print</code> 与 <code>Println</code>。
这些函数并不接受格式字符串，而是为每个实参生成一种默认格式。<code>Println</code>
系列的函数还会在实参中插入空格，并在输出时追加一个换行符，而 <code>Print</code>
版本仅在操作数两侧都没有字符串时才添加空白。以下示例中各行产生的输出都是一样的。
</p>

<pre>
fmt.Printf("Hello %d\n", 23)
fmt.Fprint(os.Stdout, "Hello ", 23, "\n")
fmt.Println("Hello", 23)
fmt.Println(fmt.Sprint("Hello ", 23))
</pre>

<div class="english">
<p>
The formatted print functions <code>fmt.Fprint</code>
and friends take as a first argument any object
that implements the <code>io.Writer</code> interface; the variables <code>os.Stdout</code>
and <code>os.Stderr</code> are familiar instances.
</p>
</div>

<p>
<code>fmt.Fprint</code> 一类的格式化打印函数可接受任何实现了 <code>io.Writer</code>
接口的对象作为第一个实参；变量<code>os.Stdout</code> 与 <code>os.Stderr</code>
都是人们熟知的例子。
</p>

<div class="english">
<p>
Here things start to diverge from C.  First, the numeric formats such as <code>%d</code>
do not take flags for signedness or size; instead, the printing routines use the
type of the argument to decide these properties.
</p>
</div>

<p>
从这里开始，就与C有些不同了。首先，像 <code>%d</code> 这样的数值格式并不接受表示符号或大小的标记，
打印例程会根据实参的类型来决定这些属性。
</p>

<pre>
var x uint64 = 1&lt;&lt;64 - 1
fmt.Printf("%d %x; %d %x\n", x, x, int64(x), int64(x))
</pre>

<div class="english">
<p>
prints
</p>
</div>

<p>
将打印
</p>

<pre>
18446744073709551615 ffffffffffffffff; -1 -1
</pre>

<div class="english">
<p>
If you just want the default conversion, such as decimal for integers, you can use
the catchall format <code>%v</code> (for &ldquo;value&rdquo;); the result is exactly
what <code>Print</code> and <code>Println</code> would produce.
Moreover, that format can print <em>any</em> value, even arrays, slices, structs, and
maps.  Here is a print statement for the time zone map defined in the previous section.
</p>
</div>

<p>
若你只想要默认的转换，如使用十进制的整数，你可以使用通用的格式
<code>%v</code>（对应“值”）；其结果与 <code>Print</code> 和 <code>Println</code>
的输出完全相同。此外，这种格式还能打印<b>任意</b>值，甚至包括数组、结构体和映射。
以下是打印上一节中定义的时区映射的语句。
</p>

<div class="english">
<pre>
fmt.Printf("%v\n", timeZone)  // or just fmt.Println(timeZone)
</pre>
<p>
which gives output
</p>
<pre>
map[CST:-21600 PST:-28800 EST:-18000 UTC:0 MST:-25200]
</pre>
</div>

<pre>
fmt.Printf("%v\n", timeZone)  // 或只用 fmt.Println(timeZone)
</pre>
<p>
这会输出
</p>
<pre>
map[CST:-21600 PST:-28800 EST:-18000 UTC:0 MST:-25200]
</pre>

<div class="english">
<p>
For maps the keys may be output in any order, of course.
When printing a struct, the modified format <code>%+v</code> annotates the
fields of the structure with their names, and for any value the alternate
format <code>%#v</code> prints the value in full Go syntax.
</p>
</div>

<p>
当然，映射中的键可能按任意顺序输出。当打印结构体时，改进的格式 <code>%+v</code>
会为结构体的每个字段添上字段名，而另一种格式 <code>%#v</code> 将完全按照Go的语法打印值。
</p>

<pre>
type T struct {
	a int
	b float64
	c string
}
t := &amp;T{ 7, -2.35, "abc\tdef" }
fmt.Printf("%v\n", t)
fmt.Printf("%+v\n", t)
fmt.Printf("%#v\n", t)
fmt.Printf("%#v\n", timeZone)
</pre>

<div class="english">
<p>
prints
</p>
</div>

<p>
将打印
</p>

<pre>
&amp;{7 -2.35 abc   def}
&amp;{a:7 b:-2.35 c:abc     def}
&amp;main.T{a:7, b:-2.35, c:"abc\tdef"}
map[string] int{"CST":-21600, "PST":-28800, "EST":-18000, "UTC":0, "MST":-25200}
</pre>

<div class="english">
<p>
(Note the ampersands.)
That quoted string format is also available through <code>%q</code> when
applied to a value of type <code>string</code> or <code>[]byte</code>.
The alternate format <code>%#q</code> will use backquotes instead if possible.
(The <code>%q</code> format also applies to integers and runes, producing a
single-quoted rune constant.)
Also, <code>%x</code> works on strings, byte arrays and byte slices as well as
on integers, generating a long hexadecimal string, and with
a space in the format (<code>%&nbsp;x</code>) it puts spaces between the bytes.
</p>
</div>

<p>
（请注意其中的&amp;符号）当遇到 <code>string</code> 或 <code>[]byte</code> 值时，
可使用 <code>%q</code> 产生带引号的字符串；而格式 <code>%#q</code> 会尽可能使用反引号。
（<code>%q</code> 格式也可用于整数和符文，它会产生一个带单引号的符文常量。）
此外，<code>%x</code> 还可用于字符串、字节数组以及整数，并生成一个很长的十六进制字符串，
而带空格的格式（<code>%&nbsp;x</code>）还会在字节之间插入空格。
</p>

<div class="english">
<p>
Another handy format is <code>%T</code>, which prints the <em>type</em> of a value.
</p>
</div>

<p>
另一种实用的格式是 <code>%T</code>，它会打印某个值的<b>类型</b>.
</p>

<pre>
fmt.Printf(&quot;%T\n&quot;, timeZone)
</pre>

<div class="english">
<p>
prints
</p>
</div>

<p>
会打印
</p>

<pre>
map[string] int
</pre>

<div class="english">
<p>
If you want to control the default format for a custom type, all that's required is to define
a method with the signature <code>String() string</code> on the type.
For our simple type <code>T</code>, that might look like this.
</p>
</div>

<p>
若你想控制自定义类型的默认格式，只需为该类型定义一个具有 <code>String() string</code>
签名的方法。对于我们简单的类型 <code>T</code>，可进行如下操作。
</p>

<pre>
func (t *T) String() string {
	return fmt.Sprintf("%d/%g/%q", t.a, t.b, t.c)
}
fmt.Printf("%v\n", t)
</pre>

<div class="english">
<p>
to print in the format
</p>
</div>

<p>
会打印出如下格式：
</p>

<pre>
7/-2.35/"abc\tdef"
</pre>

<div class="english">
<p>
(If you need to print <em>values</em> of type <code>T</code> as well as pointers to <code>T</code>,
the receiver for <code>String</code> must be of value type; this example used a pointer because
that's more efficient and idiomatic for struct types.
See the section below on <a href="#pointers_vs_values">pointers vs. value receivers</a> for more information.)
</p>
</div>

<p>
（如果你需要像指向 <code>T</code> 的指针那样打印类型 <code>T</code> 的<b>值</b>，
<code>String</code> 的接收者就必须是值类型的；上面的例子中接收者是一个指针，
因为这对结构来说更高效而通用。更多详情见<a href="#指针vs值">指针vs.值接收者</a>一节.）
</p>

<div class="english">
<p>
Our <code>String</code> method is able to call <code>Sprintf</code> because the
print routines are fully reentrant and can be wrapped this way.
There is one important detail to understand about this approach,
however: don't construct a <code>String</code> method by calling
<code>Sprintf</code> in a way that will recur into your <code>String</code>
method indefinitely.  This can happen if the <code>Sprintf</code>
call attempts to print the receiver directly as a string, which in
turn will invoke the method again.  It's a common and easy mistake
to make, as this example shows.
</p>
</div>

<p>
我们的 <code>String</code> 方法也可调用 <code>Sprintf</code>，
因为打印例程可以完全重入并按这种方式封装。不过要理解这种方式，还有一个重要的细节：
请勿通过调用 <code>Sprintf</code> 来构造 <code>String</code>
方法，因为它会无限递归你的的 <code>String</code> 方法。
</p>

<div class="english">
<pre>
type MyString string

func (m MyString) String() string {
	return fmt.Sprintf("MyString=%s", m) // Error: will recur forever.
}
</pre>
</div>

<pre>
type MyString string

func (m MyString) String() string {
	return fmt.Sprintf("MyString=%s", m) // 错误：会无限递归
}
</pre>

<div class="english">
<p>
It's also easy to fix: convert the argument to the basic string type, which does not have the
method.
</p>
</div>

<p>
要解决这个问题也很简单：将该实参转换为基本的字符串类型，它没有这个方法。
</p>

<div class="english">
<pre>
type MyString string
func (m MyString) String() string {
	return fmt.Sprintf("MyString=%s", string(m)) // OK: note conversion.
}
</pre>
</div>

<pre>
type MyString string
func (m MyString) String() string {
	return fmt.Sprintf("MyString=%s", string(m)) // 可以：注意转换
}
</pre>

<div class="english">
<p>
In the <a href="#initialization">initialization section</a> we'll see another technique that avoids this recursion.
</p>
</div>

<p>
在<a href="#初始化">初始化</a>一节中，我们将看到避免这种递归的另一种技术。
</p>

<div class="english">
<p>
Another printing technique is to pass a print routine's arguments directly to another such routine.
The signature of <code>Printf</code> uses the type <code>...interface{}</code>
for its final argument to specify that an arbitrary number of parameters (of arbitrary type)
can appear after the format.
</p>
</div>

<p>
另一种打印技术就是将打印例程的实参直接传入另一个这样的例程。<code>Printf</code>
的签名为其最后的实参使用了 <code>...interface{}</code>
类型，这样格式的后面就能出现任意数量，任意类型的形参了。
</p>

<pre>
func Printf(format string, v ...interface{}) (n int, err error) {
</pre>

<div class="english">
<p>
Within the function <code>Printf</code>, <code>v</code> acts like a variable of type
<code>[]interface{}</code> but if it is passed to another variadic function, it acts like
a regular list of arguments.
Here is the implementation of the
function <code>log.Println</code> we used above. It passes its arguments directly to
<code>fmt.Sprintln</code> for the actual formatting.
</p>
</div>

<p>
在 <code>Printf</code> 函数中，<code>v</code> 看起来更像是 <code>[]interface{}</code>
类型的变量，但如果将它传递到另一个变参函数中，它就像是常规实参列表了。
以下是我们之前用过的 <code>log.Println</code> 的实现。它直接将其实参传递给
<code>fmt.Sprintln</code> 进行实际的格式化。
</p>

<div class="english">
<pre>
// Println prints to the standard logger in the manner of fmt.Println.
func Println(v ...interface{}) {
	std.Output(2, fmt.Sprintln(v...))  // Output takes parameters (int, string)
}
</pre>
</div>

<pre>
// Println 通过 fmt.Println 的方式将日志打印到标准记录器。
func Println(v ...interface{}) {
	std.Output(2, fmt.Sprintln(v...))  // Output 接受形参 (int, string)
}
</pre>

<div class="english">
<p>
We write <code>...</code> after <code>v</code> in the nested call to <code>Sprintln</code> to tell the
compiler to treat <code>v</code> as a list of arguments; otherwise it would just pass
<code>v</code> as a single slice argument.
</p>
</div>

<p>
在该 <code>Sprintln</code> 嵌套调用中，我们将 <code>...</code> 写在 <code>v</code>
之后来告诉编译器将 <code>v</code> 视作一个实参列表，否则它会将 <code>v</code>
当做单一的切片实参来传递。
</p>

<div class="english">
<p>
There's even more to printing than we've covered here.  See the <code>godoc</code> documentation
for package <code>fmt</code> for the details.
</p>
</div>

<p>
还有很多关于打印知识点没有提及。详情请参阅 <code>godoc</code> 对 <code>fmt</code> 包的说明文档。
</p>

<div class="english">
<p>
By the way, a <code>...</code> parameter can be of a specific type, for instance <code>...int</code>
for a min function that chooses the least of a list of integers:
</p>
</div>

<p>
顺便一提，<code>...</code> 形参可指定具体的类型，例如从整数列表中选出最小值的函数
<code>min</code>，其形参可为 <code>...int</code> 类型。
</p>

<div class="english">
<pre>
func Min(a ...int) int {
	min := int(^uint(0) >> 1)  // largest int
	for _, i := range a {
		if i &lt; min {
			min = i
		}
	}
	return min
}
</pre>
</div>

<pre>
func Min(a ...int) int {
	min := int(^uint(0) >> 1)  // 最大的 int
	for _, i := range a {
		if i &lt; min {
			min = i
		}
	}
	return min
}
</pre>

<div class="english">
<h3 id="append">Append</h3>
</div>

<h3 id="追加">追加</h3>

<div class="english">
<p>
Now we have the missing piece we needed to explain the design of
the <code>append</code> built-in function.  The signature of <code>append</code>
is different from our custom <code>Append</code> function above.
Schematically, it's like this:
</p>
</div>

<p>
现在我们要对内建函数 <code>append</code> 的设计进行补充说明。<code>append</code>
函数的签名不同于前面我们自定义的 <code>Append</code> 函数。大致来说，它就像这样：
</p>

<div class="english">
<pre>
func append(slice []<i>T</i>, elements ...<i>T</i>) []<i>T</i>
</pre>
</div>

<pre>
func append(slice []<i>T</i>, 元素 ...<i>T</i>) []<i>T</i>
</pre>

<div class="english">
<p>
where <i>T</i> is a placeholder for any given type.  You can't
actually write a function in Go where the type <code>T</code>
is determined by the caller.
That's why <code>append</code> is built in: it needs support from the
compiler.
</p>
</div>

其中的 <i>T</i> 为任意给定类型的占位符。实际上，你无法在Go中编写一个类型
<code>T</code> 由调用者决定的函数。这也就是为何 <code>append</code>
为内建函数的原因：它需要编译器的支持。

<div class="english">
<p>
What <code>append</code> does is append the elements to the end of
the slice and return the result.  The result needs to be returned
because, as with our hand-written <code>Append</code>, the underlying
array may change.  This simple example
</p>
</div>

<p>
<code>append</code> 会在切片末尾追加元素并返回结果。我们必须返回结果，
原因与我们手写的 <code>Append</code> 一样，即底层数组可能会被改变。以下简单的例子
</p>

<pre>
x := []int{1,2,3}
x = append(x, 4, 5, 6)
fmt.Println(x)
</pre>

<div class="english">
<p>
prints <code>[1 2 3 4 5 6]</code>.  So <code>append</code> works a
little like <code>Printf</code>, collecting an arbitrary number of
arguments.
</p>
</div>

<p>
将打印 <code>[1 2 3 4 5 6]</code>。因此 <code>append</code> 有点像 <code>Printf</code>
那样，可接受任意数量的实参。
</p>

<div class="english">
<p>
But what if we wanted to do what our <code>Append</code> does and
append a slice to a slice?  Easy: use <code>...</code> at the call
site, just as we did in the call to <code>Output</code> above.  This
snippet produces identical output to the one above.
</p>
</div>

<p>
但如果我们要像 <code>Append</code> 那样将一个切片追加到另一个切片中呢？
很简单：在调用的地方使用 <code>...</code>，就像我们在上面调用 <code>Output</code>
那样。以下代码片段的输出与上一个相同。
</p>

<pre>
x := []int{1,2,3}
y := []int{4,5,6}
x = append(x, y...)
fmt.Println(x)
</pre>

<div class="english">
<p>
Without that <code>...</code>, it wouldn't compile because the types
would be wrong; <code>y</code> is not of type <code>int</code>.
</p>
</div>

<p>
如果没有 <code>...</code>，它就会由于类型错误而无法编译，因为 <code>y</code>
不是 <code>int</code> 类型的。
</p>

<div class="english">
<h2 id="initialization">Initialization</h2>
</div>

<h2 id="初始化">初始化</h2>

<div class="english">
<p>
Although it doesn't look superficially very different from
initialization in C or C++, initialization in Go is more powerful.
Complex structures can be built during initialization and the ordering
issues among initialized objects, even among different packages, are handled
correctly.
</p>
</div>

<p>
<p>
尽管从表面上看，Go的初始化过程与C或C++并不算太大，但它确实更为强大。
在初始化过程中，不仅可以构建复杂的结构，还能正确处理不同包对象间的初始化顺序。
</p>

<div class="english">
<h3 id="constants">Constants</h3>
</div>

<h3 id="常量">常量</h3>

<div class="english">
<p>
Constants in Go are just that&mdash;constant.
They are created at compile time, even when defined as
locals in functions,
and can only be numbers, characters (runes), strings or booleans.
Because of the compile-time restriction, the expressions
that define them must be constant expressions,
evaluatable by the compiler.  For instance,
<code>1&lt;&lt;3</code> is a constant expression, while
<code>math.Sin(math.Pi/4)</code> is not because
the function call to <code>math.Sin</code> needs
to happen at run time.
</p>
</div>

<p>
Go中的常量就是不变量。它们在编译时创建，即便它们可能是函数中定义的局部变量。
常量只能是数字、字符（符文）、字符串或布尔值。由于编译时的限制，
定义它们的表达式必须也是可被编译器求值的常量表达式。例如 <code>1&lt;&lt;3</code>
就是一个常量表达式，而 <code>math.Sin(math.Pi/4)</code>
则不是，因为对 <code>math.Sin</code> 的函数调用在运行时才会发生。
</p>

<div class="english">
<p>
In Go, enumerated constants are created using the <code>iota</code>
enumerator.  Since <code>iota</code> can be part of an expression and
expressions can be implicitly repeated, it is easy to build intricate
sets of values.
</p>
</div>

<p>
在Go中，枚举常量使用枚举器 <code>iota</code> 创建。由于 <code>iota</code>
可为表达式的一部分，而表达式可以被隐式地重复，这样也就更容易构建复杂的值的集合了。
</p>

{{code "/doc/progs/eff_bytesize.go" `/^type ByteSize/` `/^\)/`}}

<div class="english">
<p>
The ability to attach a method such as <code>String</code> to any
user-defined type makes it possible for arbitrary values to format themselves
automatically for printing.
Although you'll see it most often applied to structs, this technique is also useful for
scalar types such as floating-point types like <code>ByteSize</code>.
</p>
</div>

<p>
由于可将 <code>String</code> 之类的方法附加在用户定义的类型上，
因此它就为打印时自动格式化任意值提供了可能性，即便是作为一个通用类型的一部分。
尽管你常常会看到这种技术应用于结构体，但它对于像 <code>ByteSize</code>
之类的浮点数标量等类型也是有用的。
</p>

{{code "/doc/progs/eff_bytesize.go" `/^func.*ByteSize.*String/` `/^}/`}}

<div class="english">
<p>
The expression <code>YB</code> prints as <code>1.00YB</code>,
while <code>ByteSize(1e13)</code> prints as <code>9.09TB</code>.
</p>
</div>

<p>
表达式 <code>YB</code> 会打印出 <code>1.00YB</code>，而
<code>ByteSize(1e13)</code> 则会打印出 <code>9.09</code>。
</p>

<div class="english">
<p>
The use here of <code>Sprintf</code>
to implement <code>ByteSize</code>'s <code>String</code> method is safe
(avoids recurring indefinitely) not because of a conversion but
because it calls <code>Sprintf</code> with <code>%f</code>,
which is not a string format: <code>Sprintf</code> will only call
the <code>String</code> method when it wants a string, and <code>%f</code>
wants a floating-point value.
</p>
</div>

<p>
在这里用 <code>Sprintf</code> 实现 <code>ByteSize</code> 的 <code>String</code>
方法很安全（不会无限递归），这倒不是因为类型转换，而是它以 <code>%f</code>
调用了 <code>Sprintf</code>，它并不是一种字符串格式：<code>Sprintf</code>
只会在它需要字符串时才调用 <code>String</code> 方法，而 <code>%f</code>
需要一个浮点数值。
</p>

<div class="english">
<h3 id="variables">Variables</h3>
</div>

<h3 id="变量">变量</h3>

<div class="english">
<p>
Variables can be initialized just like constants but the
initializer can be a general expression computed at run time.
</p>
</div>

<p>
变量的初始化与常量类似，但其初始值也可以是在运行时才被计算的一般表达式。
</p>

<pre>
var (
	home   = os.Getenv("HOME")
	user   = os.Getenv("USER")
	gopath = os.Getenv("GOPATH")
)
</pre>

<div class="english">
<h3 id="init">The init function</h3>
</div>

<h3 id="init函数"><code>init</code> 函数</h3>

<div class="english">
<p>
Finally, each source file can define its own niladic <code>init</code> function to
set up whatever state is required.  (Actually each file can have multiple
<code>init</code> functions.)
And finally means finally: <code>init</code> is called after all the
variable declarations in the package have evaluated their initializers,
and those are evaluated only after all the imported packages have been
initialized.
</p>
</div>

<p>
最后，每个源文件都可以通过定义自己的无参数 <code>init</code> 函数来设置一些必要的状态。
（其实每个文件都可以拥有多个 <code>init</code> 函数。）而它的结束就意味着初始化结束：
只有该包中的所有变量声明都通过它们的初始化器求值后 <code>init</code> 才会被调用，
而那些 <code>init</code> 只有在所有已导入的包都被初始化后才会被求值。
</p>

<div class="english">
<p>
Besides initializations that cannot be expressed as declarations,
a common use of <code>init</code> functions is to verify or repair
correctness of the program state before real execution begins.
</p>
</div>

<p>
除了那些不能被表示成声明的初始化外，<code>init</code>
函数还常被用在程序真正开始执行前，检验或校正程序的状态。
</p>

<div class="english">
<pre>
func init() {
	if user == "" {
		log.Fatal("$USER not set")
	}
	if home == "" {
		home = "/home/" + user
	}
	if gopath == "" {
		gopath = home + "/go"
	}
	// gopath may be overridden by --gopath flag on command line.
	flag.StringVar(&amp;gopath, "gopath", gopath, "override default GOPATH")
}
</pre>
</div>

<pre>
func init() {
	if user == "" {
		log.Fatal("$USER not set")
	}
	if home == "" {
		home = "/home/" + user
	}
	if gopath == "" {
		gopath = home + "/go"
	}
	// gopath 可通过命令行中的 --gopath 标记覆盖掉。
	flag.StringVar(&amp;gopath, "gopath", gopath, "override default GOPATH")
}
</pre>

<div class="english">
<h2 id="methods">Methods</h2>
</div>

<h2 id="方法">方法</h2>

<div class="english">
<h3 id="pointers_vs_values">Pointers vs. Values</h3>
</div>

<h3 id="指针vs值">指针 vs. 值</h3>

<div class="english">
<p>
As we saw with <code>ByteSize</code>,
methods can be defined for any named type (except a pointer or an interface);
the receiver does not have to be a struct.
</p>
</div>

<p>
正如 <code>ByteSize</code> 那样，我们可以为任何已命名的类型（除了指针或接口）定义方法；
接收者可不必为结构体。
</p>

<div class="english">
<p>
In the discussion of slices above, we wrote an <code>Append</code>
function.  We can define it as a method on slices instead.  To do
this, we first declare a named type to which we can bind the method, and
then make the receiver for the method a value of that type.
</p>
</div>

<p>
在之前讨论切片时，我们编写了一个 <code>Append</code> 函数。
我们也可将其定义为切片的方法。为此，我们首先要声明一个已命名的类型来绑定该方法，
然后使该方法的接收者成为该类型的值。
</p>

<div class="english">
<pre>
type ByteSlice []byte

func (slice ByteSlice) Append(data []byte) []byte {
	// Body exactly the same as above
}
</pre>
</div>

<pre>
type ByteSlice []byte

func (slice ByteSlice) Append(data []byte) []byte {
	// 主体和前面相同。
}
</pre>

<div class="english">
<p>
This still requires the method to return the updated slice.  We can
eliminate that clumsiness by redefining the method to take a
<i>pointer</i> to a <code>ByteSlice</code> as its receiver, so the
method can overwrite the caller's slice.
</p>
</div>

<p>
我们仍然需要该方法返回更新后的切片。为了消除这种不便，我们可通过重新定义该方法，
将一个指向 <code>ByteSlice</code> 的<b>指针</b>作为该方法的接收者，
这样该方法就能重写调用者提供的切片了。
</p>

<div class="english">
<pre>
func (p *ByteSlice) Append(data []byte) {
	slice := *p
	// Body as above, without the return.
	*p = slice
}
</pre>
</div>

<pre>
func (p *ByteSlice) Append(data []byte) {
	slice := *p
	// 主体和前面相同，但没有 return。
	*p = slice
}
</pre>

<div class="english">
<p>
In fact, we can do even better.  If we modify our function so it looks
like a standard <code>Write</code> method, like this,
</p>
</div>

<p>
其实我们做得更好。若我们将函数修改为与标准 <code>Write</code> 类似的方法，就像这样，
</p>

<div class="english">
<pre>
func (p *ByteSlice) Write(data []byte) (n int, err error) {
	slice := *p
	// Again as above.
	*p = slice
	return len(data), nil
}
</pre>
</div>

<pre>
func (p *ByteSlice) Write(data []byte) (n int, err error) {
	slice := *p
	// 依旧和前面相同。
	*p = slice
	return len(data), nil
}
</pre>

<div class="english">
<p>
then the type <code>*ByteSlice</code> satisfies the standard interface
<code>io.Writer</code>, which is handy.  For instance, we can
print into one.
</p>
</div>

<p>
那么类型 <code>*ByteSlice</code> 就满足了标准的 <code>io.Writer</code> 接口，这将非常实用。
例如，我们可以通过打印将内容写入。
</p>

<pre>
	var b ByteSlice
	fmt.Fprintf(&amp;b, "This hour has %d days\n", 7)
</pre>

<div class="english">
<p>
We pass the address of a <code>ByteSlice</code>
because only <code>*ByteSlice</code> satisfies <code>io.Writer</code>.
The rule about pointers vs. values for receivers is that value methods
can be invoked on pointers and values, but pointer methods can only be
invoked on pointers.  This is because pointer methods can modify the
receiver; invoking them on a copy of the value would cause those
modifications to be discarded.
</p>
</div>

<p>
我们将 <code>ByteSlice</code> 的地址传入，因为只有 <code>*ByteSlice</code>
才满足 <code>io.Writer</code>。以指针或值为接收者的区别在于：值方法可通过指针和值调用，
而指针方法只能通过指针来调用。这是由于指针方法可修改接收者，
而在值的副本上所做的修改将被丢弃。
</p>

<div class="english">
<p>
By the way, the idea of using <code>Write</code> on a slice of bytes
is central to the implementation of <code>bytes.Buffer</code>.
</p>
</div>

<p>
顺便一提，在字节切片上使用 <code>Write</code> 的想法已被 <code>bytes.Buffer</code> 所实现。
</p>

<div class="english">
<h2 id="interfaces_and_types">Interfaces and other types</h2>
</div>

<h2 id="接口与类型">接口与其它类型</h2>

<h3 id="接口">接口</h3>

<div class="english">
<p>
Interfaces in Go provide a way to specify the behavior of an
object: if something can do <em>this</em>, then it can be used
<em>here</em>.  We've seen a couple of simple examples already;
custom printers can be implemented by a <code>String</code> method
while <code>Fprintf</code> can generate output to anything
with a <code>Write</code> method.
Interfaces with only one or two methods are common in Go code, and are
usually given a name derived from the method, such as <code>io.Writer</code>
for something that implements <code>Write</code>.
</p>
</div>

<p>
Go中的接口为指定对象的行为提供了一种方法：如果某样东西可以完成<b>这个</b>，
那么它就可以用在<b>这里</b>。我们已经见过许多简单的示例了；通过实现
<code>String</code> 方法，我们可以自定义打印函数，而通过 <code>Write</code>
方法，<code>Fprintf</code> 则能对任何对象产生输出。在Go代码中，
仅包含一两种方法的接口很常见，且其名称通常来自于实现它的方法，
如 <code>io.Writer</code> 就是实现了 <code>Write</code> 的一类对象。
</p>

<div class="english">
<p>
A type can implement multiple interfaces.
For instance, a collection can be sorted
by the routines in package <code>sort</code> if it implements
<code>sort.Interface</code>, which contains <code>Len()</code>,
<code>Less(i, j int) bool</code>, and <code>Swap(i, j int)</code>,
and it could also have a custom formatter.
In this contrived example <code>Sequence</code> satisfies both.
</p>
</div>

<p>
每种类型都能实现多个接口。例如一个实现了 <code>sort.Interface</code> 接口的集合就可通过
<code>sort</code> 包中的例程进行排序。该接口包括 <code>Len()</code>、<code>Less(i, j int) bool</code>
以及 <code>Swap(i, j int)</code>，另外，该集合仍然可以有一个自定义的格式化器。
以下特意构建的例子 <code>Sequence</code> 就同时满足这两种情况。
</p>

{{code "/doc/progs/eff_sequence.go" `/^type/` "$"}}

<div class="english">
<h3 id="conversions">Conversions</h3>
</div>

<h3 id="类型转换">类型转换</h3>

<div class="english">
<p>
The <code>String</code> method of <code>Sequence</code> is recreating the
work that <code>Sprint</code> already does for slices.  We can share the
effort if we convert the <code>Sequence</code> to a plain
<code>[]int</code> before calling <code>Sprint</code>.
</p>
</div>

<p>
<code>Sequence</code> 的 <code>String</code> 方法重新实现了 <code>Sprint</code>
为切片实现的功能。若我们在调用 <code>Sprint</code> 之前将 <code>Sequence</code>
转换为纯粹的 <code>[]int</code>，就能共享已实现的功能。
</p>

<pre>
func (s Sequence) String() string {
	sort.Sort(s)
	return fmt.Sprint([]int(s))
}
</pre>

<div class="english">
<p>
This method is another example of the conversion technique for calling
<code>Sprintf</code> safely from a <code>String</code> method.
Because the two types (<code>Sequence</code> and <code>[]int</code>)
are the same if we ignore the type name, it's legal to convert between them.
The conversion doesn't create a new value, it just temporarily acts
as though the existing value has a new type.
(There are other legal conversions, such as from integer to floating point, that
do create a new value.)
</p>
</div>

<p>
该方法是通过类型转换技术，在 <code>String</code> 方法中安全调用 <code>Sprintf</code>
的另个一例子。若我们忽略类型名的话，这两种类型（<code>Sequence</code>和
<code>[]int</code>）其实是相同的，因此在二者之间进行转换是合法的。
转换过程并不会创建新值，它只是值暂让现有的时看起来有个新类型而已。
（还有些合法转换则会创建新值，如从整数转换为浮点数等。）
</p>

<div class="english">
<p>
It's an idiom in Go programs to convert the
type of an expression to access a different
set of methods. As an example, we could use the existing
type <code>sort.IntSlice</code> to reduce the entire example
to this:
</p>
</div>

<p>
在Go程序中，为访问不同的方法集而进行类型转换的情况非常常见。
例如，我们可使用现有的 <code>sort.IntSlice</code> 类型来简化整个示例：
</p>

<div class="english">
<pre>
type Sequence []int

// Method for printing - sorts the elements before printing
func (s Sequence) String() string {
	sort.IntSlice(s).Sort()
	return fmt.Sprint([]int(s))
}
</pre>
</div>

<pre>
type Sequence []int

// // 用于打印的方法 - 在打印前对元素进行排序。
func (s Sequence) String() string {
	sort.IntSlice(s).Sort()
	return fmt.Sprint([]int(s))
}
</pre>

<div class="english">
<p>
Now, instead of having <code>Sequence</code> implement multiple
interfaces (sorting and printing), we're using the ability of a data item to be
converted to multiple types (<code>Sequence</code>, <code>sort.IntSlice</code>
and <code>[]int</code>), each of which does some part of the job.
That's more unusual in practice but can be effective.
</p>
</div>

<p>
现在，不必让 <code>Sequence</code> 实现多个接口（排序和打印），
我们可通过将数据条目转换为多种类型（<code>Sequence</code>、<code>sort.IntSlice</code>
和 <code>[]int</code>）来使用相应的功能，每次转换都完成一部分工作。
这在实践中虽然有些不同寻常，但往往却很有效。
</p>

<div class="english">
<h3 id="interface_conversions">Interface conversions and type assertions</h3>
</div>

<h3 id="接口转换">接口转换与类型断言</h3>

<div class="english">
<p>
<a href="#type_switch">Type switches</a> are a form of conversion: they take an interface and, for
each case in the switch, in a sense convert it to the type of that case.
Here's a simplified version of how the code under <code>fmt.Printf</code> turns a value into
a string using a type switch.
If it's already a string, we want the actual string value held by the interface, while if it has a
<code>String</code> method we want the result of calling the method.
</p>
</div>

<p>
<a href="#类型选择">类型选择</a>是类型转换的一种形式：它接受一个接口，在选择
（<code>switch</code>）中根据其判断选择对应的情况（<code>case</code>），
并在某种意义上将其转换为该种类型。以下代码为 <code>fmt.Printf</code>
通过类型选择将值转换为字符串的简化版。若它已经为字符串，我们需要该接口中实际的字符串值；
若它有 <code>String</code> 方法，我们则需要调用该方法所得的结果。
</p>

<div class="english">
<pre>
type Stringer interface {
	String() string
}

var value interface{} // Value provided by caller.
switch str := value.(type) {
case string:
	return str
case Stringer:
	return str.String()
}
</pre>
</div>

<pre>
type Stringer interface {
	String() string
}

var value interface{} // 调用者提供的值。
switch str := value.(type) {
case string:
	return str
case Stringer:
	return str.String()
}
</pre>

<div class="english">
<p>
The first case finds a concrete value; the second converts the interface into another interface.
It's perfectly fine to mix types this way.
</p>
</div>

<p>
第一种情况获取具体的值，第二种将该接口转换为另一个接口。这种方式对于混合类型来说非常完美。
</p>

<div class="english">
<p>
What if there's only one type we care about? If we know the value holds a <code>string</code>
and we just want to extract it?
A one-case type switch would do, but so would a <em>type assertion</em>.
A type assertion takes an interface value and extracts from it a value of the specified explicit type.
The syntax borrows from the clause opening a type switch, but with an explicit
type rather than the <code>type</code> keyword:
</p>
</div>

<p>
若我们只关心一种类型呢？若我们知道该值拥有一个 <code>string</code> 而想要提取它呢？
只需一种情况的类型选择就行，但它需要<b>类型断言</b>。类型断言接受一个接口值，
并从中提取指定的明确类型的值。其语法借鉴自类型选择开头的子句，但它需要一个明确的类型，
而非 <code>type</code> 关键字：
</p>

<pre>
value.(typeName)
</pre>

<div class="english">
<p>
and the result is a new value with the static type <code>typeName</code>.
That type must either be the concrete type held by the interface, or a second interface
type that the value can be converted to.
To extract the string we know is in the value, we could write:
</p>
</div>

<p>
而其结果则是拥有静态类型 <code>typeName</code> 的新值。该类型必须为该接口所拥有的具体类型，
或者该值可转换成的第二种接口类型。要提取我们知道在该值中的字符串，可以这样：
</p>

<pre>
str := value.(string)
</pre>

<div class="english">
<p>
But if it turns out that the value does not contain a string, the program will crash with a run-time error.
To guard against that, use the "comma, ok" idiom to test, safely, whether the value is a string:
</p>
</div>

<p>
但若它所转换的值中不包含字符串，该程序就会以运行时错误崩溃。为避免这种情况，
需使用“逗号, ok”惯用测试它能安全地判断该值是否为字符串：
</p>

<div class="english">
<pre>
str, ok := value.(string)
if ok {
	fmt.Printf("string value is: %q\n", str)
} else {
	fmt.Printf("value is not a string\n")
}
</pre>
</div>

<pre>
str, ok := value.(string)
if ok {
	fmt.Printf("字符串值为 %q\n", str)
} else {
	fmt.Printf("该值非字符串\n")
}
</pre>

<div class="english">
<p>
If the type assertion fails, <code>str</code> will still exist and be of type string, but it will have
the zero value, an empty string.
</p>
</div>

<p>
若类型断言失败，<code>str</code> 将继续存在且为字符串类型，但它将拥有零值，即空字符串。
</p>

<div class="english">
<p>
As an illustration of the capability, here's an <code>if</code>-<code>else</code>
statement that's equivalent to the type switch that opened this section.
</p>
</div>

<p>
作为对能量的说明，这里有个 <code>if-else</code> 语句，它等价于本节开头的类型选择。
</p>

<pre>
if str, ok := value.(string); ok {
	return str
} else if str, ok := value.(Stringer); ok {
	return str.String()
}
</pre>

<h3 id="通用性">通用性</h3>

<div class="english">
<p>
If a type exists only to implement an interface
and has no exported methods beyond that interface,
there is no need to export the type itself.
Exporting just the interface makes it clear that
it's the behavior that matters, not the implementation,
and that other implementations with different properties
can mirror the behavior of the original type.
It also avoids the need to repeat the documentation
on every instance of a common method.
</p>
</div>

<p>
若某种现有的类型仅实现了一个接口，且除此之外并无可导出的方法，则该类型本身就无需导出。
仅导出该接口能让我们更专注于其行为而非实现，其它属性不同的实现则能镜像该原始类型的行为。
这也能够避免为每个通用接口的实例重复编写文档。
</p>

<div class="english">
<p>
In such cases, the constructor should return an interface value
rather than the implementing type.
As an example, in the hash libraries
both <code>crc32.NewIEEE</code> and <code>adler32.New</code>
return the interface type <code>hash.Hash32</code>.
Substituting the CRC-32 algorithm for Adler-32 in a Go program
requires only changing the constructor call;
the rest of the code is unaffected by the change of algorithm.
</p>
</div>

<p>
在这种情况下，构造函数应当返回一个接口值而非实现的类型。例如在 <code>hash</code>
库中，<code>crc32.NewIEEE</code> 和 <code>adler32.New</code> 都返回接口类型
<code>hash.Hash32</code>。要在Go程序中用Adler-32算法替代CRC-32，
只需修改构造函数调用即可，其余代码则不受算法改变的影响。
</p>

<div class="english">
<p>
A similar approach allows the streaming cipher algorithms
in the various <code>crypto</code> packages to be
separated from the block ciphers they chain together.
The <code>Block</code> interface
in the <code>crypto/cipher</code> package specifies the
behavior of a block cipher, which provides encryption
of a single block of data.
Then, by analogy with the <code>bufio</code> package,
cipher packages that implement this interface
can be used to construct streaming ciphers, represented
by the <code>Stream</code> interface, without
knowing the details of the block encryption.
</p>
</div>

<p>
同样的方式能将 <code>crypto</code> 包中多种联系在一起的流密码算法与块密码算法分开。
<code>crypto/cipher</code> 包中的 <code>Block</code> 接口指定了块密码算法的行为，
它为单独的数据块提供加密。接着，和 <code>bufio</code>
包类似，任何实现了该接口的密码包都能被用于构造以 <code>Stream</code>
为接口表示的流密码，而无需知道块加密的细节。
</p>

<div class="english">
<p>
The  <code>crypto/cipher</code> interfaces look like this:
</p>
</div>

<p>
<code>crypto/cipher</code> 接口看其来就像这样：
</p>

<pre>
type Block interface {
	BlockSize() int
	Encrypt(src, dst []byte)
	Decrypt(src, dst []byte)
}

type Stream interface {
	XORKeyStream(dst, src []byte)
}
</pre>

<div class="english">
<p>
Here's the definition of the counter mode (CTR) stream,
which turns a block cipher into a streaming cipher; notice
that the block cipher's details are abstracted away:
</p>
</div>

<p>
这是计数器模式CTR流的定义，它将块加密改为流加密，注意块加密的细节已被抽象化了。
</p>

<div class="english">
<pre>
// NewCTR returns a Stream that encrypts/decrypts using the given Block in
// counter mode. The length of iv must be the same as the Block's block size.
func NewCTR(block Block, iv []byte) Stream
</pre>
</div>

<pre>
// NewCTR 返回一个 Stream，其加密/解密使用计数器模式中给定的 Block 进行。
// iv 的长度必须与 Block 的块大小相同。
func NewCTR(block Block, iv []byte) Stream
</pre>

<div class="english">
<p>
<code>NewCTR</code> applies not
just to one specific encryption algorithm and data source but to any
implementation of the <code>Block</code> interface and any
<code>Stream</code>.  Because they return
interface values, replacing CTR
encryption with other encryption modes is a localized change.  The constructor
calls must be edited, but because the surrounding code must treat the result only
as a <code>Stream</code>, it won't notice the difference.
</p>
</div>

<p>
<code>NewCTR</code> 的应用并不仅限于特定的加密算法和数据源，它适用于任何对
<code>Block</code> 接口和 <code>Stream</code> 的实现。因为它们返回接口值，
所以用其它加密模式来代替CTR只需做局部的更改。构造函数的调用过程必须被修改，
但由于其周围的代码只能将它看做 <code>Stream</code>，因此它们不会注意到其中的区别。
</p>

<div class="english">
<h3 id="interface_methods">Interfaces and methods</h3>
</div>

<h3 id="接口方法">接口和方法</h3>

<div class="english">
<p>
Since almost anything can have methods attached, almost anything can
satisfy an interface.  One illustrative example is in the <code>http</code>
package, which defines the <code>Handler</code> interface.  Any object
that implements <code>Handler</code> can serve HTTP requests.
</p>
</div>

<p>
由于几乎任何类型都能添加方法，因此几乎任何类型都能满足一个接口。一个很直观的例子就是
<code>http</code> 包中定义的 <code>Handler</code> 接口。任何实现了
<code>Handler</code> 的对象都能够处理HTTP请求。
</p>

<pre>
type Handler interface {
	ServeHTTP(ResponseWriter, *Request)
}
</pre>

<div class="english">
<p>
<code>ResponseWriter</code> is itself an interface that provides access
to the methods needed to return the response to the client.
Those methods include the standard <code>Write</code> method, so an
<code>http.ResponseWriter</code> can be used wherever an <code>io.Writer</code>
can be used.
<code>Request</code> is a struct containing a parsed representation
of the request from the client.
</p>
</div>

<p>
<code>ResponseWriter</code> 接口提供了对方法的访问，这些方法需要响应客户端的请求。
由于这些方法包含了标准的 <code>Write</code> 方法，因此 <code>http.ResponseWriter</code>
可用于任何 <code>io.Writer</code> 适用的场景。<code>Request</code>
结构体包含已解析的客户端请求。
</p>

<div class="english">
<p>
For brevity, let's ignore POSTs and assume HTTP requests are always
GETs; that simplification does not affect the way the handlers are
set up.  Here's a trivial but complete implementation of a handler to
count the number of times the
page is visited.
</p>
</div>

<p>
为简单起见，我们假设所有的HTTP请求都是GET方法，而忽略POST方法，
这种简化不会影响处理程序的建立方式。这里有个短小却完整的处理程序实现，
它用于记录某个页面被访问的次数。
</p>

<div class="english">
<pre>
// Simple counter server.
type Counter struct {
	n int
}

func (ctr *Counter) ServeHTTP(w http.ResponseWriter, req *http.Request) {
	ctr.n++
	fmt.Fprintf(w, "counter = %d\n", ctr.n)
}
</pre>
</div>

<pre>
// 简单的计数器服务。
type Counter struct {
	n int
}

func (ctr *Counter) ServeHTTP(w http.ResponseWriter, req *http.Request) {
	ctr.n++
	fmt.Fprintf(w, "counter = %d\n", ctr.n)
}
</pre>

<div class="english">
<p>
(Keeping with our theme, note how <code>Fprintf</code> can print to an
<code>http.ResponseWriter</code>.)
For reference, here's how to attach such a server to a node on the URL tree.
</p>
</div>

<p>
（紧跟我们的主题，注意 <code>Fprintf</code> 如何能输出到
<code>http.ResponseWriter</code>。）
作为参考，这里演示了如何将这样一个服务器添加到URL树的一个节点上。
</p>

<pre>
import "net/http"
...
ctr := new(Counter)
http.Handle("/counter", ctr)
</pre>

<div class="english">
<p>
But why make <code>Counter</code> a struct?  An integer is all that's needed.
(The receiver needs to be a pointer so the increment is visible to the caller.)
</p>
</div>

<p>
但为什么 <code>Counter</code> 要是结构体呢？一个整数就够了。  An integer is all that's needed.
（接收者必须为指针，增量操作对于调用者才可见。）
</p>

<div class="english">
<pre>
// Simpler counter server.
type Counter int

func (ctr *Counter) ServeHTTP(w http.ResponseWriter, req *http.Request) {
	*ctr++
	fmt.Fprintf(w, "counter = %d\n", *ctr)
}
</pre>
</div>

<pre>
// 简单的计数器服务。
type Counter int

func (ctr *Counter) ServeHTTP(w http.ResponseWriter, req *http.Request) {
	*ctr++
	fmt.Fprintf(w, "counter = %d\n", *ctr)
}
</pre>

<div class="english">
<p>
What if your program has some internal state that needs to be notified that a page
has been visited?  Tie a channel to the web page.
</p>
</div>

<p>
当页面被访问时，怎样通知你的程序去更新一些内部状态呢？为Web页面绑定个信道吧。
</p>

<div class="english">
<pre>
// A channel that sends a notification on each visit.
// (Probably want the channel to be buffered.)
type Chan chan *http.Request

func (ch Chan) ServeHTTP(w http.ResponseWriter, req *http.Request) {
	ch &lt;- req
	fmt.Fprint(w, "notification sent")
}
</pre>
</div>

<pre>
// 每次浏览该信道都会发送一个提醒。
// （可能需要带缓冲的信道。）
type Chan chan *http.Request

func (ch Chan) ServeHTTP(w http.ResponseWriter, req *http.Request) {
	ch &lt;- req
	fmt.Fprint(w, "notification sent")
}
</pre>

<div class="english">
<p>
Finally, let's say we wanted to present on <code>/args</code> the arguments
used when invoking the server binary.
It's easy to write a function to print the arguments.
</p>
</div>

<p>
最后，假设我们需要输出调用服务器二进制程序时使用的实参 <code>/args</code>。
很简单，写个打印实参的函数就行了。
</p>
<pre>
func ArgServer() {
	fmt.Println(os.Args)
}
</pre>

<div class="english">
<p>
How do we turn that into an HTTP server?  We could make <code>ArgServer</code>
a method of some type whose value we ignore, but there's a cleaner way.
Since we can define a method for any type except pointers and interfaces,
we can write a method for a function.
The <code>http</code> package contains this code:
</p>
</div>

<p>
我们如何将它转换为HTTP服务器呢？我们可以将 <code>ArgServer</code>
实现为某种可忽略值的方法，不过还有种更简单的方法。
既然我们可以为除指针和接口以外的任何类型定义方法，同样也能为一个函数写一个方法。
<code>http</code> 包包含以下代码：
</p>

<div class="english">
<pre>
// The HandlerFunc type is an adapter to allow the use of
// ordinary functions as HTTP handlers.  If f is a function
// with the appropriate signature, HandlerFunc(f) is a
// Handler object that calls f.
type HandlerFunc func(ResponseWriter, *Request)

// ServeHTTP calls f(c, req).
func (f HandlerFunc) ServeHTTP(w ResponseWriter, req *Request) {
	f(w, req)
}
</pre>
</div>

<pre>
// HandlerFunc 类型是一个适配器，它允许将普通函数用做HTTP处理程序。
// 若 f 是个具有适当签名的函数，HandlerFunc(f) 就是个调用 f 的处理程序对象。
type HandlerFunc func(ResponseWriter, *Request)

// ServeHTTP calls f(c, req).
func (f HandlerFunc) ServeHTTP(w ResponseWriter, req *Request) {
	f(w, req)
}
</pre>

<div class="english">
<p>
<code>HandlerFunc</code> is a type with a method, <code>ServeHTTP</code>,
so values of that type can serve HTTP requests.  Look at the implementation
of the method: the receiver is a function, <code>f</code>, and the method
calls <code>f</code>.  That may seem odd but it's not that different from, say,
the receiver being a channel and the method sending on the channel.
</p>
</div>

<p>
<code>HandlerFunc</code> 是个具有 <code>ServeHTTP</code> 方法的类型，
因此该类型的值就能处理HTTP请求。我们来看看该方法的实现：接收者是一个函数
<code>f</code>，而该方法调用 <code>f</code>。这看起来很奇怪，但不必大惊小怪，
区别在于接收者变成了一个信道，而方法通过该信道发送消息。
</p>

<div class="english">
<p>
To make <code>ArgServer</code> into an HTTP server, we first modify it
to have the right signature.
</p>
</div>

<p>
为了将 <code>ArgServer</code> 实现成HTTP服务器，首先我们得让它拥有合适的签名。
</p>

<div class="english">
<pre>
// Argument server.
func ArgServer(w http.ResponseWriter, req *http.Request) {
	fmt.Fprintln(w, os.Args)
}
</pre>
</div>

<pre>
// 实参服务器。
func ArgServer(w http.ResponseWriter, req *http.Request) {
	fmt.Fprintln(w, os.Args)
}
</pre>

<div class="english">
<p>
<code>ArgServer</code> now has same signature as <code>HandlerFunc</code>,
so it can be converted to that type to access its methods,
just as we converted <code>Sequence</code> to <code>IntSlice</code>
to access <code>IntSlice.Sort</code>.
The code to set it up is concise:
</p>
</div>

<p>
<code>ArgServer</code> 和 <code>HandlerFunc</code> 现在拥有了相同的签名，
因此我们可将其转换为这种类型以访问它的方法，就像我们将 <code>Sequence</code>
转换为 <code>IntSlice</code> 以访问 <code>IntSlice.Sort</code> 那样。
建立代码非常简单：
</p>
<pre>
http.Handle("/args", http.HandlerFunc(ArgServer))
</pre>

<div class="english">
<p>
When someone visits the page <code>/args</code>,
the handler installed at that page has value <code>ArgServer</code>
and type <code>HandlerFunc</code>.
The HTTP server will invoke the method <code>ServeHTTP</code>
of that type, with <code>ArgServer</code> as the receiver, which will in turn call
<code>ArgServer</code> (via the invocation <code>f(c, req)</code>
inside <code>HandlerFunc.ServeHTTP</code>).
The arguments will then be displayed.
</p>
</div>

<p>
当有人访问 <code>/args</code> 页面时，安装到该页面的处理程序就有了值
<code>ArgServer</code> 和类型 <code>HandlerFunc</code>。
HTTP服务器会以 <code>ArgServer</code> 为接收者，调用该类型的
<code>ServeHTTP</code> 方法，它会反过来调用 <code>ArgServer</code>（通过
<code>f(c, req)</code>），接着实参就会被显示出来。
</p>

<div class="english">
<p>
In this section we have made an HTTP server from a struct, an integer,
a channel, and a function, all because interfaces are just sets of
methods, which can be defined for (almost) any type.
</p>
</div>

<p>
在本节中，我们通过一个结构体，一个整数，一个信道和一个函数，建立了一个HTTP服务器，
这一切都是因为接口只是方法的集和，而几乎任何类型都能定义方法。
</p>

<div class="english">
<h2 id="blank">The blank identifier</h2>
</div>

<h2 id="空白">空白标识符</h2>

<div class="english">
<p>
We've mentioned the blank identifier a couple of times now, in the context of
<a href="#for"><code>for</code> <code>range</code> loops</a>
and <a href="#maps">maps</a>.
The blank identifier can be assigned or declared with any value of any type, with the
value discarded harmlessly.
It's a bit like writing to the Unix <code>/dev/null</code> file:
it represents a write-only value
to be used as a place-holder
where a variable is needed but the actual value is irrelevant.
It has uses beyond those we've seen already.
</p>
</div>

<p>
我们在 <a href="#for"><code>for-range</code> 循环</a>和<a href="#映射">映射</a>中提过几次空白标识符。
空白标识符可被赋予或声明为任何类型的任何值，而其值会被无害地丢弃。它有点像Unix中的
<code>/dev/null</code> 文件：它表示只写的值，在需要变量但不需要实际值的地方用作占位符。
我们在前面已经见过它的用法了。
</p>

<div class="english">
<h3 id="blank_assign">The blank identifier in multiple assignment</h3>
</div>

<h3 id="空白赋值">多重赋值中的空白标识符</h3>

<div class="english">
<p>
The use of a blank identifier in a <code>for</code> <code>range</code> loop is a
special case of a general situation: multiple assignment.
</p>
</div>

<p>
<code>for range</code> 循环中对空表标识符的用法是一种具体情况，更一般的情况即为多重赋值。
</p>

<div class="english">
<p>
If an assignment requires multiple values on the left side,
but one of the values will not be used by the program,
a blank identifier on the left-hand-side of
the assignment avoids the need
to create a dummy variable and makes it clear that the
value is to be discarded.
For instance, when calling a function that returns
a value and an error, but only the error is important,
use the blank identifier to discard the irrelevant value.
</p>
</div>

<p>
若某次赋值需要匹配多个左值，但其中某个变量不会被程序使用，
那么用空白标识符来代替该变量可避免创建无用的变量，并能清楚地表明该值将被丢弃。
例如，当调用某个函数时，它会返回一个值和一个错误，但只有错误很重要，
那么可使用空白标识符来丢弃无关的值。
</p>

<pre>
if _, err := os.Stat(path); os.IsNotExist(err) {
	fmt.Printf("%s does not exist\n", path)
}
</pre>

<div class="english">
<p>
Occasionally you'll see code that discards the error value in order
to ignore the error; this is terrible practice. Always check error returns;
they're provided for a reason.
</p>
</div>

<p>
你偶尔会看见为忽略错误而丢弃错误值的代码，这是种糟糕的实践。请务必检查错误返回，
它们会提供错误的理由。
</p>

<div class="english">
<pre>
// Bad! This code will crash if path does not exist.
fi, _ := os.Stat(path)
if fi.IsDir() {
	fmt.Printf("%s is a directory\n", path)
}
</pre>
</div>

<pre>
// 烂代码！若路径不存在，它就会崩溃。
fi, _ := os.Stat(path)
if fi.IsDir() {
	fmt.Printf("%s is a directory\n", path)
}
</pre>

<div class="english">
<h3 id="blank_unused">Unused imports and variables</h3>
</div>

<h3 id="空白未使用">未使用的导入和变量</h3>

<div class="english">
<p>
It is an error to import a package or to declare a variable without using it.
Unused imports bloat the program and slow compilation,
while a variable that is initialized but not used is at least
a wasted computation and perhaps indicative of a
larger bug.
When a program is under active development, however,
unused imports and variables often arise and it can
be annoying to delete them just to have the compilation proceed,
only to have them be needed again later.
The blank identifier provides a workaround.
</p>
</div>

<p>
若导入某个包或声明某个变量而不使用它就会产生错误。未使用的包会让程序膨胀并拖慢编译速度，
而已初始化但未使用的变量不仅会浪费计算能力，还有可能暗藏着更大的Bug。
然而在程序开发过程中，经常会产生未使用的导入和变量。虽然以后会用到它们，
但为了完成编译又不得不删除它们才行，这很让人烦恼。空白标识符就能提供一个工作空间。
</p>

<div class="english">
<p>
This half-written program has two unused imports
(<code>fmt</code> and <code>io</code>)
and an unused variable (<code>fd</code>),
so it will not compile, but it would be nice to see if the
code so far is correct.
</p>
</div>

<p>
这个写了一半的程序有两个未使用的导入（<code>fmt</code> 和
<code>io</code>）以及一个未使用的变量（<code>fd</code>），因此它不能编译，
但若到目前为止代码还是正确的，我们还是很乐意看到它们的。
</p>

{{code "/doc/progs/eff_unused1.go" `/package/` `$`}}

<div class="english">
<p>
To silence complaints about the unused imports, use a
blank identifier to refer to a symbol from the imported package.
Similarly, assigning the unused variable <code>fd</code>
to the blank identifier will silence the unused variable error.
This version of the program does compile.
</p>
</div>

<p>
要让编译器停止关于未使用导入的抱怨，需要空白标识符来引用已导入包中的符号。
同样，将未使用的变量 <code>fd</code> 赋予空白标识符也能关闭未使用变量错误。
该程序的以下版本可以编译。
</p>

{{code "/doc/progs/eff_unused2.go" `/package/` `$`}}

<div class="english">
<p>
By convention, the global declarations to silence import errors
should come right after the imports and be commented,
both to make them easy to find and as a reminder to clean things up later.
</p>
</div>

<p>
按照惯例，我们应在导入并加以注释后，再使全局声明导入错误静默，这样可以让它们更易找到，
并作为以后清理它的提醒。
</p>

<div class="english">
<h3 id="blank_import">Import for side effect</h3>
</div>

<h3 id="空白导入">为副作用而导入</h3>

<div class="english">
<p>
An unused import like <code>fmt</code> or <code>io</code> in the
previous example should eventually be used or removed:
blank assignments identify code as a work in progress.
But sometimes it is useful to import a package only for its
side effects, without any explicit use.
For example, during its <code>init</code> function,
the <code><a href="/pkg/net/http/pprof/">net/http/pprof</a></code>
package registers HTTP handlers that provide
debugging information. It has an exported API, but
most clients need only the handler registration and
access the data through a web page.
To import the package only for its side effects, rename the package
to the blank identifier:
</p>
</div>

<p>
像前例中 <code>fmt</code> 或 <code>io</code> 这种未使用的导入总应在最后被使用或移除：
空白赋值会将代码标识为工作正在进行中。但有时导入某个包只是为了其副作用，
而没有任何明确的使用。例如，在 <code><a href="/pkg/net/http/pprof/">net/http/pprof</a></code>
包的 <code>init</code> 函数中记录了HTTP处理程序的调试信息。它有个可导出的API，
但大部分客户端只需要该处理程序的记录和通过Web叶访问数据。只为了其副作用来哦导入该包，
只需将包重命名为空白标识符：
</p>

<pre>
import _ "net/http/pprof"
</pre>

<div class="english">
<p>
This form of import makes clear that the package is being
imported for its side effects, because there is no other possible
use of the package: in this file, it doesn't have a name.
(If it did, and we didn't use that name, the compiler would reject the program.)
</p>
</div>

<p>
这种导入格式能明确表示该包是为其副作用而导入的，因为没有其它使用该包的可能：
在此文件中，它没有名字。（若它有名字而我们没有使用，编译器就会拒绝该程序。）
</p>

<div class="english">
<h3 id="blank_implements">Interface checks</h3>
</div>

<h3 id="空白实现">接口检查</h3>

<div class="english">
<p>
As we saw in the discussion of <a href="#interfaces_and_types">interfaces</a> above,
a type need not declare explicitly that it implements an interface.
Instead, a type implements the interface just by implementing the interface's methods.
In practice, most interface conversions are static and therefore checked at compile time.
For example, passing an <code>*os.File</code> to a function
expecting an <code>io.Reader</code> will not compile unless
<code>*os.File</code> implements the <code>io.Reader</code> interface.
</p>
</div>

<p>
就像我们在前面<a href="#接口与类型">接口</a>中讨论的那样，
一个类型无需显式地声明它实现了某个接口。取而代之，该类型只要实现了某个接口的方法，
其实就实现了该接口。在实践中，大部分接口转换都是静态的，因此会在编译时检测。
例如，将一个 <code>*os.File</code> 传入一个预期的 <code>io.Reader</code> 函数将不会被编译，
除非 <code>*os.File</code> 实现了 <code>io.Reader</code> 接口。
</p>

<div class="english">
<p>
Some interface checks do happen at run-time, though.
One instance is in the <code><a href="/pkg/encoding/json/">encoding/json</a></code>
package, which defines a <code><a href="/pkg/encoding/json/#Marshaler">Marshaler</a></code>
interface. When the JSON encoder receives a value that implements that interface,
the encoder invokes the value's marshaling method to convert it to JSON
instead of doing the standard conversion.
The encoder checks this property at run time with a <a href="#interface_conversions">type assertion</a> like:
</p>
</div>

<p>
尽管有些接口检查会在运行时进行。<code><a href="/pkg/encoding/json/">encoding/json</a></code>
包中就有个实例它定义了一个 <code><a href="/pkg/encoding/json/#Marshaler">Marshaler</a></code>
接口。当JSON编码器接收到一个实现了该接口的值，那么该编码器就会调用该值的编组方法，
将其转换为JSON，而非进行标准的类型转换。
编码器在运行时通过<a href="#接口转换">类型断言</a>检查其属性，就像这样：
</p>

<pre>
m, ok := val.(json.Marshaler)
</pre>

<div class="english">
<p>
If it's necessary only to ask whether a type implements an interface, without
actually using the interface itself, perhaps as part of an error check, use the blank
identifier to ignore the type-asserted value:
</p>
</div>

<p>
若只需要判断某个类型是否是实现了某个接口，而不需要实际使用接口本身
（可能是错误检查部分），就使用空白标识符来忽略类型断言的值：
</p>

<pre>
if _, ok := val.(json.Marshaler); ok {
	fmt.Printf("value %v of type %T implements json.Marshaler\n", val, val)
}
</pre>

<div class="english">
<p>
One place this situation arises is when it is necessary to guarantee within the package implementing the type that
it actually satisfies the interface.
If a type—for example,
<code><a href="/pkg/encoding/json/#RawMessage">json.RawMessage</a></code>—needs
a custom JSON representation, it should implement
<code>json.Marshaler</code>, but there are no static conversions that would
cause the compiler to verify this automatically.
If the type inadvertently fails to satisfy the interface, the JSON encoder will still work,
but will not use the custom implementation.
To guarantee that the implementation is correct,
a global declaration using the blank identifier can be used in the package:
</p>
</div>

<p>
当需要确保某个包中实现的类型一定满足该接口时，就会遇到这种情况。
若某个类型（例如 <code><a href="/pkg/encoding/json/#RawMessage">json.RawMessage</a></code>）
需要一种定制的JSON表现时，它应当实现 <code>json.Marshaler</code>，
不过现在没有静态转换可以让编译器去自动验证它。若该类型通过忽略转换失败来满足该接口，
那么JSON编码器仍可工作，但它却不会使用定制的实现。为确保其实现正确，
可在该包中用空白标识符声明一个全局变量：
</p>

<pre>
var _ json.Marshaler = (*RawMessage)(nil)
</pre>

<div class="english">
<p>
In this declaration, the assignment involving a conversion of a
<code>*RawMessage</code> to a <code>Marshaler</code>
requires that <code>*RawMessage</code> implements <code>Marshaler</code>,
and that property will be checked at compile time.
Should the <code>json.Marshaler</code> interface change, this package
will no longer compile and we will be on notice that it needs to be updated.
</p>
</div>

<p>
在此声明中，我们调用了一个 <code>*RawMessage</code> 转换并将其赋予了
<code>Marshaler</code>，以此来要求 <code>*RawMessage</code> 实现
<code>Marshaler</code>，这时其属性就会在编译时被检测。
若 <code>json.Marshaler</code> 接口被更改，此包将无法通过编译，
而我们则会注意到它需要更新。
</p>

<div class="english">
<p>
The appearance of the blank identifier in this construct indicates that
the declaration exists only for the type checking,
not to create a variable.
Don't do this for every type that satisfies an interface, though.
By convention, such declarations are only used
when there are no static conversions already present in the code,
which is a rare event.
</p>
</div>

<p>
在这种结构中出现空白标识符，即表示该声明的存在只是为了类型检查。
不过请不要为满足接口就将它用于任何类型。作为约定，
仅当代码中不存在静态类型转换时才能这种声明，毕竟这是种罕见的情况。
</p>


<div class="english">
<h2 id="embedding">Embedding</h2>
</div>

<h2 id="内嵌">内嵌</h2>

<div class="english">
<p>
Go does not provide the typical, type-driven notion of subclassing,
but it does have the ability to &ldquo;borrow&rdquo; pieces of an
implementation by <em>embedding</em> types within a struct or
interface.
</p>
</div>

<p>
Go并不提供典型的，类型驱动的子类化概念，但通过将类型<<b>内嵌</b>到结构体或接口中，
它就能“借鉴”部分实现。
</p>

<div class="english">
<p>
Interface embedding is very simple.
We've mentioned the <code>io.Reader</code> and <code>io.Writer</code> interfaces before;
here are their definitions.
</p>
</div>

<p>
接口内嵌非常简单。我们之前提到过 <code>io.Reader</code> 和 <code>io.Writer</code>
接口，这里是它们的定义。
</p>

<pre>
type Reader interface {
	Read(p []byte) (n int, err error)
}

type Writer interface {
	Write(p []byte) (n int, err error)
}
</pre>

<div class="english">
<p>
The <code>io</code> package also exports several other interfaces
that specify objects that can implement several such methods.
For instance, there is <code>io.ReadWriter</code>, an interface
containing both <code>Read</code> and <code>Write</code>.
We could specify <code>io.ReadWriter</code> by listing the
two methods explicitly, but it's easier and more evocative
to embed the two interfaces to form the new one, like this:
</p>
</div>

<p>
<code>io</code> 包也导出了一些其它接口，以此来阐明对象所需实现的方法。
例如 <code>io.ReadWriter</code> 就是个包含 <code>Read</code> 和 <code>Write</code>
的接口。我们可以通过显示地列出这两个方法来指明 <code>io.ReadWriter</code>，
但通过将这两个接口内嵌到新的接口中显然更容易且更具启发性，就像这样：
</p>

<div class="english">
<pre>
// ReadWriter is the interface that combines the Reader and Writer interfaces.
type ReadWriter interface {
	Reader
	Writer
}
</pre>
</div>

<pre>
// ReadWriter 接口结合了 Reader 和 Writer 接口。
type ReadWriter interface {
	Reader
	Writer
}
</pre>

<div class="english">
<p>
This says just what it looks like: A <code>ReadWriter</code> can do
what a <code>Reader</code> does <em>and</em> what a <code>Writer</code>
does; it is a union of the embedded interfaces (which must be disjoint
sets of methods).
Only interfaces can be embedded within interfaces.
</p>
</div>

<p>
正如它看起来那样：<code>ReadWriter</code> 能够做任何 <code>Reader</code>
<b>和</b> <code>Writer</code> 可以做到的事情，它是内嵌接口的联合体
（它们必须是不相交的方法集）。只有接口能被嵌入到接口中。
</p>

<div class="english">
<p>
The same basic idea applies to structs, but with more far-reaching
implications.  The <code>bufio</code> package has two struct types,
<code>bufio.Reader</code> and <code>bufio.Writer</code>, each of
which of course implements the analogous interfaces from package
<code>io</code>.
And <code>bufio</code> also implements a buffered reader/writer,
which it does by combining a reader and a writer into one struct
using embedding: it lists the types within the struct
but does not give them field names.
</p>
</div>

<p>
同样的基本想法可以应用在结构体中，但其意义更加深远。<code>bufio</code>
包中有 <code>bufio.Reader</code> 和 <code>bufio.Writer</code> 这两个结构体类型，
它们每一个都实现了与 <code>io</code> 包中相同意义的接口。此外，<code>bufio</code>
还通过结合 <code>reader/writer</code> 并将其内嵌到结构体中，实现了带缓冲的
<code>reader/writer</code>：它列出了结构体中的类型，但并未给予它们字段名。
</p>

<div class="english">
<pre>
// ReadWriter stores pointers to a Reader and a Writer.
// It implements io.ReadWriter.
type ReadWriter struct {
	*Reader  // *bufio.Reader
	*Writer  // *bufio.Writer
}
</pre>
</div>

<pre>
// ReadWriter 存储了指向 Reader 和 Writer 的指针。
// 它实现了 io.ReadWriter。
type ReadWriter struct {
	*Reader  // *bufio.Reader
	*Writer  // *bufio.Writer
}
</pre>

<div class="english">
<p>
The embedded elements are pointers to structs and of course
must be initialized to point to valid structs before they
can be used.
The <code>ReadWriter</code> struct could be written as
</p>
</div>

<p>
内嵌的元素为指向结构体的指针，当然它们在使用前必须被初始化为指向有效结构体的指针。
<code>ReadWriter</code> 结构体和通过如下方式定义：
</p>

<pre>
type ReadWriter struct {
	reader *Reader
	writer *Writer
}
</pre>

<div class="english">
<p>
but then to promote the methods of the fields and to
satisfy the <code>io</code> interfaces, we would also need
to provide forwarding methods, like this:
</p>
</div>

<p>
但为了提升该字段的方法并满足 <code>io</code> 接口，我们同样需要提供转发的方法，
就像这样：
</p>

<pre>
func (rw *ReadWriter) Read(p []byte) (n int, err error) {
	return rw.reader.Read(p)
}
</pre>

<div class="english">
<p>
By embedding the structs directly, we avoid this bookkeeping.
The methods of embedded types come along for free, which means that <code>bufio.ReadWriter</code>
not only has the methods of <code>bufio.Reader</code> and <code>bufio.Writer</code>,
it also satisfies all three interfaces:
<code>io.Reader</code>,
<code>io.Writer</code>, and
<code>io.ReadWriter</code>.
</p>
</div>

<p>
而通过直接内嵌结构体，我们就能避免如此繁琐。
内嵌类型的方法可以直接引用，这意味着 <code>bufio.ReadWriter</code> 不仅包括
<code>bufio.Reader</code> 和 <code>bufio.Writer</code> 的方法，它还同时满足下列三个接口：
<code>io.Reader</code>、<code>io.Writer</code> 以及 <code>io.ReadWriter</code>。
</p>

<div class="english">
<p>
There's an important way in which embedding differs from subclassing.  When we embed a type,
the methods of that type become methods of the outer type,
but when they are invoked the receiver of the method is the inner type, not the outer one.
In our example, when the <code>Read</code> method of a <code>bufio.ReadWriter</code> is
invoked, it has exactly the same effect as the forwarding method written out above;
the receiver is the <code>reader</code> field of the <code>ReadWriter</code>, not the
<code>ReadWriter</code> itself.
</p>
</div>

<p>
还有种区分内嵌与子类的重要手段。当内嵌一个类型时，该类型的方法会成为外部类型的方法，
但当它们被调用时，该方法的接收者是内部类型，而非外部的。在我们的例子中，当
<code>bufio.ReadWriter</code> 的 <code>Read</code> 方法被调用时，
它与之前写的转发方法具有同样的效果；接收者是 <code>ReadWriter</code> 的 <code>reader</code>
字段，而非 <code>ReadWriter</code> 本身。
</p>

<div class="english">
<p>
Embedding can also be a simple convenience.
This example shows an embedded field alongside a regular, named field.
</p>
</div>

<p>
内嵌同样可以提供便利。这个例子展示了一个内嵌字段和一个常规的命名字段。
</p>

<pre>
type Job struct {
	Command string
	*log.Logger
}
</pre>

<div class="english">
<p>
The <code>Job</code> type now has the <code>Log</code>, <code>Logf</code>
and other
methods of <code>*log.Logger</code>.  We could have given the <code>Logger</code>
a field name, of course, but it's not necessary to do so.  And now, once
initialized, we can
log to the <code>Job</code>:
</p>
</div>

<p>
<code>Job</code> 类型现在有了 <code>Log</code>、<code>Logf</code> 和
<code>*log.Logger</code> 的其它方法。我们当然可以为 <code>Logger</code>
提供一个字段名，但完全不必这么做。现在，一旦初始化后，我们就能记录 <code>Job</code> 了：
</p>

<pre>
job.Log("starting now...")
</pre>

<div class="english">
<p>
The <code>Logger</code> is a regular field of the <code>Job</code> struct,
so we can initialize it in the usual way inside the constructor for <code>Job</code>, like this,
</p>
</div>

<p>
<code>Logger</code> 是 <code>Job</code> 结构体的常规字段，
因此我们可在 <code>Job</code> 的构造函数中，通过一般的方式来初始化它，就像这样：
</p>

<pre>
func NewJob(command string, logger *log.Logger) *Job {
	return &amp;Job{command, logger}
}
</pre>

<div class="english">
<p>
or with a composite literal,
</p>
</div>

<p>
或通过复合字面：
</p>

<pre>
job := &amp;Job{command, log.New(os.Stderr, "Job: ", log.Ldate)}
</pre>

<div class="english">
<p>
If we need to refer to an embedded field directly, the type name of the field,
ignoring the package qualifier, serves as a field name, as it did
in the <code>Read</code> method of our <code>ReaderWriter</code> struct.
Here, if we needed to access the
<code>*log.Logger</code> of a <code>Job</code> variable <code>job</code>,
we would write <code>job.Logger</code>,
which would be useful if we wanted to refine the methods of <code>Logger</code>.
</p>
</div>

<p>
若我们需要直接引用内嵌字段，可以忽略包限定名，直接将该字段的类型名作为字段名，
就像我们在 <code>ReaderWriter</code> 结构体的 <code>Read</code> 方法中做的那样。
若我们需要访问 <code>Job</code> 类型的变量 <code>job</code> 的 <code>*log.Logger</code>，
可以直接写作 <code>job.Logger</code>。若我们想精炼 <code>Logger</code> 的方法时，
这会非常有用。
</p>

<pre>
func (job *Job) Logf(format string, args ...interface{}) {
	job.Logger.Logf("%q: %s", job.Command, fmt.Sprintf(format, args...))
}
</pre>

<div class="english">
<p>
Embedding types introduces the problem of name conflicts but the rules to resolve
them are simple.
First, a field or method <code>X</code> hides any other item <code>X</code> in a more deeply
nested part of the type.
If <code>log.Logger</code> contained a field or method called <code>Command</code>, the <code>Command</code> field
of <code>Job</code> would dominate it.
</p>
</div>

<p>
内嵌类型会引入命名冲突的问题，但解决规则却很简单。首先，字段或方法 <code>X</code>
会隐藏该类型中更深层嵌套的其它项 <code>X</code>。若 <code>log.Logger</code>
包含一个名为 <code>Command</code> 的字段或方法，<code>Job</code> 的 <code>Command</code>
字段会覆盖它。
</p>

<div class="english">
<p>
Second, if the same name appears at the same nesting level, it is usually an error;
it would be erroneous to embed <code>log.Logger</code> if the <code>Job</code> struct
contained another field or method called <code>Logger</code>.
However, if the duplicate name is never mentioned in the program outside the type definition, it is OK.
This qualification provides some protection against changes made to types embedded from outside; there
is no problem if a field is added that conflicts with another field in another subtype if neither field
is ever used.
</p>
</div>

<p>
其次，若相同的嵌套层级上出现同名冲突，通常会产生一个错误。若 <code>Job</code>
结构体中包含名为 <code>Logger</code> 的字段或方法，再将 <code>log.Logger</code>
内嵌到其中的话就会产生错误。然而，若重名永远不会在该类型定义之外的程序中使用，那就不会出错。
这种限定能够在外部嵌套类型发生修改时提供某种保护。
因此，就算添加的字段与另一个子类型中的字段相冲突，只要这两个相同的字段永远不会被使用就没问题。
</p>


<div class="english">
<h2 id="concurrency">Concurrency</h2>
</div>

<h2 id="并发">并发</h2>

<div class="english">
<h3 id="sharing">Share by communicating</h3>
</div>

<h3 id="共享">通过通信共享内存</h3>

<div class="english">
<p>
Concurrent programming is a large topic and there is space only for some
Go-specific highlights here.
</p>
</div>

<p>
并发编程是个很大的论题。但限于篇幅，这里仅讨论一些Go特有的东西。
</p>

<div class="english">
<p>
Concurrent programming in many environments is made difficult by the
subtleties required to implement correct access to shared variables.  Go encourages
a different approach in which shared values are passed around on channels
and, in fact, never actively shared by separate threads of execution.
Only one goroutine has access to the value at any given time.
Data races cannot occur, by design.
To encourage this way of thinking we have reduced it to a slogan:
</p>
</div>

<p>
在并发编程中，为实现对共享变量的正确访问需要精确的控制，这在多数环境下都很困难。
Go语言另辟蹊径，它将共享的值通过信道传递，实际上，多个独立执行的线程从不会主动共享。
在任意给定的时间点，只有一个Go程能够访问该值。数据竞争从设计上就被杜绝了。
为了提倡这种思考方式，我们将它简化为一句口号：
</p>

<div class="english">
<blockquote>
Do not communicate by sharing memory;
instead, share memory by communicating.
</blockquote>
</div>

<blockquote>
不要通过共享内存来通信，而应通过通信来共享内存。
</blockquote>

<div class="english">
<p>
This approach can be taken too far.  Reference counts may be best done
by putting a mutex around an integer variable, for instance.  But as a
high-level approach, using channels to control access makes it easier
to write clear, correct programs.
</p>
</div>

<p>
这种方法意义深远。例如，引用计数通过为整数变量添加互斥锁来很好地实现。
但作为一种高级方法，通过信道来控制访问能够让你写出更简洁，正确的程序。
</p>

<div class="english">
<p>
One way to think about this model is to consider a typical single-threaded
program running on one CPU. It has no need for synchronization primitives.
Now run another such instance; it too needs no synchronization.  Now let those
two communicate; if the communication is the synchronizer, there's still no need
for other synchronization.  Unix pipelines, for example, fit this model
perfectly.  Although Go's approach to concurrency originates in Hoare's
Communicating Sequential Processes (CSP),
it can also be seen as a type-safe generalization of Unix pipes.
</p>
</div>

<p>
我们可以从典型的单线程运行在单CPU之上的情形来审视这种模型。它无需提供同步原语。
现在考虑另一种情况，它也无需同步。现在让它们俩进行通信。若将通信过程看做同步着，
那就完全不需要其它同步了。例如，Unix管道就与这种模型完美契合。
尽管Go的并发处理方式来源于Hoare的通信顺序处理（CSP），
它依然可以看做是类型安全的Unix管道的实现。
</p>

<div class="english">
<h3 id="goroutines">Goroutines</h3>
</div>

<h3 id="Go程">Go程</h3>

<div class="english">
<p>
They're called <em>goroutines</em> because the existing
terms&mdash;threads, coroutines, processes, and so on&mdash;convey
inaccurate connotations.  A goroutine has a simple model: it is a
function executing concurrently with other goroutines in the same
address space.  It is lightweight, costing little more than the
allocation of stack space.
And the stacks start small, so they are cheap, and grow
by allocating (and freeing) heap storage as required.
</p>
</div>

<p>
我们称之为<b>Go程</b>是因为现有的术语—线程、协程、进程等等—无法准确传达它的含义。
Go程具有简单的模型：它是与其它Go程并发运行在同一地址空间的函数。它是轻量级的，
所有小号几乎就只有栈空间的分配。而且栈最开始是非常小的，所以它们很廉价，
仅在需要时才会随着堆空间的分配（和释放）而变化。
</p>

<div class="english">
<p>
Goroutines are multiplexed onto multiple OS threads so if one should
block, such as while waiting for I/O, others continue to run.  Their
design hides many of the complexities of thread creation and
management.
</p>
</div>

<p>
Go程在多线程操作系统上可实现多路复用，因此若一个线程阻塞，比如说等待I/O，
那么其它的线程就会运行。Go程的设计隐藏了线程创建和管理的诸多复杂性。
</p>

<div class="english">
<p>
Prefix a function or method call with the <code>go</code>
keyword to run the call in a new goroutine.
When the call completes, the goroutine
exits, silently.  (The effect is similar to the Unix shell's
<code>&amp;</code> notation for running a command in the
background.)
</p>
</div>

<p>
在函数或方法前添加 <code>go</code> 关键字能够在新的Go程中调用它。当调用完成后，
该Go程也会安静地退出。（效果有点像Unix Shell中的 <code>&amp;</code>
符号，它能让命令在后台运行。）
</p>

<div class="english">
<pre>
go list.Sort()  // run list.Sort concurrently; don't wait for it.
</pre>
</div>

<pre>
go list.Sort()  // 并发运行 list.Sort，无需等它结束。
</pre>

<div class="english">
<p>
A function literal can be handy in a goroutine invocation.
</p>
</div>

<p>
函数字面在Go程调用中非常有用。
</p>

<div class="english">
<pre>
func Announce(message string, delay time.Duration) {
	go func() {
		time.Sleep(delay)
		fmt.Println(message)
	}()  // Note the parentheses - must call the function.
}
</pre>
</div>

<pre>
func Announce(message string, delay time.Duration) {
	go func() {
		time.Sleep(delay)
		fmt.Println(message)
	}()  // 注意括号 - 必须调用该函数。
}
</pre>

<div class="english">
<p>
In Go, function literals are closures: the implementation makes
sure the variables referred to by the function survive as long as they are active.
</p>
</div>

<p>
在Go中，函数字面都是闭包：其实现在保证了函数内引用变量的生命周期与函数的活动时间相同。
</p>

<div class="english">
<p>
These examples aren't too practical because the functions have no way of signaling
completion.  For that, we need channels.
</p>
</div>

<p>
这些函数没什么实用性，因为它们没有实现完成时的信号处理。因此，我们需要信道。
</p>

<div class="english">
<h3 id="channels">Channels</h3>
</div>

<h3 id="信道">信道</h3>

<div class="english">
<p>
Like maps, channels are allocated with <code>make</code>, and
the resulting value acts as a reference to an underlying data structure.
If an optional integer parameter is provided, it sets the buffer size for the channel.
The default is zero, for an unbuffered or synchronous channel.
</p>
</div>

<p>
信道与映射一样，也需要通过 <code>make</code> 来分配内存。其结果值充当了对底层数据结构的引用。
若提供了一个可选的整数形参，它就会为该信道设置缓冲区大小。默认值是零，表示不带缓冲的或同步的信道。
</p>

<div class="english">
<pre>
ci := make(chan int)            // unbuffered channel of integers
cj := make(chan int, 0)         // unbuffered channel of integers
cs := make(chan *os.File, 100)  // buffered channel of pointers to Files
</pre>
</div>

<pre>
ci := make(chan int)            // 整数类型的无缓冲信道
cj := make(chan int, 0)         // 整数类型的无缓冲信道
cs := make(chan *os.File, 100)  // 指向文件指针的带缓冲信道
</pre>

<div class="english">
<p>
Unbuffered channels combine communication&mdash;the exchange of a value&mdash;with
synchronization&mdash;guaranteeing that two calculations (goroutines) are in
a known state.
</p>
</div>

<p>
无缓冲信道在通信时会同步交换数据，它能确保（两个Go程的）计算处于确定状态。
</p>

<div class="english">
<p>
There are lots of nice idioms using channels.  Here's one to get us started.
In the previous section we launched a sort in the background. A channel
can allow the launching goroutine to wait for the sort to complete.
</p>
</div>

<p>
信道有很多惯用法，我们从这里开始了解。在上一节中，我们在后台启动了排序操作。
信道使得启动的Go程等待排序完成。
</p>

<div class="english">
<pre>
c := make(chan int)  // Allocate a channel.
// Start the sort in a goroutine; when it completes, signal on the channel.
go func() {
	list.Sort()
	c &lt;- 1  // Send a signal; value does not matter.
}()
doSomethingForAWhile()
&lt;-c   // Wait for sort to finish; discard sent value.
</pre>
</div>

<pre>
c := make(chan int)  // 分配一个信道
// 在Go程中启动排序。当它完成后，在信道上发送信号。
go func() {
	list.Sort()
	c &lt;- 1  // 发送信号，什么值无所谓。
}()
doSomethingForAWhile()
&lt;-c   // 等待排序结束，丢弃发来的值。
</pre>

<div class="english">
<p>
Receivers always block until there is data to receive.
If the channel is unbuffered, the sender blocks until the receiver has
received the value.
If the channel has a buffer, the sender blocks only until the
value has been copied to the buffer; if the buffer is full, this
means waiting until some receiver has retrieved a value.
</p>
</div>

<p>
接收者在收到数据前会一直阻塞。若信道是不带缓冲的，那么在接收者收到值前，
发送者会一直阻塞；若信道是带缓冲的，则发送者仅在值被复制到缓冲区前阻塞；
若缓冲区已满，发送者会一直等待直到某个接收者取出一个值为止。
</p>

<div class="english">
<p>
A buffered channel can be used like a semaphore, for instance to
limit throughput.  In this example, incoming requests are passed
to <code>handle</code>, which sends a value into the channel, processes
the request, and then receives a value from the channel
to ready the &ldquo;semaphore&rdquo; for the next consumer.
The capacity of the channel buffer limits the number of
simultaneous calls to <code>process</code>.
</p>
</div>

<p>
带缓冲的信道可被用作信号量，例如限制吞吐量。在此例中，进入的请求会被传递给
<code>handle</code>，它从信道中接收值，处理请求后将值发回该信道中，以便让该
“信号量”准备迎接下一次请求。信道缓冲区的容量决定了同时调用 <code>process</code>
的数量上限，因此我们在初始化时首先要填充至它的容量上限。
</p>

<div class="english">
<pre>
var sem = make(chan int, MaxOutstanding)

func handle(r *Request) {
	&lt;-sem          // Wait for active queue to drain.
	process(r)     // May take a long time.
	sem &lt;- 1       // Done; enable next request to run.
}

func init() {
	for i := 0; i &lt; MaxOutstanding; i++ {
		sem &lt;- 1
	}
}

func Serve(queue chan *Request) {
	for {
		req := &lt;-queue
		go handle(req)  // Don't wait for handle to finish.
	}
}
</pre>
</div>

<pre>
var sem = make(chan int, MaxOutstanding)

func handle(r *Request) {
<<<<<<< HEAD
	&lt;-sem    // 等待活动队列清空。
	process(r)  // 可能需要很长时间。
	sem &lt;- 1 // 完成；使下一个请求可以运行。
}

func init() {
	for i := 0; i &lt; MaxOutstanding; i++ {
		sem &lt;- 1
	}
=======
    sem &lt;- 1    // Wait for active queue to drain.
    process(r)  // May take a long time.
    &lt;-sem       // Done; enable next request to run.
>>>>>>> 6119dc1b
}

func Serve(queue chan *Request) {
	for {
		req := &lt;-queue
		go handle(req)  // 无需等待 handle 结束。
	}
}
</pre>

<div class="english">
<p>
Once <code>MaxOutstanding</code> handlers are executing <code>process</code>,
any more will block trying to send into the filled channel buffer,
until one of the existing handlers finishes and receives from the buffer.
</p>
</div>

<p>
由于数据同步发生在信道的接收端（也就是说发送<b>发生在</b>>接受<b>之前</b>，参见
<a href="/ref/mem">Go内存模型</a>），因此信号必须在信道的接收端获取，而非发送端。
</p>

<div class="english">
<p>
This design has a problem, though: <code>Serve</code>
creates a new goroutine for
every incoming request, even though only <code>MaxOutstanding</code>
of them can run at any moment.
As a result, the program can consume unlimited resources if the requests come in too fast.
We can address that deficiency by changing <code>Serve</code> to
gate the creation of the goroutines.
Here's an obvious solution, but beware it has a bug we'll fix subsequently:
</p>
</div>

<p>
然而，它却有个设计问题：尽管只有 <code>MaxOutstanding</code> 个Go程能同时运行，但
<code>Serve</code> 还是为每个进入的请求都创建了新的Go程。其结果就是，若请求来得很快，
该程序就会无限地消耗资源。为了弥补这种不足，我们可以通过修改 <code>Serve</code>
来限制创建Go程，这是个明显的解决方案，但要当心我们修复后出现的Bug。
</p>

<div class="english">
<pre>
func Serve(queue chan *Request) {
	for req := range queue {
		&lt;-sem
		go func() {
			process(req) // Buggy; see explanation below.
			sem &lt;- 1
		}()
	}
}</pre>
</div>

<pre>
func Serve(queue chan *Request) {
<<<<<<< HEAD
	for req := range queue {
		&lt;-sem
		go func() {
			process(req) // 这儿有Bug，解释见下。
			sem &lt;- 1
		}()
	}
=======
    for req := range queue {
        sem &lt;- 1
        go func() {
            process(req) // Buggy; see explanation below.
            &lt;-sem
        }()
    }
>>>>>>> 6119dc1b
}</pre>

<div class="english">
<p>
The bug is that in a Go <code>for</code> loop, the loop variable
is reused for each iteration, so the <code>req</code>
variable is shared across all goroutines.
That's not what we want.
We need to make sure that <code>req</code> is unique for each goroutine.
Here's one way to do that, passing the value of <code>req</code> as an argument
to the closure in the goroutine:
</p>
</div>

<p>
Bug出现在Go的 <code>for</code> 循环中，该循环变量在每次迭代时会被重用，因此
<code>req</code> 变量会在所有的Go程间共享，这不是我们想要的。我们需要确保
<code>req</code> 对于每个Go程来说都是唯一的。有一种方法能够做到，就是将
<code>req</code> 的值作为实参传入到该Go程的闭包中：
</p>

<pre>
func Serve(queue chan *Request) {
<<<<<<< HEAD
	for req := range queue {
		&lt;-sem
		go func(req *Request) {
			process(req)
			sem &lt;- 1
		}(req)
	}
=======
    for req := range queue {
        sem &lt;- 1
        go func(req *Request) {
            process(req)
            &lt;-sem
        }(req)
    }
>>>>>>> 6119dc1b
}</pre>

<div class="english">
<p>
Compare this version with the previous to see the difference in how
the closure is declared and run.
Another solution is just to create a new variable with the same
name, as in this example:
</p>
</div>

<p>
比较前后两个版本，观察该闭包声明和运行中的差别。
另一种解决方案就是以相同的名字创建新的变量，如例中所示：
</p>

<div class="english">
<pre>
func Serve(queue chan *Request) {
<<<<<<< HEAD
	for req := range queue {
		&lt;-sem
		req := req // Create new instance of req for the goroutine.
		go func() {
			process(req)
			sem &lt;- 1
		}()
	}
=======
    for req := range queue {
        req := req // Create new instance of req for the goroutine.
        sem &lt;- 1
        go func() {
            process(req)
            &lt;-sem
        }()
    }
>>>>>>> 6119dc1b
}</pre>
</div>

<pre>
func Serve(queue chan *Request) {
	for req := range queue {
		&lt;-sem
		req := req // 为该Go程创建 req 的新实例。
		go func() {
			process(req)
			sem &lt;- 1
		}()
	}
}
</pre>

<div class="english">
<p>
It may seem odd to write
</p>
</div>

<p>
它的写法看起来有点奇怪
</p>

<pre>
req := req
</pre>

<div class="english">
<p>
but it's a legal and idiomatic in Go to do this.
You get a fresh version of the variable with the same name, deliberately
shadowing the loop variable locally but unique to each goroutine.
</p>
</div>

<p>
但在Go中这样做是合法且惯用的。你用相同的名字获得了该变量的一个新的版本，
以此来局部地刻意屏蔽循环变量，使它对每个Go程保持唯一。
</p>

<div class="english">
<p>
Going back to the general problem of writing the server,
another approach that manages resources well is to start a fixed
number of <code>handle</code> goroutines all reading from the request
channel.
The number of goroutines limits the number of simultaneous
calls to <code>process</code>.
This <code>Serve</code> function also accepts a channel on which
it will be told to exit; after launching the goroutines it blocks
receiving from that channel.
</p>
</div>

<p>
回到编写服务器的一般问题上来。另一种管理资源的好方法就是启动固定数量的
<code>handle</code> Go程，一起从请求信道中读取数据。Go程的数量限制了同时调用
<code>process</code> 的数量。<code>Serve</code> 同样会接收一个通知退出的信道，
在启动所有Go程后，它将阻塞并暂停从信道中接收消息。
</p>

<div class="english">
<pre>
func handle(queue chan *Request) {
	for r := range queue {
		process(r)
	}
}

func Serve(clientRequests chan *Request, quit chan bool) {
	// Start handlers
	for i := 0; i &lt; MaxOutstanding; i++ {
		go handle(clientRequests)
	}
	&lt;-quit  // Wait to be told to exit.
}
</pre>
</div>

<pre>
func handle(queue chan *Request) {
	for r := range queue {
		process(r)
	}
}

func Serve(clientRequests chan *Request, quit chan bool) {
	// 启动处理程序
	for i := 0; i &lt; MaxOutstanding; i++ {
		go handle(clientRequests)
	}
	&lt;-quit  // 等待通知退出。
}
</pre>

<div class="english">
<h3 id="chan_of_chan">Channels of channels</h3>
</div>

<h3 id="信道中的信道">信道中的信道</h3>

<div class="english">
<p>
One of the most important properties of Go is that
a channel is a first-class value that can be allocated and passed
around like any other.  A common use of this property is
to implement safe, parallel demultiplexing.
</p>
</div>

<p>
Go最重要的特性就是信道是一等值，它可以被分配并像其它值到处传递。
这种特性通常被用来实现安全、并行的多路分解。
</p>

<div class="english">
<p>
In the example in the previous section, <code>handle</code> was
an idealized handler for a request but we didn't define the
type it was handling.  If that type includes a channel on which
to reply, each client can provide its own path for the answer.
Here's a schematic definition of type <code>Request</code>.
</p>
</div>

<p>
在上一节的例子中，<code>handle</code> 是个非常理想化的请求处理程序，
但我们并未定义它所处理的请求类型。若该类型包含一个可用于回复的信道，
那么每一个客户端都能为其回应提供自己的路径。以下为 <code>Request</code>
类型的大概定义。
</p>

<pre>
type Request struct {
	args        []int
	f           func([]int) int
	resultChan  chan int
}
</pre>

<div class="english">
<p>
The client provides a function and its arguments, as well as
a channel inside the request object on which to receive the answer.
</p>
</div>

<p>
客户端提供了一个函数及其实参，此外在请求对象中还有个接收应答的信道。
</p>

<div class="english">
<pre>
func sum(a []int) (s int) {
	for _, v := range a {
		s += v
	}
	return
}

request := &amp;Request{[]int{3, 4, 5}, sum, make(chan int)}
// Send request
clientRequests &lt;- request
// Wait for response.
fmt.Printf("answer: %d\n", &lt;-request.resultChan)
</pre>
</div>

<pre>
func sum(a []int) (s int) {
	for _, v := range a {
		s += v
	}
	return
}

request := &amp;Request{[]int{3, 4, 5}, sum, make(chan int)}
// 发送请求
clientRequests &lt;- request
// 等待回应
fmt.Printf("answer: %d\n", &lt;-request.resultChan)
</pre>

<p>
On the server side, the handler function is the only thing that changes.
</p>
<pre>
func handle(queue chan *Request) {
	for req := range queue {
		req.resultChan &lt;- req.f(req.args)
	}
}
</pre>

<div class="english">
<p>
There's clearly a lot more to do to make it realistic, but this
code is a framework for a rate-limited, parallel, non-blocking RPC
system, and there's not a mutex in sight.
</p>
</div>

<p>
要使其实际可用还有很多工作要做，这些代码仅能实现一个速率有限、并行、非阻塞RPC系统的
框架，而且它并不包含互斥锁。
</p>

<div class="english">
<h3 id="parallel">Parallelization</h3>
</div>

<h3 id="并行">并行化</h3>

<div class="english">
<p>
Another application of these ideas is to parallelize a calculation
across multiple CPU cores.  If the calculation can be broken into
separate pieces that can execute independently, it can be parallelized,
with a channel to signal when each piece completes.
</p>
</div>

<p>
这些设计的另一个应用是在多CPU核心上实现并行计算。如果计算过程能够被分为几块
可独立执行的过程，它就可以在每块计算结束时向信道发送信号，从而实现并行处理。
</p>

<div class="english">
<p>
Let's say we have an expensive operation to perform on a vector of items,
and that the value of the operation on each item is independent,
as in this idealized example.
</p>
</div>

<p>
让我们看看这个理想化的例子。我们在对一系列向量项进行极耗资源的操作，
而每个项的值计算是完全独立的。
</p>

<div class="english">
<pre>
type Vector []float64

// Apply the operation to v[i], v[i+1] ... up to v[n-1].
func (v Vector) DoSome(i, n int, u Vector, c chan int) {
	for ; i &lt; n; i++ {
		v[i] += u.Op(v[i])
	}
	c &lt;- 1    // signal that this piece is done
}
</pre>
</div>

<pre>
type Vector []float64

// 将此操应用至 v[i], v[i+1] ... 直到 v[n-1]
func (v Vector) DoSome(i, n int, u Vector, c chan int) {
	for ; i &lt; n; i++ {
		v[i] += u.Op(v[i])
	}
	c &lt;- 1    // 发信号表示这一块计算完成。
}
</pre>

<div class="english">
<p>
We launch the pieces independently in a loop, one per CPU.
They can complete in any order but it doesn't matter; we just
count the completion signals by draining the channel after
launching all the goroutines.
</p>
</div>

<p>
我们在循环中启动了独立的处理块，每个CPU将执行一个处理。
它们有可能以乱序的形式完成并结束，但这没有关系；
我们只需在所有Go程开始后接收，并统计信道中的完成信号即可。
</p>

<div class="english">
<pre>
const NCPU = 4  // number of CPU cores

func (v Vector) DoAll(u Vector) {
	c := make(chan int, NCPU)  // Buffering optional but sensible.
	for i := 0; i &lt; NCPU; i++ {
		go v.DoSome(i*len(v)/NCPU, (i+1)*len(v)/NCPU, u, c)
	}
	// Drain the channel.
	for i := 0; i &lt; NCPU; i++ {
		&lt;-c    // wait for one task to complete
	}
	// All done.
}
</pre>
</div>

<pre>
const NCPU = 4  // CPU核心数

func (v Vector) DoAll(u Vector) {
	c := make(chan int, NCPU)  // 缓冲区是可选的，但明显用上更好
	for i := 0; i &lt; NCPU; i++ {
		go v.DoSome(i*len(v)/NCPU, (i+1)*len(v)/NCPU, u, c)
	}
	// 排空信道。
	for i := 0; i &lt; NCPU; i++ {
		&lt;-c    // 等待任务完成
	}
	// 一切完成。
}
</pre>

<div class="english">
<p>
The current implementation of the Go runtime
will not parallelize this code by default.
It dedicates only a single core to user-level processing.  An
arbitrary number of goroutines can be blocked in system calls, but
by default only one can be executing user-level code at any time.
It should be smarter and one day it will be smarter, but until it
is if you want CPU parallelism you must tell the run-time
how many goroutines you want executing code simultaneously.  There
are two related ways to do this.  Either run your job with environment
variable <code>GOMAXPROCS</code> set to the number of cores to use
or import the <code>runtime</code> package and call
<code>runtime.GOMAXPROCS(NCPU)</code>.
A helpful value might be <code>runtime.NumCPU()</code>, which reports the number
of logical CPUs on the local machine.
Again, this requirement is expected to be retired as the scheduling and run-time improve.
</p>
</div>

<p>
目前Go运行时的实现默认并不会并行执行代码，它只为用户层代码提供单一的处理核心。
任意数量的Go程都可能在系统调用中被阻塞，而在任意时刻默认只有一个会执行用户层代码。
它应当变得更智能，而且它将来肯定会变得更智能。但现在，若你希望CPU并行执行，
就必须告诉运行时你希望同时有多少Go程能执行代码。有两种途径可意识形态，要么
在运行你的工作时将 <code>GOMAXPROCS</code> 环境变量设为你要使用的核心数，
要么导入 <code>runtime</code> 包并调用 <code>runtime.GOMAXPROCS(NCPU)</code>。
<code>runtime.NumCPU()</code> 的值可能很有用，它会返回当前机器的逻辑CPU核心数。
当然，随着调度算法和运行时的改进，将来会不再需要这种方法。
</p>

<div class="english">
<p>
Be sure not to confuse the ideas of concurrency—structuring a program
as independently executing components—and parallelism—executing
calculations in parallel for efficiency on multiple CPUs.
Although the concurrency features of Go can make some problems easy
to structure as parallel computations, Go is a concurrent language,
not a parallel one, and not all parallelization problems fit Go's model.
For a discussion of the distinction, see the talk cited in
<a href="http://blog.golang.org/2013/01/concurrency-is-not-parallelism.html">this
blog post</a>.
</p>
</div>

<p>
注意不要混淆并发和并行的概念：并发是用可独立执行的组件构造程序的方法，
而并行则是为了效率在多CPU上平行地进行计算。尽管Go的并发特性能够让某些问题更易构造成并行计算，
但Go仍然是种并发而非并行的语言，且Go的模型并不适合所有的并行问题。
关于其中区别的讨论，见
<a href="http://blog.golang.org/2013/01/concurrency-is-not-parallelism.html">此博文</a>。
</p>

<div class="english">
<h3 id="leaky_buffer">A leaky buffer</h3>
</div>

<h3 id="泄露缓冲">可能泄露的缓冲区</h3>

<div class="english">
<p>
The tools of concurrent programming can even make non-concurrent
ideas easier to express.  Here's an example abstracted from an RPC
package.  The client goroutine loops receiving data from some source,
perhaps a network.  To avoid allocating and freeing buffers, it keeps
a free list, and uses a buffered channel to represent it.  If the
channel is empty, a new buffer gets allocated.
Once the message buffer is ready, it's sent to the server on
<code>serverChan</code>.
</p>
</div>

<p>
并发编程的工具甚至能很容易地表达非并发的思想。这里有个提取自RPC包的例子。
客户端Go程从某些来源，可能是网络中循环接收数据。为避免分配和释放缓冲区，
它保存了一个空闲链表，使用一个带缓冲信道表示。若信道为空，就会分配新的缓冲区。
一旦消息缓冲区就绪，它将通过 <code>serverChan</code> 被发送到服务器。
<code>serverChan</code>.
</p>

<div class="english">
<pre>
var freeList = make(chan *Buffer, 100)
var serverChan = make(chan *Buffer)

func client() {
	for {
		var b *Buffer
		// Grab a buffer if available; allocate if not.
		select {
		case b = &lt;-freeList:
			// Got one; nothing more to do.
		default:
			// None free, so allocate a new one.
			b = new(Buffer)
		}
		load(b)              // Read next message from the net.
		serverChan &lt;- b      // Send to server.
	}
}
</pre>
</div>

<pre>
var freeList = make(chan *Buffer, 100)
var serverChan = make(chan *Buffer)

func client() {
	for {
		var b *Buffer
		// 若缓冲区可用就用它，不可用就分配个新的。
		select {
		case b = &lt;-freeList:
			// 获取一个，不做别的。
		default:
			// 非空闲，因此分配一个新的。
			b = new(Buffer)
		}
		load(b)              // 从网络中读取下一条消息。
		serverChan &lt;- b   // 发送至服务器。
	}
}
</pre>

<div class="english">
<p>
The server loop receives each message from the client, processes it,
and returns the buffer to the free list.
</p>
</div>

<p>
服务器从客户端循环接收每个消息，处理它们，并将缓冲区返回给空闲列表。
</p>

<div class="english">
<pre>
func server() {
	for {
		b := &lt;-serverChan    // Wait for work.
		process(b)
		// Reuse buffer if there's room.
		select {
		case freeList &lt;- b:
			// Buffer on free list; nothing more to do.
		default:
			// Free list full, just carry on.
		}
	}
}
</pre>
</div>

<pre>
func server() {
	for {
		b := &lt;-serverChan    // 等待工作。
		process(b)
		// 若缓冲区有空间就重用它。
		select {
		case freeList &lt;- b:
			// 将缓冲区放大空闲列表中，不做别的。
		default:
			// 空闲列表已满，保持就好。
		}
	}
}
</pre>

<div class="english">
<p>
The client attempts to retrieve a buffer from <code>freeList</code>;
if none is available, it allocates a fresh one.
The server's send to <code>freeList</code> puts <code>b</code> back
on the free list unless the list is full, in which case the
buffer is dropped on the floor to be reclaimed by
the garbage collector.
(The <code>default</code> clauses in the <code>select</code>
statements execute when no other case is ready,
meaning that the <code>selects</code> never block.)
This implementation builds a leaky bucket free list
in just a few lines, relying on the buffered channel and
the garbage collector for bookkeeping.
</p>
</div>

<p>
客户端试图从 <code>freeList</code> 中获取缓冲区；若没有缓冲区可用，
它就将分配一个新的。服务器将 <code>b</code> 放回空闲列表 <code>freeList</code>
中直到列表已满，此时缓冲区将被丢弃，并被垃圾回收器回收。（<code>select</code>
语句中的 <code>default</code> 子句在没有条件符合时执行，这也就意味着
<code>selects</code> 永远不会被阻塞。）依靠带缓冲的信道和垃圾回收器的记录，
我们仅用短短几行代码就构建了一个可能导致缓冲区槽位泄露的空闲列表。
</p>

<div class="english">
<h2 id="errors">Errors</h2>
</div>

<h2 id="错误">错误</h2>

<div class="english">
<p>
Library routines must often return some sort of error indication to
the caller.  As mentioned earlier, Go's multivalue return makes it
easy to return a detailed error description alongside the normal
return value.  By convention, errors have type <code>error</code>,
a simple built-in interface.
</p>
</div>

<p>
库例程通常需要向调用者返回某种类型的错误提示。之前提到过，Go语言的多值返回特性，
使得它在返回常规的值时，还能轻松地返回详细的错误描述。按照约定，错误的类型通常为
<code>error</code>，这是一个内建的简单接口。
</p>

<pre>
type error interface {
	Error() string
}
</pre>

<div class="english">
<p>
A library writer is free to implement this interface with a
richer model under the covers, making it possible not only
to see the error but also to provide some context.
For example, <code>os.Open</code> returns an <code>os.PathError</code>.
</p>
</div>

<p>
库的编写者通过更丰富的底层模型可以轻松实现这个接口，这样不仅能看见错误，
还能提供一些上下文。例如，<code>os.Open</code> 可返回一个 <code>os.PathError</code>。
</p>

<div class="english">
<pre>
// PathError records an error and the operation and
// file path that caused it.
type PathError struct {
	Op string    // "open", "unlink", etc.
	Path string  // The associated file.
	Err error    // Returned by the system call.
}

func (e *PathError) Error() string {
	return e.Op + " " + e.Path + ": " + e.Err.Error()
}
</pre>
</div>

<pre>
// PathError 记录一个错误以及产生该错误的路径和操作。
type PathError struct {
	Op string    // "open"、"unlink" 等等。
	Path string  // 相关联的文件。
	Err error    // 由系统调用返回。
}

func (e *PathError) Error() string {
	return e.Op + " " + e.Path + ": " + e.Err.Error()
}
</pre>

<div class="english">
<p>
<code>PathError</code>'s <code>Error</code> generates
a string like this:
</p>
</div>

<p>
<code>PathError</code>的 <code>Error</code> 会生成如下错误信息：
</p>

<pre>
open /etc/passwx: no such file or directory
</pre>

<div class="english">
<p>
Such an error, which includes the problematic file name, the
operation, and the operating system error it triggered, is useful even
if printed far from the call that caused it;
it is much more informative than the plain
"no such file or directory".
</p>
</div>

<p>
这种错误包含了出错的文件名、操作和触发的操作系统错误，即便在产生该错误的调用
和输出的错误信息相距甚远时，它也会非常有用，这比苍白的“不存在该文件或目录”更具说明性。
</p>

<div class="english">
<p>
When feasible, error strings should identify their origin, such as by having
a prefix naming the operation or package that generated the error.  For example, in package
<code>image</code>, the string representation for a decoding error due to an
unknown format is "image: unknown format".
</p>
</div>

<p>
错误字符串应尽可能地指明它们的来源，例如产生该错误的包名前缀。例如在
<code>image</code> 包中，由于未知格式导致解码错误的字符串为“image: unknown format”。
</p>

<div class="english">
<p>
Callers that care about the precise error details can
use a type switch or a type assertion to look for specific
errors and extract details.  For <code>PathErrors</code>
this might include examining the internal <code>Err</code>
field for recoverable failures.
</p>
</div>

<p>
若调用者关心错误的完整细节，可使用类型选择或者类型断言来查看特定错误，并抽取其细节。
对于 <code>PathErrors</code>，它应该还包含检查内部的 <code>Err</code>
字段以进行可能的错误恢复。
</p>

<div class="english">
<pre>
for try := 0; try &lt; 2; try++ {
	file, err = os.Create(filename)
	if err == nil {
		return
	}
	if e, ok := err.(*os.PathError); ok &amp;&amp; e.Err == syscall.ENOSPC {
		deleteTempFiles()  // Recover some space.
		continue
	}
	return
}
</pre>
</div>

<pre>
for try := 0; try &lt; 2; try++ {
	file, err = os.Create(filename)
	if err == nil {
		return
	}
	if e, ok := err.(*os.PathError); ok &amp;&amp; e.Err == syscall.ENOSPC {
		deleteTempFiles()  // 恢复一些空间。
		continue
	}
	return
}
</pre>

<div class="english">
<p>
The second <code>if</code> statement here is another <a href="#interface_conversions">type assertion</a>.
If it fails, <code>ok</code> will be false, and <code>e</code>
will be <code>nil</code>.
If it succeeds,  <code>ok</code> will be true, which means the
error was of type <code>*os.PathError</code>, and then so is <code>e</code>,
which we can examine for more information about the error.
</p>
</div>

<p>
这里的第二条 <code>if</code> 是另一种<a href="#接口转换">类型断言</a>。若它失败，
<code>ok</code> 将为 <code>false</code>，而 <code>e</code> 则为<code>nil</code>.
若它成功，<code>ok</code> 将为 <code>true</code>，这意味着该错误属于
<code>*os.PathError</code> 类型，而 <code>e</code> 能够检测关于该错误的更多信息。
</p>

<div class="english">
<h3 id="panic">Panic</h3>
</div>

<h3 id="panic">Panic</h3>

<div class="english">
<p>
The usual way to report an error to a caller is to return an
<code>error</code> as an extra return value.  The canonical
<code>Read</code> method is a well-known instance; it returns a byte
count and an <code>error</code>.  But what if the error is
unrecoverable?  Sometimes the program simply cannot continue.
</p>
</div>

<p>
向调用者报告错误的一般方式就是将 <code>error</code> 作为额外的值返回。
标准的 <code>Read</code> 方法就是个众所周知的实例，它返回一个字节计数和一个
<code>error</code>。但如果错误时不可恢复的呢？有时程序就是不能继续运行。
</p>

<div class="english">
<p>
For this purpose, there is a built-in function <code>panic</code>
that in effect creates a run-time error that will stop the program
(but see the next section).  The function takes a single argument
of arbitrary type&mdash;often a string&mdash;to be printed as the
program dies.  It's also a way to indicate that something impossible has
happened, such as exiting an infinite loop.
</p>
</div>

<p>
为此，我们提供了内建的 <code>panic</code> 函数，它会产生一个运行时错误并终止程序
（但请继续看下一节）。该函数接受一个任意类型的实参（一般为字符串），并在程序终止时打印。
它还能表明发生了意料之外的事情，比如从无限循环中退出了。
</p>

<div class="english">
<pre>
// A toy implementation of cube root using Newton's method.
func CubeRoot(x float64) float64 {
	z := x/3   // Arbitrary initial value
	for i := 0; i &lt; 1e6; i++ {
		prevz := z
		z -= (z*z*z-x) / (3*z*z)
		if veryClose(z, prevz) {
			return z
		}
	}
	// A million iterations has not converged; something is wrong.
	panic(fmt.Sprintf("CubeRoot(%g) did not converge", x))
}
</pre>
</div>

<pre>
// 用牛顿法计算立方根的一个玩具实现。
func CubeRoot(x float64) float64 {
	z := x/3   // 任意初始值
	for i := 0; i &lt; 1e6; i++ {
		prevz := z
		z -= (z*z*z-x) / (3*z*z)
		if veryClose(z, prevz) {
			return z
		}
	}
	// 一百万次迭代并未收敛，事情出错了。
	panic(fmt.Sprintf("CubeRoot(%g) did not converge", x))
}
</pre>

<div class="english">
<p>
This is only an example but real library functions should
avoid <code>panic</code>.  If the problem can be masked or worked
around, it's always better to let things continue to run rather
than taking down the whole program.  One possible counterexample
is during initialization: if the library truly cannot set itself up,
it might be reasonable to panic, so to speak.
</p>
</div>

<p>
这仅仅是个示例，实际的库函数应避免 <code>panic</code>。若问题可以被屏蔽或解决，
最好就是让程序继续运行而不是终止整个程序。一个可能的反例就是初始化：
若某个库真的不能让自己工作，且有足够理由产生Panic，那就由它去吧。
</p>

<pre>
var user = os.Getenv("USER")

func init() {
	if user == "" {
		panic("no value for $USER")
	}
}
</pre>

<div class="english">
<h3 id="recover">Recover</h3>
</div>

<h3 id="恢复">恢复</h3>

<div class="english">
<p>
When <code>panic</code> is called, including implicitly for run-time
errors such as indexing a slice out of bounds or failing a type
assertion, it immediately stops execution of the current function
and begins unwinding the stack of the goroutine, running any deferred
functions along the way.  If that unwinding reaches the top of the
goroutine's stack, the program dies.  However, it is possible to
use the built-in function <code>recover</code> to regain control
of the goroutine and resume normal execution.
</p>
</div>

<p>
当 <code>panic</code> 被调用后（包括不明确的运行时错误，例如切片检索越界或类型断言失败），
程序将立刻终止当前函数的执行，并开始回溯Go程的栈，运行任何被推迟的函数。
若回溯到达Go程栈的顶端，程序就会终止。不过我们可以用内建的 <code>recover</code>
函数来重新或来取回Go程的控制权限并使其恢复正常执行。
</p>

<div class="english">
<p>
A call to <code>recover</code> stops the unwinding and returns the
argument passed to <code>panic</code>.  Because the only code that
runs while unwinding is inside deferred functions, <code>recover</code>
is only useful inside deferred functions.
</p>
</div>

<p>
调用 <code>recover</code> 将停止回溯过程，并返回传入 <code>panic</code> 的实参。
由于在回溯时只有被推迟函数中的代码在运行，因此 <code>recover</code>
只能在被推迟的函数中才有效。
</p>

<div class="english">
<p>
One application of <code>recover</code> is to shut down a failing goroutine
inside a server without killing the other executing goroutines.
</p>
</div>

<p>
<code>recover</code> 的一个应用就是在服务器中终止失败的Go程而无需杀死其它正在执行的Go程。
</p>

<pre>
func server(workChan &lt;-chan *Work) {
	for work := range workChan {
		go safelyDo(work)
	}
}

func safelyDo(work *Work) {
	defer func() {
		if err := recover(); err != nil {
			log.Println("work failed:", err)
		}
	}()
	do(work)
}
</pre>

<div class="english">
<p>
In this example, if <code>do(work)</code> panics, the result will be
logged and the goroutine will exit cleanly without disturbing the
others.  There's no need to do anything else in the deferred closure;
calling <code>recover</code> handles the condition completely.
</p>
</div>

<p>
在此例中，若 <code>do(work)</code> 触发了Panic，其结果就会被记录，
而该Go程会被干净利落地结束，不会干扰到其它Go程。我们无需在推迟的闭包中做任何事情，
<code>recover</code> 会处理好这一切。
</p>

<div class="english">
<p>
Because <code>recover</code> always returns <code>nil</code> unless called directly
from a deferred function, deferred code can call library routines that themselves
use <code>panic</code> and <code>recover</code> without failing.  As an example,
the deferred function in <code>safelyDo</code> might call a logging function before
calling <code>recover</code>, and that logging code would run unaffected
by the panicking state.
</p>
</div>

<p>
由于直接从被推迟函数中调用 <code>recover</code> 时不会返回 <code>nil</code>，
因此被推迟的代码能够调用本身使用了 <code>panic</code> 和 <code>recover</code>
的库函数而不会失败。例如在 <code>safelyDo</code> 中，被推迟的函数可能在调用
<code>recover</code> 前先调用记录函数，而该记录函数应当不受Panic状态的代码的影响。
</p>

<div class="english">
<p>
With our recovery pattern in place, the <code>do</code>
function (and anything it calls) can get out of any bad situation
cleanly by calling <code>panic</code>.  We can use that idea to
simplify error handling in complex software.  Let's look at an
idealized version of a <code>regexp</code> package, which reports
parsing errors by calling <code>panic</code> with a local
error type.  Here's the definition of <code>Error</code>,
an <code>error</code> method, and the <code>Compile</code> function.
</p>
</div>

<p>
通过恰当地使用恢复模式，<code>do</code> 函数（及其调用的任何代码）可通过调用
<code>panic</code> 来避免更坏的结果。我们可以利用这种思想来简化复杂软件中的错误处理。
让我们看看 <code>regexp</code> 包的理想化版本，它会以局部的错误类型调用 <code>panic</code>
来报告解析错误。以下是一个 <code>error</code> 类型的 <code>Error</code> 方法和一个
<code>Compile</code> 函数的定义：
</p>

<div class="english">
<pre>
// Error is the type of a parse error; it satisfies the error interface.
type Error string
func (e Error) Error() string {
	return string(e)
}

// error is a method of *Regexp that reports parsing errors by
// panicking with an Error.
func (regexp *Regexp) error(err string) {
	panic(Error(err))
}

// Compile returns a parsed representation of the regular expression.
func Compile(str string) (regexp *Regexp, err error) {
	regexp = new(Regexp)
	// doParse will panic if there is a parse error.
	defer func() {
		if e := recover(); e != nil {
			regexp = nil    // Clear return value.
			err = e.(Error) // Will re-panic if not a parse error.
		}
	}()
	return regexp.doParse(str), nil
}
</pre>
</div>

<pre>
// Error 是解析错误的类型，它满足 error 接口。
type Error string
func (e Error) Error() string {
	return string(e)
}

// error 是 *Regexp 的方法，它通过用一个 Error 触发Panic来报告解析错误。
func (regexp *Regexp) error(err string) {
	panic(Error(err))
}

// Compile 返回该正则表达式解析后的表示。
func Compile(str string) (regexp *Regexp, err error) {
	regexp = new(Regexp)
	// doParse will panic if there is a parse error.
	defer func() {
		if e := recover(); e != nil {
			regexp = nil    // 清理返回值。
			err = e.(Error) // 若它不是解析错误，将重新触发Panic。
		}
	}()
	return regexp.doParse(str), nil
}
</pre>

<div class="english">
<p>
If <code>doParse</code> panics, the recovery block will set the
return value to <code>nil</code>&mdash;deferred functions can modify
named return values.  It will then check, in the assignment
to <code>err</code>, that the problem was a parse error by asserting
that it has the local type <code>Error</code>.
If it does not, the type assertion will fail, causing a run-time error
that continues the stack unwinding as though nothing had interrupted
it.
This check means that if something unexpected happens, such
as an index out of bounds, the code will fail even though we
are using <code>panic</code> and <code>recover</code> to handle
parse errors.
</p>
</div>

<p>
若 <code>doParse</code> 触发了Panic，恢复块会将返回值设为 <code>nil</code>
—被推迟的函数能够修改已命名的返回值。在 <code>err</code> 的赋值过程中，
我们将通过断言它是否拥有局部类型 <code>Error</code> 来检查它。若它没有，
类型断言将会失败，此时会产生运行时错误，并继续栈的回溯，仿佛一切从未中断过一样。
该检查意味着若发生了一些像索引越界之类的意外，那么即便我们使用了 <code>panic</code>
和 <code>recover</code> 来处理解析错误，代码仍然会失败。
</p>

<div class="english">
<p>
With error handling in place, the <code>error</code> method (because it's a
method bound to a type, it's fine, even natural, for it to have the same name
as the builtin <code>error</code> type)
makes it easy to report parse errors without worrying about unwinding
the parse stack by hand:
</p>
</div>

<p>
通过适当的错误处理，<code>error</code> 方法（由于它是个绑定到具体类型的方法，
因此即便它与内建的 <code>error</code> 类型名字相同也没有关系）
能让报告解析错误变得更容易，而无需手动处理回溯的解析栈：
</p>

<pre>
if pos == 0 {
	re.error("'*' illegal at start of expression")
}
</pre>

<div class="english">
<p>
Useful though this pattern is, it should be used only within a package.
<code>Parse</code> turns its internal <code>panic</code> calls into
<code>error</code> values; it does not expose <code>panics</code>
to its client.  That is a good rule to follow.
</p>
</div>

<p>
尽管这种模式很有用，但它应当仅在包内使用。<code>Parse</code> 会将其内部的
<code>panic</code> 调用转为 <code>error</code> 值，它并不会向调用者暴露出
<code>panic</code>。这是个值得遵守的良好规则。
</p>

<div class="english">
<p>
By the way, this re-panic idiom changes the panic value if an actual
error occurs.  However, both the original and new failures will be
presented in the crash report, so the root cause of the problem will
still be visible.  Thus this simple re-panic approach is usually
sufficient&mdash;it's a crash after all&mdash;but if you want to
display only the original value, you can write a little more code to
filter unexpected problems and re-panic with the original error.
That's left as an exercise for the reader.
</p>
</div>

<p>
顺便一提，这种重新触发Panic的惯用法会在产生实际错误时改变Panic的值。
然而，不管是原始的还是新的错误都会在崩溃报告中显示，因此问题的根源仍然是可见的。
这种简单的重新触发Panic的模型已经够用了，毕竟他只是一次崩溃。
但若你只想显示原始的值，也可以多写一点代码来过滤掉不需要的问题，然后用原始值再次触发Panic。
这里就将这个练习留给读者了。
</p>


<div class="english">
<h2 id="web_server">A web server</h2>
</div>

<h2 id="Web服务器">一个Web服务器</h2>

<div class="english">
<p>
Let's finish with a complete Go program, a web server.
This one is actually a kind of web re-server.
Google provides a service at
<a href="http://chart.apis.google.com">http://chart.apis.google.com</a>
that does automatic formatting of data into charts and graphs.
It's hard to use interactively, though,
because you need to put the data into the URL as a query.
The program here provides a nicer interface to one form of data: given a short piece of text,
it calls on the chart server to produce a QR code, a matrix of boxes that encode the
text.
That image can be grabbed with your cell phone's camera and interpreted as,
for instance, a URL, saving you typing the URL into the phone's tiny keyboard.
</p>
</div>

<p>
让我们以一个完整的Go程序作为结束吧，一个Web服务器。该程序其实只是个Web服务器的重用。
Google在<a href="http://chart.apis.google.com">http://chart.apis.google.com</a>
上提供了一个将表单数据自动转换为图表的服务。不过，该服务很难交互，
因为你需要将数据作为查询放到URL中。此程序为一种数据格式提供了更好的的接口：
给定一小段文本，它将调用图表服务器来生成二维码（QR码），这是一种编码文本的点格矩阵。
该图像可被你的手机摄像头捕获，并解释为一个字符串，比如URL，
这样就免去了你在狭小的手机键盘上键入URL的麻烦。
</p>

<div class="english">
<p>
Here's the complete program.
An explanation follows.
</p>
</div>

<p>
以下为完整的程序，随后有一段解释。
</p>

{{code "/doc/progs/eff_qr.go" `/package/` `$`}}

<div class="english">
<p>
The pieces up to <code>main</code> should be easy to follow.
The one flag sets a default HTTP port for our server.  The template
variable <code>templ</code> is where the fun happens. It builds an HTML template
that will be executed by the server to display the page; more about
that in a moment.
</p>
</div>

<p>
<code>main</code> 之前的代码应该比较容易理解。我们通过一个标志为服务器设置了默认端口。
模板变量  <code>templ</code> 正式有趣的地方。它构建的HTML模版将会被服务器执行并显示在页面中。
稍后我们将详细讨论。
</p>

<div class="english">
<p>
The <code>main</code> function parses the flags and, using the mechanism
we talked about above, binds the function <code>QR</code> to the root path
for the server.  Then <code>http.ListenAndServe</code> is called to start the
server; it blocks while the server runs.
</p>
</div>

<p>
<code>main</code> 函数解析了参数标志并使用我们讨论过的机制将 <code>QR</code>
函数绑定到服务器的根路径。然后调用 <code>http.ListenAndServe</code>
启动服务器；它将在服务器运行时处于阻塞状态。
</p>

<div class="english">
<p>
<code>QR</code> just receives the request, which contains form data, and
executes the template on the data in the form value named <code>s</code>.
</p>
</div>

<p>
<code>QR</code> 仅接受包含表单数据的请求，并为表单值 <code>s</code> 中的数据执行模板。
</p>

<div class="english">
<p>
The template package <code>html/template</code> is powerful;
this program just touches on its capabilities.
In essence, it rewrites a piece of HTML text on the fly by substituting elements derived
from data items passed to <code>templ.Execute</code>, in this case the
form value.
Within the template text (<code>templateStr</code>),
double-brace-delimited pieces denote template actions.
The piece from <code>{{html "{{if .}}"}}</code>
to <code>{{html "{{end}}"}}</code> executes only if the value of the current data item, called <code>.</code> (dot),
is non-empty.
That is, when the string is empty, this piece of the template is suppressed.
</p>
</div>

<p>
模板包 <code>html/template</code> 非常强大；该程序只是浅尝辄止。
本质上，它通过在运行时将数据项中提取的元素（在这里是表单值）传给
<code>templ.Execute</code> 执行因而重写了HTML文本。
在模板文本（<code>templateStr</code>）中，双大括号界定的文本表示模板的动作。
从 <code>{{html "{{if .}}"}}</code> 到 <code>{{html "{{end}}"}}</code>
的代码段仅在当前数据项（这里是点 <code>.</code>）的值非空时才会执行。
也就是说，当字符串为空时，此部分模板段会被忽略。
</p>

<div class="english">
<p>
The two snippets <code>{{html "{{.}}"}}</code> say to show the data presented to
the template—the query string—on the web page.
The HTML template package automatically provides appropriate escaping so the
text is safe to display.
</p>
</div>

<p>
其中两段 <code>{{html "{{.}}"}}</code> 表示要将数据显示在模板中
（即将查询字符串显示在Web页面上）。HTML模板包将自动对文本进行转义，
因此文本的显示是安全的。
</p>

<div class="english">
<p>
The rest of the template string is just the HTML to show when the page loads.
If this is too quick an explanation, see the <a href="/pkg/html/template/">documentation</a>
for the template package for a more thorough discussion.
</p>
</div>

<p>
余下的模板字符串只是页面加载时将要显示的HTML。如果这段解释你无法理解，请参考
<a href="/pkg/html/template/">文档</a> 获得更多有关模板包的解释。
</p>

<div class="english">
<p>
And there you have it: a useful web server in a few lines of code plus some
data-driven HTML text.
Go is powerful enough to make a lot happen in a few lines.
</p>
</div>

<p>
你终于如愿以偿了：以几行代码实现的，包含一些数据驱动的HTML文本的Web服务器。
Go语言强大到能让很多事情以短小精悍的方式解决。
</p>

<!--
TODO
<pre>
verifying implementation
type Color uint32

// Check that Color implements image.Color and image.Image
var _ image.Color = Black
var _ image.Image = Black
</pre>
-->
<|MERGE_RESOLUTION|>--- conflicted
+++ resolved
@@ -1584,15 +1584,11 @@
 }
 </pre>
 
-<<<<<<< HEAD
-<div class="english">
-<h2 id="type_switch">Type switch</h2>
-</div>
-
-<h2 id="类型选择">类型选择</h2>
-=======
+<div class="english">
 <h3 id="type_switch">Type switch</h3>
->>>>>>> 6119dc1b
+</div>
+
+<h3 id="类型选择">类型选择</h3>
 
 <div class="english">
 <p>
@@ -5835,15 +5831,9 @@
 var sem = make(chan int, MaxOutstanding)
 
 func handle(r *Request) {
-	&lt;-sem          // Wait for active queue to drain.
-	process(r)     // May take a long time.
-	sem &lt;- 1       // Done; enable next request to run.
-}
-
-func init() {
-	for i := 0; i &lt; MaxOutstanding; i++ {
-		sem &lt;- 1
-	}
+	sem &lt;- 1    // Wait for active queue to drain.
+	process(r)  // May take a long time.
+	&lt;-sem       // Done; enable next request to run.
 }
 
 func Serve(queue chan *Request) {
@@ -5859,21 +5849,9 @@
 var sem = make(chan int, MaxOutstanding)
 
 func handle(r *Request) {
-<<<<<<< HEAD
-	&lt;-sem    // 等待活动队列清空。
+	sem &lt;- 1 // 等待活动队列清空。
 	process(r)  // 可能需要很长时间。
-	sem &lt;- 1 // 完成；使下一个请求可以运行。
-}
-
-func init() {
-	for i := 0; i &lt; MaxOutstanding; i++ {
-		sem &lt;- 1
-	}
-=======
-    sem &lt;- 1    // Wait for active queue to drain.
-    process(r)  // May take a long time.
-    &lt;-sem       // Done; enable next request to run.
->>>>>>> 6119dc1b
+	&lt;-sem    // 完成；使下一个请求可以运行。
 }
 
 func Serve(queue chan *Request) {
@@ -5921,10 +5899,10 @@
 <pre>
 func Serve(queue chan *Request) {
 	for req := range queue {
-		&lt;-sem
+		sem &lt;- 1
 		go func() {
 			process(req) // Buggy; see explanation below.
-			sem &lt;- 1
+			&lt;-sem
 		}()
 	}
 }</pre>
@@ -5932,23 +5910,13 @@
 
 <pre>
 func Serve(queue chan *Request) {
-<<<<<<< HEAD
 	for req := range queue {
-		&lt;-sem
+		sem &lt;- 1
 		go func() {
 			process(req) // 这儿有Bug，解释见下。
-			sem &lt;- 1
+			&lt;-sem
 		}()
 	}
-=======
-    for req := range queue {
-        sem &lt;- 1
-        go func() {
-            process(req) // Buggy; see explanation below.
-            &lt;-sem
-        }()
-    }
->>>>>>> 6119dc1b
 }</pre>
 
 <div class="english">
@@ -5972,23 +5940,13 @@
 
 <pre>
 func Serve(queue chan *Request) {
-<<<<<<< HEAD
 	for req := range queue {
-		&lt;-sem
+		sem &lt;- 1
 		go func(req *Request) {
 			process(req)
-			sem &lt;- 1
+			&lt;-sem
 		}(req)
 	}
-=======
-    for req := range queue {
-        sem &lt;- 1
-        go func(req *Request) {
-            process(req)
-            &lt;-sem
-        }(req)
-    }
->>>>>>> 6119dc1b
 }</pre>
 
 <div class="english">
@@ -6008,36 +5966,25 @@
 <div class="english">
 <pre>
 func Serve(queue chan *Request) {
-<<<<<<< HEAD
 	for req := range queue {
-		&lt;-sem
 		req := req // Create new instance of req for the goroutine.
+		sem &lt;- 1
 		go func() {
 			process(req)
-			sem &lt;- 1
+			&lt;-sem
 		}()
 	}
-=======
-    for req := range queue {
-        req := req // Create new instance of req for the goroutine.
-        sem &lt;- 1
-        go func() {
-            process(req)
-            &lt;-sem
-        }()
-    }
->>>>>>> 6119dc1b
 }</pre>
 </div>
 
 <pre>
 func Serve(queue chan *Request) {
 	for req := range queue {
-		&lt;-sem
 		req := req // 为该Go程创建 req 的新实例。
+		sem &lt;- 1
 		go func() {
 			process(req)
-			sem &lt;- 1
+			&lt;-sem
 		}()
 	}
 }
