<!--{
	"Title": "起步",
	"Path":  "/doc/install"
}-->

<!--{
	"Title": "Getting Started",
	"Path":  "/doc/install"
}-->

<div class="hideFromDownload">

<div class="english">
<h2 id="download">Download the Go distribution</h2>
</div>

<h2 id="下载">下载 Go 发行版</h2>

<div class="english">
<p>
<a href="https://golang.org/dl/" id="start" class="download">
<span class="big">Download Go</span>
<span class="desc">Click here to visit the downloads page</span>
</a>
</p>
</div>

<p>
<a href="https://golang.org/dl/" id="start" class="download">
<span class="big">下载 Go</span>
<span class="desc">点击此处访问下载页面</span>
</a>
</p>

<div class="english">
<p>
<a href="https://golang.org/dl/" target="_blank">Official binary
distributions</a> are available for the FreeBSD (release 8-STABLE and above),
Linux, Mac OS X (10.7 and above), and Windows operating systems and
the 32-bit (<code>386</code>) and 64-bit (<code>amd64</code>) x86 processor
architectures.
</p>
</div>

<p>
<a href="https://golang.org/dl/" target="_blank">官方二进制发行版</a>
支持 FreeBSD（8-STABLE 发行版及以上）、Linux、Mac OS X（10.7 及以上）和
Windows 操作系统以及32位（<code>386</code>）和64位（<code>amd64</code>）的
x86 处理器架构。
</p>

<div class="english">
<p>
If a binary distribution is not available for your combination of operating
system and architecture, try
<a href="/doc/install/source">installing from source</a> or
<a href="/doc/install/gccgo">installing gccgo instead of gc</a>.
</p>
</div>

<p>
若在你的操作系统和架构上没有可用的二进制发行版，请尝试
<a href="/doc/install/source">从源码安装Go</a> 或
<a href="/doc/install/gccgo">安装gccgo来代替gc</a>。
</p>

<div class="english">
<h2 id="requirements">System requirements</h2>
</div>

<h2 id="需求">系统需求</h2>

<div class="english">
<p>
Go binary distributions are available for these supported operating systems and architectures.
Please ensure your system meets these requirements before proceeding.
If your OS or architecture is not on the list, you may be able to
<a href="/doc/install/source">install from source</a> or
<a href="/doc/install/gccgo">use gccgo instead</a>.
</p>
</div>

<p>
Go 二进制发行版支持以下操作系统及架构。在开始前，请确保你的系统满足这些需求。
若你的OS及架构不在此列表中，那么 <code>gccgo</code> 可能支持你的设置，
详情请访问<a href="/doc/install/gccgo">设置并使用gccgo</a>。
</p>

<div class="english">
<table class="codetable" frame="border" summary="requirements">
<tr>
<th align="center">Operating system</th>
<th align="center">Architectures</th>
<th align="center">Notes</th>
</tr>
<tr><td colspan="3"><hr></td></tr>
<tr><td>FreeBSD 8-STABLE or later</td> <td>amd64</td> <td>Debian GNU/kFreeBSD not supported</td></tr>
<tr><td>Linux 2.6.23 or later with glibc</td> <td>amd64, 386, arm</td> <td>CentOS/RHEL 5.x not supported</td></tr>
<tr><td>Mac OS X 10.7 or later</td> <td>amd64</td> <td>use the clang or gcc<sup>&#8224;</sup> that comes with Xcode<sup>&#8225;</sup></td></tr>
<tr><td>Windows XP or later</td> <td>amd64, 386</td> <td>use MinGW gcc<sup>&#8224;</sup>. No need for cygwin or msys.</td></tr>
</table>

<p>
<sup>&#8224;</sup><code>gcc</code> is required only if you plan to use
<a href="/cmd/cgo">cgo</a>.<br/>
<sup>&#8225;</sup>You only need to install the command line tools for
<a href="http://developer.apple.com/Xcode/">Xcode</a>. If you have already
installed Xcode 4.3+, you can install it from the Components tab of the
Downloads preferences panel.
</p>
</div>

<table class="codetable" frame="border" summary="requirements">
<tr>
<th align="middle">操作系统</th>
<th align="middle">架构</th>
<th align="middle">注释</th>
</tr>
<tr><td colspan="3"><hr></td></tr>
<tr><td>FreeBSD 8 稳定版或更新</td> <td>amd64、386、arm</td> <td>不支持Debian GNU/kFreeBSD</td></tr>
<tr><td>Linux 2.6.23 或更新，带 glibc</td> <td>amd64、386、arm</td> <td>不支持 CentOS/RHEL 5.x；ARM 架构请从源码安装</td></tr>
<tr><td>Mac OS X 10.7 或更新</td> <td>amd64、386</td> <td>使用 Xcode<sup>&#8225;</sup>及其自带 gcc<sup>&#8224;</sup></td></tr>
<tr><td>Windows 2000或更新</td> <td>amd64、386</td> <td>使用mingw gcc<sup>&#8224;</sup>，无需cygwin或msys</td></tr>
</table>

<p>
<sup>&#8224;</sup>仅当你打算用<a href="/cmd/cgo">cgo</a>时才需要<code>gcc</code>。<br/>
<sup>&#8225;</sup>只需为
<a href="http://developer.apple.com/Xcode/">Xcode</a>安装命令行工具即可。
若你已经安装了Xcode 4.3+，只需从下载配置面板的组件标签内安装它即可。
</p>

</div><!-- hideFromDownload -->

<div class="english">
<h2 id="install">Install the Go tools</h2>
</div>

<h2 id="安装">安装Go工具</h2>

<div class="english">
<p>
If you are upgrading from an older version of Go you must
first <a href="#uninstall">remove the existing version</a>.
</p>
</div>

<p>
若你要从旧版本的Go升级，那么首先必须<a href="#uninstall">卸载已存在的版本</a>。
</p>

<div id="tarballInstructions">

<div class="english">
<h3 id="tarball">Linux, Mac OS X, and FreeBSD tarballs</h3>
</div>

<h3 id="安装包">Linux、Mac OS X 和 FreeBSD 的安装包</h3>

<div class="english">
<p>
<a href="https://golang.org/dl/">Download the archive</a>
and extract it into <code>/usr/local</code>, creating a Go tree in
<code>/usr/local/go</code>. For example:
</p>
</div>

<p>
<a href="http://code.google.com/p/go/downloads/list?q=OpSys-FreeBSD+OR+OpSys-Linux+OR+OpSys-OSX+Type-Archive">下载此压缩包</a>并提取到
<code>/usr/local</code> 目录，在 <code>/usr/local/go</code> 中创建Go目录树。例如：
</p>

<pre>
tar -C /usr/local -xzf <span class="downloadFilename">go$VERSION.$OS-$ARCH.tar.gz</span>
</pre>

<div class="english">
<p class="hideFromDownload">
Choose the archive file appropriate for your installation.
For instance, if you are installing Go version 1.2.1 for 64-bit x86 on Linux,
the archive you want is called <code>go1.2.1.linux-amd64.tar.gz</code>.
</p>
</div>

<p class="hideFromDownload">
选择适合你安装的包文件。例如，若你要在 x86 平台的 64 位 Linux 上安装 Go 版本 1.2.1，
那么你需要的包就是 <code>go1.2.1.linux-amd64.tar.gz</code>。
</p>

<div class="english">
<p>
(Typically these commands must be run as root or through <code>sudo</code>.)
</p>
</div>

<p>
（此命令必须作为root或通过 <code>sudo</code> 运行。）
</p>

<div class="english">
<p>
Add <code>/usr/local/go/bin</code> to the <code>PATH</code> environment
variable. You can do this by adding this line to your <code>/etc/profile</code>
(for a system-wide installation) or <code>$HOME/.profile</code>:
</p>
</div>

<p>
要将 <code>/usr/local/go/bin</code> 添加到 <code>PATH</code> 环境变量，
你需要将此行添加到你的 <code>/etc/profile</code>（全系统安装）或 <code>$HOME/.profile</code> 文件中：
</p>

<pre>
export PATH=$PATH:/usr/local/go/bin
</pre>

<div class="english">
<h4 id="tarball_non_standard">Installing to a custom location</h4>
</div>

<h4 id="非标准安装包">安装到指定位置</h4>

<div class="english">
<p>
The Go binary distributions assume they will be installed in
<code>/usr/local/go</code> (or <code>c:\Go</code> under Windows),
but it is possible to install the Go tools to a different location.
In this case you must set the <code>GOROOT</code> environment variable
to point to the directory in which it was installed.
</p>
</div>

<p>
Go二进制发行版假定它们会被安装到 <code>/usr/local/go</code>
（或Windows下的 <code>c:\Go</code>）中，但也可将Go工具安装到不同的位置。
此时你必须设置 <code>GOROOT</code> 环境变量来指出它所安装的位置。
</p>

<div class="english">
<p>
For example, if you installed Go to your home directory you should add the
following commands to <code>$HOME/.profile</code>:
</p>
</div>

<p>
例如，若你将Go安装到你的home目录下，你应当将以下命令添加到 <code>$HOME/.profile</code> 文件中：
</p>

<pre>
export GOROOT=$HOME/go
export PATH=$PATH:$GOROOT/bin
</pre>

<div class="english">
<p>
<b>Note</b>: <code>GOROOT</code> must be set only when installing to a custom
location.
</p>
</div>

<p>
<b>注</b>：<code>GOROOT</code> 仅在安装到指定位置时才需要设置。
</p>

</div><!-- tarballInstructions -->

<div id="darwinPackageInstructions">

<div class="english">
<h3 id="osx">Mac OS X package installer</h3>
</div>

<h3 id="osx">Mac OS X安装包</h3>

<div class="english">
<p>
<a href="https://golang.org/dl/">Download the package file</a>,
open it, and follow the prompts to install the Go tools.
The package installs the Go distribution to <code>/usr/local/go</code>.
</p>
</div>

<p>
打开此<a href="http://code.google.com/p/go/downloads/list?q=OpSys-Darwin+AND+Type-Installer">包文件</a>
并跟随提示来安装Go工具。该包会将Go发行版安装到 <code>/usr/local/go</code> 中。
</p>

<div class="english">
<p>
The package should put the <code>/usr/local/go/bin</code> directory in your
<code>PATH</code> environment variable. You may need to restart any open
Terminal sessions for the change to take effect.
</p>
</div>

<p>
此包应该会将 <code>/usr/local/go/bin</code> 目录放到你的 <code>PATH</code> 环境变量中。
要使此更改生效，你需要重启所有打开的终端回话。
</p>

</div><!-- darwinPackageInstructions -->

<div id="windowsInstructions">

<h3 id="windows">Windows</h3>

<div class="english">
<p class="hideFromDownload">
The Go project provides two installation options for Windows users
(besides <a href="/doc/install/source">installing from source</a>):
a zip archive that requires you to set some environment variables and an
MSI installer that configures your installation automatically.
</p>
</div>

<p>
对于Windows用户，Go项目提供两种安装选项（<a href="/doc/install/source">从源码安装</a>除外）：
zip压缩包需要你设置一些环境变量，而实验性MSI安装程序则会自动配置你的安装。
</p>

<div id="windowsInstallerInstructions">

<div class="english">
<h4 id="windows_msi">MSI installer</h4>
</div>

<h4 id="msi安装">MSI安装程序</h4>

<div class="english">
<p>
Open the <a href="https://golang.org/dl/">MSI file</a>
and follow the prompts to install the Go tools.
By default, the installer puts the Go distribution in <code>c:\Go</code>.
</p>
</div>

<p>
打开此<a href="http://code.google.com/p/go/downloads/list?q=OpSys-Windows+Type%3DInstaller">MSI文件</a>
并跟随提示来安装Go工具。默认情况下，该安装程序会将Go发行版放到 <code>c:\Go</code> 中。
</p>

<div class="english">
<p>
The installer should put the <code>c:\Go\bin</code> directory in your
<code>PATH</code> environment variable. You may need to restart any open
command prompts for the change to take effect.
</p>
</div>

<p>
此安装程序应该会将 <code>c:\Go\bin</code> 目录放到你的 <code>PATH</code> 环境变量中。
要使此更改生效，你需要重启所有打开的命令行。
</p>

</div><!-- windowsInstallerInstructions -->

<div id="windowsZipInstructions">

<div class="english">
<h4 id="windows_zip">Zip archive</h4>
</div>

<h4 id="windows_zip">Zip压缩包</h4>

<div class="english">
<p>
<a href="https://golang.org/dl/">Download the zip file</a> and extract it into the directory of your choice (we suggest <code>c:\Go</code>).
</p>
</div>

<p>
<a href="http://code.google.com/p/go/downloads/list?q=OpSys-Windows+Type%3DArchive">下载此zip文件</a>
并提取到你的自选目录（我们的建议是<code>c:\Go</code>）：
</p>

<div class="english">
<p>
If you chose a directory other than <code>c:\Go</code>,
you must set the <code>GOROOT</code> environment variable to your chosen path.
</p>
</div>

<p>
若你选择了 <code>c:\Go</code> 之外的目录，你必须为你所选的路径设置 <code>GOROOT</code> 环境变量。
</p>

<div class="english">
<p>
Add the <code>bin</code> subdirectory of your Go root (for example, <code>c:\Go\bin</code>) to your <code>PATH</code> environment variable.
</p>
</div>

<p>
将你的Go根目录中的 <code>bin</code> 子目录（例如 <code>c:\Go\bin</code>）添加到你的
<code>PATH</code> 环境变量中。
</p>

</div><!-- windowsZipInstructions -->

<div class="english">
<h4 id="windows_env">Setting environment variables under Windows</h4>
</div>

<h4 id="环境变量">在Windows下设置环境变量</h4>

<div class="english">
<p>
Under Windows, you may set environment variables through the "Environment
Variables" button on the "Advanced" tab of the "System" control panel. Some
versions of Windows provide this control panel through the "Advanced System
Settings" option inside the "System" control panel.
</p>
</div>

<p>
在Windows下，你可以通过在系统“控制面板”中，“高级”标签上的“环境变量”按钮来设置环境变量。
Windows的一些版本通过系统“控制面板”中的“高级系统设置”选项提供此控制板。
</p>

</div><!-- windowsInstructions -->


<div class="english">
<h2 id="testing">Test your installation</h2>
</div>

<h2 id="测试">测试你的安装</h2>

<div class="english">
<p>
Check that Go is installed correctly by setting up a workspace
and building a simple program, as follows.
</p>
</div>

<p>
我们要通过设置工作空间并构建一个简单的程序来检查 Go 的安装是否正确，具体操作如下：
</p>

<div class="english">
<p>
Create a directory to contain your <a href="code.html#Workspaces">workspace</a>,
<code class="testUnix">$HOME/work</code>
<code class="testWindows" style="display: none">%HOME%\work</code>
for example, and set the <code>GOPATH</code> environment
variable to point to that location.
</p>
</div>

<p>
首先创建一个目录来保存你的<a href="code.html#Workspaces">工作空间</a>（
例如 <code>$HOME/work</code>），然后设置 <code>GOPATH</code> 环境变量指向该目录：
</p>

<pre class="testUnix">
$ <b>export GOPATH=$HOME/work</b>
</pre>

<<<<<<< HEAD
<div class="english">
=======
<pre class="testWindows" style="display: none">
C:\&gt; <b>set GOPATH=%HOME%\work</b>
</pre>

>>>>>>> 438ce713
<p>
<span class="testUnix">
You should put the above command in your shell startup script
(<code>$HOME/.profile</code> for example).
</span>
<span class="testWindows">
On Windows, follow the <a href="#windows_env">instructions above</a> to set the
<code>GOPATH</code> environment variable on your system.
</span>
</p>
</div>

<p>
你应当将上面的命令放到你的 Shell 启动脚本中（例如 <code>$HOME/.profile</code>）。
如果你使用 Windows，请遵循<a href="#windows_env">前面的步骤</a>在你的系统中设置
<code>GOPATH</code> 环境变量。
</p>

<div class="english">
<p>
Next, make the directories <code>src/github.com/user/hello</code> inside your
workspace (if you use GitHub, substitute your user name for <code>user</code>),
and inside the <code>hello</code> directory create a file named <code>hello.go</code>
with the following contents:
</p>
</div>

<p>
接着，在你的工作空间中创建 <code>src/github.com/user/hello</code>
目录（若你使用 GitHub，请将 <code>user</code> 替换成你的用户名），然后在
<code>hello</code> 目录中创建 <code>hello.go</code> 文件，并将以下代码保存在其中：
</p>

<pre>
package main

import "fmt"

func main() {
    fmt.Printf("hello, world\n")
}
</pre>

<div class="english">
<p>
Then compile it with the <code>go</code> tool:
</p>
</div>

<p>
接着通过 <code>go</code> 工具编译它：
</p>

<pre class="testUnix">
$ <b>go install github.com/user/hello</b>
</pre>

<<<<<<< HEAD
<div class="english">
=======
<pre class="testWindows" style="display: none">
C:\&gt; <b>go install github.com/user/hello</b>
</pre>

>>>>>>> 438ce713
<p>
The command above will put an executable command named <code>hello</code> 
(or <code>hello.exe</code>) inside the <code>bin</code> directory of your workspace.
Execute the command to see the greeting:
</p>
</div>

<p>
上面的命令会将一个名为 <code>hello</code>（或 <code>hello.exe</code>）
的可执行文件放到你工作空间中的 <code>bin</code> 目录内。执行以下命令显示问候：
</p>

<pre class="testUnix">
$ <b>$GOPATH/bin/hello</b>
hello, world
</pre>

<<<<<<< HEAD
<div class="english">
=======
<pre class="testWindows" style="display: none">
C:\&gt; <b>%GOPATH%\bin\hello</b>
hello, world
</pre>

>>>>>>> 438ce713
<p>
If you see the "hello, world" message then your Go installation is working.
</p>
</div>

<p>
若你看到了“hello, world”信息，那么你的Go已被正确安装。
</p>

<div class="english">
<p>
Before rushing off to write Go code please read the
<a href="/doc/code.html">How to Write Go Code</a> document,
which describes some essential concepts about using the Go tools.
</p>
</div>

<p>
在你迫不及待地想要编写 Go 代码前，请先阅读<a href="/doc/code.html">如何使用Go编程</a>，它描述了一些关于使用 Go 工具的基本概念。
</p>

<div class="english">
<h2 id="uninstall">Uninstalling Go</h2>
</div>

<h2 id="卸载">卸载 Go</h2>

<div class="english">
<p>
To remove an existing Go installation from your system delete the
<code>go</code> directory. This is usually <code>/usr/local/go</code>
under Linux, Mac OS X, and FreeBSD or <code>c:\Go</code>
under Windows.
</p>
</div>

<p>
要从你的系统中移除既有的Go安装，需删除 <code>go</code> 目录。
在 Linux、Mac OS X、和 FreeBSD 系统下通常为 <code>/usr/local/go</code>，
在 Windows 下则为 <code>c:\Go</code>。
</p>

<div class="english">
<p>
You should also remove the Go <code>bin</code> directory from your
<code>PATH</code> environment variable.
Under Linux and FreeBSD you should edit <code>/etc/profile</code> or
<code>$HOME/.profile</code>.
If you installed Go with the <a href="#osx">Mac OS X package</a> then you
should remove the <code>/etc/paths.d/go</code> file.
Windows users should read the section about <a href="#windows_env">setting
environment variables under Windows</a>.
</p>
</div>

<p>
你也应当从你的 <code>PATH</code> 环境变量中移除 Go 的 <code>bin</code> 目录。
在 Linux 和 FreeBSD 下你应当编辑 <code>/etc/profile</code> 或 <code>$HOME/.profile</code>。
若你是通过<a href="#osx">Mac OS X 包</a>安装的 Go，那么你应当移除 <code>/etc/paths.d/go</code> 文件。
Windows 用户请阅读<a href="#环境变量">在 Windows 下设置环境变量</a>一节。
</p>


<h2 id="帮助">获取帮助</h2>

<div class="english">
<p>
For real-time help, ask the helpful gophers in <code>#go-nuts</code> on the
<a href="http://freenode.net/">Freenode</a> IRC server.
</p>
</div>

<p>
要获取实时帮助，请询问 <a href="http://freenode.net/">Freenode</a> IRC 上
<code>#go-nuts</code> 中的 Gopher 们。
</p>

<div class="english">
<p>
The official mailing list for discussion of the Go language is
<a href="//groups.google.com/group/golang-nuts">Go Nuts</a>.
</p>
</div>

<p>
Go 语言的官方讨论邮件列表为
<a href="http://groups.google.com/group/golang-nuts">Go Nuts</a>。
</p>

<div class="english">
<p>
Report bugs using the
<a href="//golang.org/issue">Go issue tracker</a>.
</p>
</div>

<p>
请使用<a href="//golang.org/issue">Go 问题跟踪器</a>报告Bug。
</p><|MERGE_RESOLUTION|>--- conflicted
+++ resolved
@@ -457,14 +457,11 @@
 $ <b>export GOPATH=$HOME/work</b>
 </pre>
 
-<<<<<<< HEAD
-<div class="english">
-=======
 <pre class="testWindows" style="display: none">
 C:\&gt; <b>set GOPATH=%HOME%\work</b>
 </pre>
 
->>>>>>> 438ce713
+<div class="english">
 <p>
 <span class="testUnix">
 You should put the above command in your shell startup script
@@ -522,14 +519,11 @@
 $ <b>go install github.com/user/hello</b>
 </pre>
 
-<<<<<<< HEAD
-<div class="english">
-=======
 <pre class="testWindows" style="display: none">
 C:\&gt; <b>go install github.com/user/hello</b>
 </pre>
 
->>>>>>> 438ce713
+<div class="english">
 <p>
 The command above will put an executable command named <code>hello</code> 
 (or <code>hello.exe</code>) inside the <code>bin</code> directory of your workspace.
@@ -547,15 +541,12 @@
 hello, world
 </pre>
 
-<<<<<<< HEAD
-<div class="english">
-=======
 <pre class="testWindows" style="display: none">
 C:\&gt; <b>%GOPATH%\bin\hello</b>
 hello, world
 </pre>
 
->>>>>>> 438ce713
+<div class="english">
 <p>
 If you see the "hello, world" message then your Go installation is working.
 </p>
