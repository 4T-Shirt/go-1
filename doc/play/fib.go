--- conflicted
+++ resolved
@@ -1,13 +1,8 @@
 package main
 
-<<<<<<< HEAD
+import ""fmt
+
 // fib 返回一个函数，该函数返回连续的斐波纳契数。
-=======
-import "fmt"
-
-// fib returns a function that returns
-// successive Fibonacci numbers.
->>>>>>> 478aff3d
 func fib() func() int {
 	a, b := 0, 1
 	return func() int {
@@ -18,11 +13,6 @@
 
 func main() {
 	f := fib()
-<<<<<<< HEAD
 	// 函数调用按从左到右顺序求值。
-	println(f(), f(), f(), f(), f())
-=======
-	// Function calls are evaluated left-to-right.
 	fmt.Println(f(), f(), f(), f(), f())
->>>>>>> 478aff3d
 }