--- conflicted
+++ resolved
@@ -233,13 +233,9 @@
 // isn't met. See issue 6934.
 func TestChildServeCleansUp(t *testing.T) {
 	for _, tt := range cleanUpTests {
-<<<<<<< HEAD
-		rc := nopWriteCloser{bytes.NewBuffer(tt.input)}
-=======
 		input := make([]byte, len(tt.input))
 		copy(input, tt.input)
 		rc := nopWriteCloser{bytes.NewBuffer(input)}
->>>>>>> b2843bec
 		done := make(chan bool)
 		c := newChild(rc, http.HandlerFunc(func(
 			w http.ResponseWriter,
