--- conflicted
+++ resolved
@@ -316,22 +316,14 @@
 	{"%2s", "sssss", &xVal, Xs("ss")},
 
 	// Fixed bugs
-<<<<<<< HEAD
 	// 修复缺陷
-	{"%d\n", "27\n", &intVal, 27},  // ok // 原来就正确，作对比
-	{"%d\n", "28 \n", &intVal, 28}, // was: "unexpected newline" // 曾经会出现“unexpected newline”
-	// 曾经会出现“EOF”；0 曾被作为进制前缀且不会被计入
-	{"%v", "0", &intVal, 0},        // was: "EOF"; 0 was taken as base prefix and not counted.
-	{"%v", "0", &uintVal, uint(0)}, // was: "EOF"; 0 was taken as base prefix and not counted.
-=======
-	{"%d\n", "27\n", &intVal, 27},      // ok
-	{"%d\n", "28 \n", &intVal, 28},     // was: "unexpected newline"
-	{"%v", "0", &intVal, 0},            // was: "EOF"; 0 was taken as base prefix and not counted.
+	{"%d\n", "27\n", &intVal, 27},      // ok // 原来就正确，作对比
+	{"%d\n", "28 \n", &intVal, 28},     // was: "unexpected newline" // 曾经会出现“unexpected newline”
+	{"%v", "0", &intVal, 0},            // was: "EOF"; 0 was taken as base prefix and not counted. // 曾经会出现“EOF”；0 曾被作为进制前缀且不会被计入.
 	{"%v", "0", &uintVal, uint(0)},     // was: "EOF"; 0 was taken as base prefix and not counted.
-	{"%c", " ", &uintVal, uint(' ')},   // %c must accept a blank.
-	{"%c", "\t", &uintVal, uint('\t')}, // %c must accept any space.
-	{"%c", "\n", &uintVal, uint('\n')}, // %c must accept any space.
->>>>>>> 05a3b1fc
+	{"%c", " ", &uintVal, uint(' ')},   // %c must accept a blank. // %c 必须接受一个空格
+	{"%c", "\t", &uintVal, uint('\t')}, // %c must accept any space. // %c 必须接受任何空白
+	{"%c", "\n", &uintVal, uint('\n')}, // %c must accept any space. // %c 必须接受任何空白
 }
 
 var overflowTests = []ScanTest{
