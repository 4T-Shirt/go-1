--- conflicted
+++ resolved
@@ -277,22 +277,14 @@
 
 // GOOS is the running program's operating system target:
 // one of darwin, freebsd, linux, and so on.
-<<<<<<< HEAD
 
 // GOOS 为所运行程序的目标操作系统：
 // darwin、freebsd或linux等等。
-const GOOS string = theGoos
+const GOOS string = sys.TheGoos
 
 // GOARCH is the running program's architecture target:
 // 386, amd64, or arm.
 
 // GOARCH 为所运行程序的目标架构：
 // 386、amd64 或 arm。
-const GOARCH string = theGoarch
-=======
-const GOOS string = sys.TheGoos
-
-// GOARCH is the running program's architecture target:
-// 386, amd64, or arm.
-const GOARCH string = sys.TheGoarch
->>>>>>> e5956bca
+const GOARCH string = sys.TheGoarch