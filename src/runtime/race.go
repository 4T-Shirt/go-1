// Copyright 2012 The Go Authors.  All rights reserved.
// Use of this source code is governed by a BSD-style
// license that can be found in the LICENSE file.

// +build race

// Public race detection API, present iff build with -race.

// 公共的竞争检测API，当且仅当使用 -race 构建时才会出现。
package runtime

import (
	"unsafe"
)

<<<<<<< HEAD
func racefini()

// RaceDisable disables handling of race events in the current goroutine.

// RaceDisable 关闭当前Go程中竞争事件的处理。
func RaceDisable()

// RaceEnable re-enables handling of race events in the current goroutine.

// RaceEnable 重新开启当前Go程中竞争事件的处理。
func RaceEnable()

func RaceAcquire(addr unsafe.Pointer)
func RaceRelease(addr unsafe.Pointer)
func RaceReleaseMerge(addr unsafe.Pointer)

=======
>>>>>>> 94151eb2
func RaceRead(addr unsafe.Pointer)
func RaceWrite(addr unsafe.Pointer)
func RaceReadRange(addr unsafe.Pointer, len int)
func RaceWriteRange(addr unsafe.Pointer, len int)

func RaceSemacquire(s *uint32)
func RaceSemrelease(s *uint32)

// private interface for the runtime
const raceenabled = true

func raceReadObjectPC(t *_type, addr unsafe.Pointer, callerpc, pc uintptr) {
	kind := t.kind & kindMask
	if kind == kindArray || kind == kindStruct {
		// for composite objects we have to read every address
		// because a write might happen to any subobject.
		racereadrangepc(addr, t.size, callerpc, pc)
	} else {
		// for non-composite objects we can read just the start
		// address, as any write must write the first byte.
		racereadpc(addr, callerpc, pc)
	}
}

func raceWriteObjectPC(t *_type, addr unsafe.Pointer, callerpc, pc uintptr) {
	kind := t.kind & kindMask
	if kind == kindArray || kind == kindStruct {
		// for composite objects we have to write every address
		// because a write might happen to any subobject.
		racewriterangepc(addr, t.size, callerpc, pc)
	} else {
		// for non-composite objects we can write just the start
		// address, as any write must write the first byte.
		racewritepc(addr, callerpc, pc)
	}
}

//go:noescape
func racereadpc(addr unsafe.Pointer, callpc, pc uintptr)

//go:noescape
func racewritepc(addr unsafe.Pointer, callpc, pc uintptr)

type symbolizeContext struct {
	pc   uintptr
	fn   *byte
	file *byte
	line uintptr
	off  uintptr
	res  uintptr
}

var qq = [...]byte{'?', '?', 0}
var dash = [...]byte{'-', 0}

// Callback from C into Go, runs on g0.
func racesymbolize(ctx *symbolizeContext) {
	f := findfunc(ctx.pc)
	if f == nil {
		ctx.fn = &qq[0]
		ctx.file = &dash[0]
		ctx.line = 0
		ctx.off = ctx.pc
		ctx.res = 1
		return
	}

	ctx.fn = funcname(f)
	file, line := funcline(f, ctx.pc)
	ctx.line = uintptr(line)
	ctx.file = &bytes(file)[0] // assume NUL-terminated
	ctx.off = ctx.pc - f.entry
	ctx.res = 1
	return
}<|MERGE_RESOLUTION|>--- conflicted
+++ resolved
@@ -13,25 +13,6 @@
 	"unsafe"
 )
 
-<<<<<<< HEAD
-func racefini()
-
-// RaceDisable disables handling of race events in the current goroutine.
-
-// RaceDisable 关闭当前Go程中竞争事件的处理。
-func RaceDisable()
-
-// RaceEnable re-enables handling of race events in the current goroutine.
-
-// RaceEnable 重新开启当前Go程中竞争事件的处理。
-func RaceEnable()
-
-func RaceAcquire(addr unsafe.Pointer)
-func RaceRelease(addr unsafe.Pointer)
-func RaceReleaseMerge(addr unsafe.Pointer)
-
-=======
->>>>>>> 94151eb2
 func RaceRead(addr unsafe.Pointer)
 func RaceWrite(addr unsafe.Pointer)
 func RaceReadRange(addr unsafe.Pointer, len int)
