--- conflicted
+++ resolved
@@ -658,34 +658,6 @@
 	thisg.m.morebuf.sp = 0
 	thisg.m.morebuf.g = 0
 	rewindmorestack(&gp.sched)
-<<<<<<< HEAD
-
-	// NOTE: stackguard0 may change underfoot, if another thread
-	// is about to try to preempt gp. Read it just once and use that same
-	// value now and below.
-	preempt := atomicloaduintptr(&gp.stackguard0) == stackPreempt
-
-	// Be conservative about where we preempt.
-	// We are interested in preempting user Go code, not runtime code.
-	// If we're holding locks, mallocing, or GCing, don't preempt.
-	// This check is very early in newstack so that even the status change
-	// from Grunning to Gwaiting and back doesn't happen in this case.
-	// That status change by itself can be viewed as a small preemption,
-	// because the GC might change Gwaiting to Gscanwaiting, and then
-	// this goroutine has to wait for the GC to finish before continuing.
-	// If the GC is in some way dependent on this goroutine (for example,
-	// it needs a lock held by the goroutine), that small preemption turns
-	// into a real deadlock.
-	if preempt {
-		if thisg.m.locks != 0 || thisg.m.mallocing != 0 || thisg.m.gcing != 0 || thisg.m.p.status != _Prunning {
-			// Let the goroutine keep running for now.
-			// gp->preempt is set, so it will be preempted next time.
-			gp.stackguard0 = gp.stack.lo + _StackGuard
-			gogo(&gp.sched) // never return
-		}
-	}
-
-=======
 
 	// NOTE: stackguard0 may change underfoot, if another thread
 	// is about to try to preempt gp. Read it just once and use that same
@@ -713,7 +685,6 @@
 		}
 	}
 
->>>>>>> b2843bec
 	// The goroutine must be executing in order to call newstack,
 	// so it must be Grunning (or Gscanrunning).
 	casgstatus(gp, _Grunning, _Gwaiting)
