--- conflicted
+++ resolved
@@ -538,38 +538,7 @@
 
 	// Print memstats information too.
 	// Pprof will ignore, but useful for people
-<<<<<<< HEAD
-	// 打印 memstats 信息。pprof 会忽略它，但这对人们却很有用。
-	if debug > 0 {
-		s := new(runtime.MemStats)
-		runtime.ReadMemStats(s)
-		fmt.Fprintf(w, "\n# runtime.MemStats\n")
-		fmt.Fprintf(w, "# Alloc = %d\n", s.Alloc)
-		fmt.Fprintf(w, "# TotalAlloc = %d\n", s.TotalAlloc)
-		fmt.Fprintf(w, "# Sys = %d\n", s.Sys)
-		fmt.Fprintf(w, "# Lookups = %d\n", s.Lookups)
-		fmt.Fprintf(w, "# Mallocs = %d\n", s.Mallocs)
-		fmt.Fprintf(w, "# Frees = %d\n", s.Frees)
-
-		fmt.Fprintf(w, "# HeapAlloc = %d\n", s.HeapAlloc)
-		fmt.Fprintf(w, "# HeapSys = %d\n", s.HeapSys)
-		fmt.Fprintf(w, "# HeapIdle = %d\n", s.HeapIdle)
-		fmt.Fprintf(w, "# HeapInuse = %d\n", s.HeapInuse)
-		fmt.Fprintf(w, "# HeapReleased = %d\n", s.HeapReleased)
-		fmt.Fprintf(w, "# HeapObjects = %d\n", s.HeapObjects)
-
-		fmt.Fprintf(w, "# Stack = %d / %d\n", s.StackInuse, s.StackSys)
-		fmt.Fprintf(w, "# MSpan = %d / %d\n", s.MSpanInuse, s.MSpanSys)
-		fmt.Fprintf(w, "# MCache = %d / %d\n", s.MCacheInuse, s.MCacheSys)
-		fmt.Fprintf(w, "# BuckHashSys = %d\n", s.BuckHashSys)
-
-		fmt.Fprintf(w, "# NextGC = %d\n", s.NextGC)
-		fmt.Fprintf(w, "# PauseNs = %d\n", s.PauseNs)
-		fmt.Fprintf(w, "# NumGC = %d\n", s.NumGC)
-		fmt.Fprintf(w, "# EnableGC = %v\n", s.EnableGC)
-		fmt.Fprintf(w, "# DebugGC = %v\n", s.DebugGC)
-	}
-=======
+	// 打印 memstats 信息。pprof 会忽略它，但这对人有用。
 	s := new(runtime.MemStats)
 	runtime.ReadMemStats(s)
 	fmt.Fprintf(w, "\n# runtime.MemStats\n")
@@ -597,7 +566,6 @@
 	fmt.Fprintf(w, "# NumGC = %d\n", s.NumGC)
 	fmt.Fprintf(w, "# EnableGC = %v\n", s.EnableGC)
 	fmt.Fprintf(w, "# DebugGC = %v\n", s.DebugGC)
->>>>>>> 7eec656b
 
 	if tw != nil {
 		tw.Flush()
