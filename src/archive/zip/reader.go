--- conflicted
+++ resolved
@@ -35,11 +35,7 @@
 
 type File struct {
 	FileHeader
-<<<<<<< HEAD
-
-=======
 	zip          *Reader
->>>>>>> 438ce713
 	zipr         io.ReaderAt
 	zipsize      int64
 	headerOffset int64
@@ -166,14 +162,10 @@
 
 // Open returns a ReadCloser that provides access to the File's contents.
 // Multiple files may be read concurrently.
-<<<<<<< HEAD
 
 // Open方法返回一个io.ReadCloser接口，提供读取文件内容的方法。
 // 可以同时读取多个文件。
-func (f *File) Open() (rc io.ReadCloser, err error) {
-=======
 func (f *File) Open() (io.ReadCloser, error) {
->>>>>>> 438ce713
 	bodyOffset, err := f.findBodyOffset()
 	if err != nil {
 		return nil, err
