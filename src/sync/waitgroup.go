// Copyright 2011 The Go Authors. All rights reserved.
// Use of this source code is governed by a BSD-style
// license that can be found in the LICENSE file.

package sync

import (
	"internal/race"
	"sync/atomic"
	"unsafe"
)

// A WaitGroup waits for a collection of goroutines to finish.
// The main goroutine calls Add to set the number of
// goroutines to wait for. Then each of the goroutines
// runs and calls Done when finished. At the same time,
// Wait can be used to block until all goroutines have finished.

// WaitGroup 等待一组Go程的结束。
// 主Go程调用 Add 来设置等待的Go程数。然后该组中的每个Go程都会运行，并在结束时调用
// Done。同时，Wait 可被用于阻塞，直到所有Go程都结束。
type WaitGroup struct {
	// 64-bit value: high 32 bits are counter, low 32 bits are waiter count.
	// 64-bit atomic operations require 64-bit alignment, but 32-bit
	// compilers do not ensure it. So we allocate 12 bytes and then use
	// the aligned 8 bytes in them as state.
	state1 [12]byte
	sema   uint32
}

func (wg *WaitGroup) state() *uint64 {
	if uintptr(unsafe.Pointer(&wg.state1))%8 == 0 {
		return (*uint64)(unsafe.Pointer(&wg.state1))
	} else {
		return (*uint64)(unsafe.Pointer(&wg.state1[4]))
	}
}

// WaitGroup 每当旧的信号被释放时，就会创建一个新的信号。这是为了避免以下竞争：
//
// G1: Add(1)
// G1: go G2()
// G1: Wait() // 在 Unlock() 之后 Semacquire() 之前进行上下文切换。
// G2: Done() // 释放信号：sema == 1，waiters == 0。G1 还不会被运行。
// G3: Wait() // 发现 counter == 0，waiters == 0，不会阻塞。
// G3: Add(1) // 使 counter == 1，waiters == 0。
// G3: go G4()
// G3: Wait() // G1 仍然没有运行，但 G3 发现 sema == 1，就解阻了！Bug。

// Add adds delta, which may be negative, to the WaitGroup counter.
// If the counter becomes zero, all goroutines blocked on Wait are released.
// If the counter goes negative, Add panics.
//
// Note that calls with a positive delta that occur when the counter is zero
// must happen before a Wait. Calls with a negative delta, or calls with a
// positive delta that start when the counter is greater than zero, may happen
// at any time.
// Typically this means the calls to Add should execute before the statement
// creating the goroutine or other event to be waited for.
// If a WaitGroup is reused to wait for several independent sets of events,
// new Add calls must happen after all previous Wait calls have returned.
// See the WaitGroup example.

// Add 添加 delta，对于 WaitGroup 的 counter 来说，它可能为负数。
// 若 counter 变为零，在 Wait() 被释放后所有Go程就会阻塞。
// 若 counter 变为负数，Add 就会引发Panic。
//
// 注意，当 counter 为零时，用正整数的 delta 调用它必须发生在调用 Wait 之前。
// 用负整数的 delta 调用它，或在 counter 大于零时开始用正整数的 delta 调用它，
// 那么它可以在任何时候发生。
// 一般来说，这意味着对 Add 的调用应当在该语句创建Go程，或等待其它事件之前执行。
// 具体见 WaitGroup 的示例。
func (wg *WaitGroup) Add(delta int) {
	statep := wg.state()
	if race.Enabled {
		_ = *statep // trigger nil deref early
		if delta < 0 {
			// Synchronize decrements with Wait.
			race.ReleaseMerge(unsafe.Pointer(wg))
		}
		race.Disable()
		defer race.Enable()
	}
	state := atomic.AddUint64(statep, uint64(delta)<<32)
	v := int32(state >> 32)
	w := uint32(state)
	if race.Enabled {
		if delta > 0 && v == int32(delta) {
			// The first increment must be synchronized with Wait.
			// Need to model this as a read, because there can be
			// several concurrent wg.counter transitions from 0.
			race.Read(unsafe.Pointer(&wg.sema))
		}
	}
	if v < 0 {
		panic("sync: negative WaitGroup counter")
	}
	if w != 0 && delta > 0 && v == int32(delta) {
		panic("sync: WaitGroup misuse: Add called concurrently with Wait")
	}
	if v > 0 || w == 0 {
		return
	}
	// This goroutine has set counter to 0 when waiters > 0.
	// Now there can't be concurrent mutations of state:
	// - Adds must not happen concurrently with Wait,
	// - Wait does not increment waiters if it sees counter == 0.
	// Still do a cheap sanity check to detect WaitGroup misuse.
	if *statep != state {
		panic("sync: WaitGroup misuse: Add called concurrently with Wait")
	}
	// Reset waiters count to 0.
	*statep = 0
	for ; w != 0; w-- {
		runtime_Semrelease(&wg.sema)
	}
}

// Done decrements the WaitGroup counter.

// Done 递减 WaitGroup 的 counter。
func (wg *WaitGroup) Done() {
	wg.Add(-1)
}

// Wait blocks until the WaitGroup counter is zero.

// Wait 阻塞 WaitGroup 直到其 counter 为零。
func (wg *WaitGroup) Wait() {
	statep := wg.state()
	if race.Enabled {
		_ = *statep // trigger nil deref early
		race.Disable()
	}
	for {
		state := atomic.LoadUint64(statep)
		v := int32(state >> 32)
		w := uint32(state)
		if v == 0 {
			// Counter is 0, no need to wait.
<<<<<<< HEAD
			// 计数器为 0，无需等待。
			if raceenabled {
				raceEnable()
				raceAcquire(unsafe.Pointer(wg))
=======
			if race.Enabled {
				race.Enable()
				race.Acquire(unsafe.Pointer(wg))
>>>>>>> 438ce713
			}
			return
		}
		// Increment waiters count.
		// 递增等待者计数。
		if atomic.CompareAndSwapUint64(statep, state, state+1) {
			if race.Enabled && w == 0 {
				// Wait must be synchronized with the first Add.
				// Need to model this is as a write to race with the read in Add.
				// As a consequence, can do the write only for the first waiter,
				// otherwise concurrent Waits will race with each other.
				race.Write(unsafe.Pointer(&wg.sema))
			}
			runtime_Semacquire(&wg.sema)
			if *statep != 0 {
				panic("sync: WaitGroup is reused before previous Wait has returned")
			}
			if race.Enabled {
				race.Enable()
				race.Acquire(unsafe.Pointer(wg))
			}
			return
		}
	}
}<|MERGE_RESOLUTION|>--- conflicted
+++ resolved
@@ -138,16 +138,10 @@
 		w := uint32(state)
 		if v == 0 {
 			// Counter is 0, no need to wait.
-<<<<<<< HEAD
 			// 计数器为 0，无需等待。
-			if raceenabled {
-				raceEnable()
-				raceAcquire(unsafe.Pointer(wg))
-=======
 			if race.Enabled {
 				race.Enable()
 				race.Acquire(unsafe.Pointer(wg))
->>>>>>> 438ce713
 			}
 			return
 		}
