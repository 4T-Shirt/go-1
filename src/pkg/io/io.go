--- conflicted
+++ resolved
@@ -482,7 +482,8 @@
 //
 // If src implements the WriterTo interface,
 // the copy is implemented by calling src.WriteTo(dst).
-<<<<<<< HEAD
+// Otherwise, if dst implements the ReaderFrom interface,
+// the copy is implemented by calling dst.ReadFrom(src).
 
 // Copy 将 src 复制到 dst，直到在 src 上到达 EOF 或发生错误。
 // 它返回复制的字节数，如果有的话，还会返回在复制时遇到的第一个错误。
@@ -490,30 +491,19 @@
 // 成功的 Copy 返回 err == nil，而非 err == EOF。由于 Copy 被定义为从 src
 // 读取直到 EOF 为止，因此它不会将来自 Read 的 EOF 当做错误来报告。
 //
-// 若 dst 实现了 ReaderFrom 接口，其复制操作可通过调用 dst.ReadFrom(src)
-// 实现。此外，若 dst 实现了 WriterTo 接口，其复制操作可通过调用
-// src.WriteTo(dst) 实现。
-=======
-// Otherwise, if dst implements the ReaderFrom interface,
-// the copy is implemented by calling dst.ReadFrom(src).
->>>>>>> 7f0ee023
+// 若 src 实现了 WriterTo 接口，其复制操作可通过调用 src.WriteTo(dst) 实现。
+// 否则，若 dst 实现了 ReaderFrom 接口，其复制操作可通过调用 dst.ReadFrom(src) 实现。
 func Copy(dst Writer, src Reader) (written int64, err error) {
 	// If the reader has a WriteTo method, use it to do the copy.
 	// Avoids an allocation and a copy.
-<<<<<<< HEAD
-	// 若该读取器拥有 ReadFrom 方法，就使用它来进行复制。
+	//
+	// 若该读取器拥有 WriteTo 方法，就使用它来进行复制。
 	// 避免一个分配和一个副本。
-	if rt, ok := dst.(ReaderFrom); ok {
-		return rt.ReadFrom(src)
-	}
-	// Similarly, if the reader has a WriteTo method, use it to do the copy.
-	// 类似地，若该读取器拥有 WriteTo 方法，就使用它来进行复制。
-=======
->>>>>>> 7f0ee023
 	if wt, ok := src.(WriterTo); ok {
 		return wt.WriteTo(dst)
 	}
 	// Similarly, if the writer has a ReadFrom method, use it to do the copy.
+	// 类似地，若该写入器拥有 ReadFrom 方法，就使用它来进行复制。
 	if rt, ok := dst.(ReaderFrom); ok {
 		return rt.ReadFrom(src)
 	}
