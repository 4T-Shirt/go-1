--- conflicted
+++ resolved
@@ -33,15 +33,14 @@
 // For each routine, it includes the source line information and PC value,
 // then attempts to discover, for Go functions, the calling function or
 // method and the text of the line containing the invocation.
-<<<<<<< HEAD
+//
+// This function is deprecated. Use package runtime's Stack instead.
 
 // Stack 返回格式化的Go程调用的栈跟踪信息。
 // 对于每一个例程，它包括来源行的信息和 PC 值，然后尝试获取，对于Go函数，
 // 则是调用的函数或方法及其包含请求的行的文本。
-=======
 //
-// This function is deprecated. Use package runtime's Stack instead.
->>>>>>> 4380fa6d
+// 此函数并不赞成使用。请使用 runtime 包中的 Stack 代替。
 func Stack() []byte {
 	return stack()
 }
