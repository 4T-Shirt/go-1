--- conflicted
+++ resolved
@@ -105,20 +105,18 @@
 	//	runtime/debug.*T·ptrmethod
 	// and want
 	//	*T.ptrmethod
-<<<<<<< HEAD
+	// Since the package path might contains dots (e.g. code.google.com/...),
+	// we first remove the path prefix if there is one.
 	//
 	// name 包括该包的路径名，若已经包含了文件名，它就不是必要的了。
 	// 另外，它有中间点，也就是说，我们看到
 	//	runtime/debug.*T·ptrmethod
 	// 而想要
 	//	*T.ptrmethod
-=======
-	// Since the package path might contains dots (e.g. code.google.com/...),
-	// we first remove the path prefix if there is one.
+	// 由于包路径可能包含点（例如 code.google.com/...），因此首先要移除路径前缀。
 	if lastslash := bytes.LastIndex(name, slash); lastslash >= 0 {
 		name = name[lastslash+1:]
 	}
->>>>>>> 6119dc1b
 	if period := bytes.Index(name, dot); period >= 0 {
 		name = name[period+1:]
 	}
