--- conflicted
+++ resolved
@@ -51,18 +51,19 @@
 // Add adds delta, which may be negative, to the WaitGroup counter.
 // If the counter becomes zero, all goroutines blocked on Wait are released.
 // If the counter goes negative, Add panics.
-<<<<<<< HEAD
-
-// Add 添加 delta，对于 WaitGroup 的 counter 来说，它可能为负数。
-// 若 counter 变为零，在 Wait() 被释放后所有Go程就会阻塞。
-// 若 counter 变为负数，Add 就会引发恐慌。
-=======
 //
 // Note that calls with positive delta must happen before the call to Wait,
 // or else Wait may wait for too small a group. Typically this means the calls
 // to Add should execute before the statement creating the goroutine or
 // other event to be waited for. See the WaitGroup example.
->>>>>>> 2968e239
+
+// Add 添加 delta，对于 WaitGroup 的 counter 来说，它可能为负数。
+// 若 counter 变为零，在 Wait() 被释放后所有Go程就会阻塞。
+// 若 counter 变为负数，Add 就会引发Panic。
+//
+// 注意，用正整数的 delta 调用它必须发生在调用 Wait 之前，否则 Wait
+// 等待一组的时间会太短。一般来说这意味着对 Add 的调用应当执行在该语句创建Go程，
+// 或等待其它事件之前。具体见 WaitGroup 的示例。
 func (wg *WaitGroup) Add(delta int) {
 	if raceenabled {
 		raceReleaseMerge(unsafe.Pointer(wg))
