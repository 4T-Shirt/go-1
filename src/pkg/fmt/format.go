--- conflicted
+++ resolved
@@ -204,15 +204,11 @@
 	// a is made into unsigned ua.  we could make things
 	// marginally faster by splitting the 32-bit case out into a separate
 	// block but it's not worth the duplication, so ua has 64 bits.
-<<<<<<< HEAD
 	//
 	// 将 a 格式化为 buf，止于 buf[i]。（从右到左打印更容易。）a 会被转为无符号的
 	// ua。我们可以让这件事更快一点，就是在32位的情况下，把它分割成单独的块，
 	// 不过没必要这样重复，因此 ua 是64位的。
-	i := len(f.intbuf)
-=======
 	i := len(buf)
->>>>>>> b6a8fa10
 	ua := uint64(a)
 	for ua >= base {
 		i--
