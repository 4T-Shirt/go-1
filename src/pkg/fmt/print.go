// Copyright 2009 The Go Authors. All rights reserved.
// Use of this source code is governed by a BSD-style
// license that can be found in the LICENSE file.

package fmt

import (
	"errors"
	"io"
	"os"
	"reflect"
	"sync"
	"unicode/utf8"
)

// Some constants in the form of bytes, to avoid string overhead.
// Needlessly fastidious, I suppose.

// 将一些内容以字节的形式存储，以此避免字符串开销。我觉得无可挑剔了。
var (
	commaSpaceBytes = []byte(", ")
	nilAngleBytes   = []byte("<nil>")
	nilParenBytes   = []byte("(nil)")
	nilBytes        = []byte("nil")
	mapBytes        = []byte("map[")
	missingBytes    = []byte("(MISSING)")
	badIndexBytes   = []byte("(BADINDEX)")
	panicBytes      = []byte("(PANIC=")
	extraBytes      = []byte("%!(EXTRA ")
	irparenBytes    = []byte("i)")
	bytesBytes      = []byte("[]byte{")
	badWidthBytes   = []byte("%!(BADWIDTH)")
	badPrecBytes    = []byte("%!(BADPREC)")
	noVerbBytes     = []byte("%!(NOVERB)")
)

// State represents the printer state passed to custom formatters.
// It provides access to the io.Writer interface plus information about
// the flags and options for the operand's format specifier.

// State 表示传递给格式化器的打印器的状态。
// 它提供了访问 io.Writer 接口及关于标记的信息，以及操作数的格式说明符选项。
type State interface {
	// Write is the function to call to emit formatted output to be printed.
	// Write 函数用于打印出已格式化的输出。
	Write(b []byte) (ret int, err error)
	// Width returns the value of the width option and whether it has been set.
	// Width 返回宽度选项的值以及它是否已被设置。
	Width() (wid int, ok bool)
	// Precision returns the value of the precision option and whether it has been set.
	// Precision 返回精度选项的值以及它是否已被设置。
	Precision() (prec int, ok bool)

	// Flag returns whether the flag c, a character, has been set.
	// Flag 返回标记 c（一个字符）是否已被设置。
	Flag(c int) bool
}

// Formatter is the interface implemented by values with a custom formatter.
// The implementation of Format may call Sprint(f) or Fprint(f) etc.
// to generate its output.

// Formatter 接口由带有定制的格式化器的值所实现。
// Format 的实现可调用 Sprintf 或 Fprintf(f) 等函数来生成其输出。
type Formatter interface {
	Format(f State, c rune)
}

// Stringer is implemented by any value that has a String method,
// which defines the ``native'' format for that value.
// The String method is used to print values passed as an operand
// to any format that accepts a string or to an unformatted printer
// such as Print.

// Stringer 接口由任何拥有 String 方法的值所实现，该方法定义了该值的“原生”格式。
// String 方法用于打印值，该值可作为操作数传至任何接受字符串的格式，或像
// Print 这样的未格式化打印器。
type Stringer interface {
	String() string
}

// GoStringer is implemented by any value that has a GoString method,
// which defines the Go syntax for that value.
// The GoString method is used to print values passed as an operand
// to a %#v format.

// GoStringer 接口由任何拥有 GoString 方法的值所实现，该方法定义了该值的Go语法格式。
// GoString 方法用于打印作为操作数传至 %#v 进行格式化的值。
type GoStringer interface {
	GoString() string
}

// Use simple []byte instead of bytes.Buffer to avoid large dependency.

// 使用 []byte 而非 bytes.Buffer 以避免大量的依赖。
type buffer []byte

func (b *buffer) Write(p []byte) (n int, err error) {
	*b = append(*b, p...)
	return len(p), nil
}

func (b *buffer) WriteString(s string) (n int, err error) {
	*b = append(*b, s...)
	return len(s), nil
}

func (b *buffer) WriteByte(c byte) error {
	*b = append(*b, c)
	return nil
}

func (bp *buffer) WriteRune(r rune) error {
	if r < utf8.RuneSelf {
		*bp = append(*bp, byte(r))
		return nil
	}

	b := *bp
	n := len(b)
	for n+utf8.UTFMax > cap(b) {
		b = append(b, 0)
	}
	w := utf8.EncodeRune(b[n:n+utf8.UTFMax], r)
	*bp = b[:n+w]
	return nil
}

type pp struct {
	n         int
	panicking bool
	erroring  bool // printing an error condition // 打印错误条件
	buf       buffer
	// arg holds the current item, as an interface{}.
	// arg 将当前条目作为 interface{} 类型的值保存。
	arg interface{}
	// value holds the current item, as a reflect.Value, and will be
	// the zero Value if the item has not been reflected.
	// value 将当前条目作为 reflect.Value 类型的值保存；若该条目未被反射，则为
	// Value 类型的零值。
	value reflect.Value
	// reordered records whether the format string used argument reordering.
	// reordered 记录该格式字符串是否用实参来重新排序。
	reordered bool
	// goodArgNum records whether all reordering directives were valid.
	// goodArgNum 记录所有重新排序的指令是否均有效。
	goodArgNum bool
	runeBuf    [utf8.UTFMax]byte
	fmt        fmt
}

// A cache holds a set of reusable objects.
// The slice is a stack (LIFO).
// If more are needed, the cache creates them by calling new.

// cache 保存了可重用对象的集合。
// 其切片是一个栈结构（LIFO 后进先出）。
// 如需保存更多对象，cache 会调用 new 创建它们。
type cache struct {
	mu    sync.Mutex
	saved []interface{}
	new   func() interface{}
}

func (c *cache) put(x interface{}) {
	c.mu.Lock()
	if len(c.saved) < cap(c.saved) {
		c.saved = append(c.saved, x)
	}
	c.mu.Unlock()
}

func (c *cache) get() interface{} {
	c.mu.Lock()
	n := len(c.saved)
	if n == 0 {
		c.mu.Unlock()
		return c.new()
	}
	x := c.saved[n-1]
	c.saved = c.saved[0 : n-1]
	c.mu.Unlock()
	return x
}

func newCache(f func() interface{}) *cache {
	return &cache{saved: make([]interface{}, 0, 100), new: f}
}

var ppFree = newCache(func() interface{} { return new(pp) })

// newPrinter allocates a new pp struct or grab a cached one.

// newPrinter 分配一个新的，或抓取一个已缓存的 pp 结构体。
func newPrinter() *pp {
	p := ppFree.get().(*pp)
	p.panicking = false
	p.erroring = false
	p.fmt.init(&p.buf)
	return p
}

// free saves used pp structs in ppFree; avoids an allocation per invocation.

// free 将已使用的 pp 结构体保存到 ppFree 中，以此避免为每个请求都分配。
func (p *pp) free() {
	// Don't hold on to pp structs with large buffers.
	// 不保存拥有大缓存的 pp 结构体。
	if cap(p.buf) > 1024 {
		return
	}
	p.buf = p.buf[:0]
	p.arg = nil
	p.value = reflect.Value{}
	ppFree.put(p)
}

func (p *pp) Width() (wid int, ok bool) { return p.fmt.wid, p.fmt.widPresent }

func (p *pp) Precision() (prec int, ok bool) { return p.fmt.prec, p.fmt.precPresent }

func (p *pp) Flag(b int) bool {
	switch b {
	case '-':
		return p.fmt.minus
	case '+':
		return p.fmt.plus
	case '#':
		return p.fmt.sharp
	case ' ':
		return p.fmt.space
	case '0':
		return p.fmt.zero
	}
	return false
}

func (p *pp) add(c rune) {
	p.buf.WriteRune(c)
}

// Implement Write so we can call Fprintf on a pp (through State), for
// recursive use in custom verbs.

// Write 实现后，我们就可以在 pp 上（通过 State）调用 Fprintf，递归地使用定制的占位符了。
func (p *pp) Write(b []byte) (ret int, err error) {
	return p.buf.Write(b)
}

// These routines end in 'f' and take a format string.
// 这些以“f”结尾的程序接受格式字符串。

// Fprintf formats according to a format specifier and writes to w.
// It returns the number of bytes written and any write error encountered.

// Fprintf 根据于格式说明符进行格式化并写入到 w。
// 它返回写入的字节数以及任何遇到的写入错误。
func Fprintf(w io.Writer, format string, a ...interface{}) (n int, err error) {
	p := newPrinter()
	p.doPrintf(format, a)
	n, err = w.Write(p.buf)
	p.free()
	return
}

// Printf formats according to a format specifier and writes to standard output.
// It returns the number of bytes written and any write error encountered.

// Printf 根据于格式说明符进行格式化并写入到标准输出。
// 它返回写入的字节数以及任何遇到的写入错误。
func Printf(format string, a ...interface{}) (n int, err error) {
	return Fprintf(os.Stdout, format, a...)
}

// Sprintf formats according to a format specifier and returns the resulting string.

// Fprintf 根据于格式说明符进行格式化并返回其结果字符串。
func Sprintf(format string, a ...interface{}) string {
	p := newPrinter()
	p.doPrintf(format, a)
	s := string(p.buf)
	p.free()
	return s
}

// Errorf formats according to a format specifier and returns the string
// as a value that satisfies error.

// Errorf 根据于格式说明符进行格式化并将字符串作为满足 error 的值返回。
func Errorf(format string, a ...interface{}) error {
	return errors.New(Sprintf(format, a...))
}

// These routines do not take a format string
// 这些程序不接受格式字符串

// Fprint formats using the default formats for its operands and writes to w.
// Spaces are added between operands when neither is a string.
// It returns the number of bytes written and any write error encountered.

// Fprint 使用其操作数的默认格式进行格式化并写入到 w。
// 当两个连续的操作数均不为字符串时，它们之间就会添加空格。
// 它返回写入的字节数以及任何遇到的错误。
func Fprint(w io.Writer, a ...interface{}) (n int, err error) {
	p := newPrinter()
	p.doPrint(a, false, false)
	n, err = w.Write(p.buf)
	p.free()
	return
}

// Print formats using the default formats for its operands and writes to standard output.
// Spaces are added between operands when neither is a string.
// It returns the number of bytes written and any write error encountered.

// Print 使用其操作数的默认格式进行格式化并写入到标准输出。
// 当两个连续的操作数均不为字符串时，它们之间就会添加空格。
// 它返回写入的字节数以及任何遇到的错误。
func Print(a ...interface{}) (n int, err error) {
	return Fprint(os.Stdout, a...)
}

// Sprint formats using the default formats for its operands and returns the resulting string.
// Spaces are added between operands when neither is a string.

// Sprint 使用其操作数的默认格式进行格式化并返回其结果字符串。
// 当两个连续的操作数均不为字符串时，它们之间就会添加空格。
func Sprint(a ...interface{}) string {
	p := newPrinter()
	p.doPrint(a, false, false)
	s := string(p.buf)
	p.free()
	return s
}

// These routines end in 'ln', do not take a format string,
// always add spaces between operands, and add a newline
// after the last operand.
// 这些程序以“ln”结尾，它们不接受格式字符串，总是在操作数之间添加空格，
// 且总在最后一个操作数之后添加一个换行符。

// Fprintln formats using the default formats for its operands and writes to w.
// Spaces are always added between operands and a newline is appended.
// It returns the number of bytes written and any write error encountered.

// Fprintln 使用其操作数的默认格式进行格式化并写入到 w。
// 其操作数之间总是添加空格，且总在最后追加一个换行符。
// 它返回写入的字节数以及任何遇到的错误。
func Fprintln(w io.Writer, a ...interface{}) (n int, err error) {
	p := newPrinter()
	p.doPrint(a, true, true)
	n, err = w.Write(p.buf)
	p.free()
	return
}

// Println formats using the default formats for its operands and writes to standard output.
// Spaces are always added between operands and a newline is appended.
// It returns the number of bytes written and any write error encountered.

// Fprintln 使用其操作数的默认格式进行格式化并写入到标准输出。
// 其操作数之间总是添加空格，且总在最后追加一个换行符。
// 它返回写入的字节数以及任何遇到的错误。
func Println(a ...interface{}) (n int, err error) {
	return Fprintln(os.Stdout, a...)
}

// Sprintln formats using the default formats for its operands and returns the resulting string.
// Spaces are always added between operands and a newline is appended.

// Fprintln 使用其操作数的默认格式进行格式化并写返回其结果字符串。
// 其操作数之间总是添加空格，且总在最后追加一个换行符。
func Sprintln(a ...interface{}) string {
	p := newPrinter()
	p.doPrint(a, true, true)
	s := string(p.buf)
	p.free()
	return s
}

// getField gets the i'th field of the struct value.
// If the field is itself is an interface, return a value for
// the thing inside the interface, not the interface itself.

// 获取结构值的第 i 个实参。
// 若实参本身为接口，则返回该接口中的值，而非该接口本身。
func getField(v reflect.Value, i int) reflect.Value {
	val := v.Field(i)
	if val.Kind() == reflect.Interface && !val.IsNil() {
		val = val.Elem()
	}
	return val
}

// parsenum converts ASCII to integer.  num is 0 (and isnum is false) if no number present.

// parsenum 将 ASCII 转换为整数。若不存在数字，则 num 为 0（且isnum 为false）。
func parsenum(s string, start, end int) (num int, isnum bool, newi int) {
	if start >= end {
		return 0, false, end
	}
	for newi = start; newi < end && '0' <= s[newi] && s[newi] <= '9'; newi++ {
		num = num*10 + int(s[newi]-'0')
		isnum = true
	}
	return
}

func (p *pp) unknownType(v interface{}) {
	if v == nil {
		p.buf.Write(nilAngleBytes)
		return
	}
	p.buf.WriteByte('?')
	p.buf.WriteString(reflect.TypeOf(v).String())
	p.buf.WriteByte('?')
}

func (p *pp) badVerb(verb rune) {
	p.erroring = true
	p.add('%')
	p.add('!')
	p.add(verb)
	p.add('(')
	switch {
	case p.arg != nil:
		p.buf.WriteString(reflect.TypeOf(p.arg).String())
		p.add('=')
		p.printArg(p.arg, 'v', false, false, 0)
	case p.value.IsValid():
		p.buf.WriteString(p.value.Type().String())
		p.add('=')
		p.printValue(p.value, 'v', false, false, 0)
	default:
		p.buf.Write(nilAngleBytes)
	}
	p.add(')')
	p.erroring = false
}

func (p *pp) fmtBool(v bool, verb rune) {
	switch verb {
	case 't', 'v':
		p.fmt.fmt_boolean(v)
	default:
		p.badVerb(verb)
	}
}

// fmtC formats a rune for the 'c' format.

// fmtC 将 c 格式化为“c”格式的符文。
func (p *pp) fmtC(c int64) {
	r := rune(c) // Check for overflow. // 溢出检查。
	if int64(r) != c {
		r = utf8.RuneError
	}
	w := utf8.EncodeRune(p.runeBuf[0:utf8.UTFMax], r)
	p.fmt.pad(p.runeBuf[0:w])
}

func (p *pp) fmtInt64(v int64, verb rune) {
	switch verb {
	case 'b':
		p.fmt.integer(v, 2, signed, ldigits)
	case 'c':
		p.fmtC(v)
	case 'd', 'v':
		p.fmt.integer(v, 10, signed, ldigits)
	case 'o':
		p.fmt.integer(v, 8, signed, ldigits)
	case 'q':
		if 0 <= v && v <= utf8.MaxRune {
			p.fmt.fmt_qc(v)
		} else {
			p.badVerb(verb)
		}
	case 'x':
		p.fmt.integer(v, 16, signed, ldigits)
	case 'U':
		p.fmtUnicode(v)
	case 'X':
		p.fmt.integer(v, 16, signed, udigits)
	default:
		p.badVerb(verb)
	}
}

// fmt0x64 formats a uint64 in hexadecimal and prefixes it with 0x or
// not, as requested, by temporarily setting the sharp flag.

// fmt0x64 将一个 uint64 值格式化为带 0x 前缀的十六进制数或不进行格式化，
// 它会根据需要临时设置 # 号标记。
func (p *pp) fmt0x64(v uint64, leading0x bool) {
	sharp := p.fmt.sharp
	p.fmt.sharp = leading0x
	p.fmt.integer(int64(v), 16, unsigned, ldigits)
	p.fmt.sharp = sharp
}

// fmtUnicode formats a uint64 in U+1234 form by
// temporarily turning on the unicode flag and tweaking the precision.

// fmtUnicode 通过临时开启Unicode标记并调整精度来将一个
// uint64 值格式化为 U+1234 这样的形式。
func (p *pp) fmtUnicode(v int64) {
	precPresent := p.fmt.precPresent
	sharp := p.fmt.sharp
	p.fmt.sharp = false
	prec := p.fmt.prec
	if !precPresent {
		// If prec is already set, leave it alone; otherwise 4 is minimum.
		// 若 prec 已经设置，就保留它，否则就将 4 作为最小值精度。
		p.fmt.prec = 4
		p.fmt.precPresent = true
	}
	p.fmt.unicode = true // turn on U+ // 开启 U+ 标记
	p.fmt.uniQuote = sharp
	p.fmt.integer(int64(v), 16, unsigned, udigits)
	p.fmt.unicode = false
	p.fmt.uniQuote = false
	p.fmt.prec = prec
	p.fmt.precPresent = precPresent
	p.fmt.sharp = sharp
}

func (p *pp) fmtUint64(v uint64, verb rune, goSyntax bool) {
	switch verb {
	case 'b':
		p.fmt.integer(int64(v), 2, unsigned, ldigits)
	case 'c':
		p.fmtC(int64(v))
	case 'd':
		p.fmt.integer(int64(v), 10, unsigned, ldigits)
	case 'v':
		if goSyntax {
			p.fmt0x64(v, true)
		} else {
			p.fmt.integer(int64(v), 10, unsigned, ldigits)
		}
	case 'o':
		p.fmt.integer(int64(v), 8, unsigned, ldigits)
	case 'q':
		if 0 <= v && v <= utf8.MaxRune {
			p.fmt.fmt_qc(int64(v))
		} else {
			p.badVerb(verb)
		}
	case 'x':
		p.fmt.integer(int64(v), 16, unsigned, ldigits)
	case 'X':
		p.fmt.integer(int64(v), 16, unsigned, udigits)
	case 'U':
		p.fmtUnicode(int64(v))
	default:
		p.badVerb(verb)
	}
}

func (p *pp) fmtFloat32(v float32, verb rune) {
	switch verb {
	case 'b':
		p.fmt.fmt_fb32(v)
	case 'e':
		p.fmt.fmt_e32(v)
	case 'E':
		p.fmt.fmt_E32(v)
	case 'f':
		p.fmt.fmt_f32(v)
	case 'g', 'v':
		p.fmt.fmt_g32(v)
	case 'G':
		p.fmt.fmt_G32(v)
	default:
		p.badVerb(verb)
	}
}

func (p *pp) fmtFloat64(v float64, verb rune) {
	switch verb {
	case 'b':
		p.fmt.fmt_fb64(v)
	case 'e':
		p.fmt.fmt_e64(v)
	case 'E':
		p.fmt.fmt_E64(v)
	case 'f':
		p.fmt.fmt_f64(v)
	case 'g', 'v':
		p.fmt.fmt_g64(v)
	case 'G':
		p.fmt.fmt_G64(v)
	default:
		p.badVerb(verb)
	}
}

func (p *pp) fmtComplex64(v complex64, verb rune) {
	switch verb {
	case 'e', 'E', 'f', 'F', 'g', 'G':
		p.fmt.fmt_c64(v, verb)
	case 'v':
		p.fmt.fmt_c64(v, 'g')
	default:
		p.badVerb(verb)
	}
}

func (p *pp) fmtComplex128(v complex128, verb rune) {
	switch verb {
	case 'e', 'E', 'f', 'F', 'g', 'G':
		p.fmt.fmt_c128(v, verb)
	case 'v':
		p.fmt.fmt_c128(v, 'g')
	default:
		p.badVerb(verb)
	}
}

func (p *pp) fmtString(v string, verb rune, goSyntax bool) {
	switch verb {
	case 'v':
		if goSyntax {
			p.fmt.fmt_q(v)
		} else {
			p.fmt.fmt_s(v)
		}
	case 's':
		p.fmt.fmt_s(v)
	case 'x':
		p.fmt.fmt_sx(v, ldigits)
	case 'X':
		p.fmt.fmt_sx(v, udigits)
	case 'q':
		p.fmt.fmt_q(v)
	default:
		p.badVerb(verb)
	}
}

func (p *pp) fmtBytes(v []byte, verb rune, goSyntax bool, typ reflect.Type, depth int) {
	if verb == 'v' || verb == 'd' {
		if goSyntax {
			if typ == nil {
				p.buf.Write(bytesBytes)
			} else {
				p.buf.WriteString(typ.String())
				p.buf.WriteByte('{')
			}
		} else {
			p.buf.WriteByte('[')
		}
		for i, c := range v {
			if i > 0 {
				if goSyntax {
					p.buf.Write(commaSpaceBytes)
				} else {
					p.buf.WriteByte(' ')
				}
			}
			p.printArg(c, 'v', p.fmt.plus, goSyntax, depth+1)
		}
		if goSyntax {
			p.buf.WriteByte('}')
		} else {
			p.buf.WriteByte(']')
		}
		return
	}
	switch verb {
	case 's':
		p.fmt.fmt_s(string(v))
	case 'x':
		p.fmt.fmt_bx(v, ldigits)
	case 'X':
		p.fmt.fmt_bx(v, udigits)
	case 'q':
		p.fmt.fmt_q(string(v))
	default:
		p.badVerb(verb)
	}
}

func (p *pp) fmtPointer(value reflect.Value, verb rune, goSyntax bool) {
	use0x64 := true
	switch verb {
	case 'p', 'v':
		// ok
	case 'b', 'd', 'o', 'x', 'X':
		use0x64 = false
		// ok
	default:
		p.badVerb(verb)
		return
	}

	var u uintptr
	switch value.Kind() {
	case reflect.Chan, reflect.Func, reflect.Map, reflect.Ptr, reflect.Slice, reflect.UnsafePointer:
		u = value.Pointer()
	default:
		p.badVerb(verb)
		return
	}

	if goSyntax {
		p.add('(')
		p.buf.WriteString(value.Type().String())
		p.add(')')
		p.add('(')
		if u == 0 {
			p.buf.Write(nilBytes)
		} else {
			p.fmt0x64(uint64(u), true)
		}
		p.add(')')
	} else if verb == 'v' && u == 0 {
		p.buf.Write(nilAngleBytes)
	} else {
		if use0x64 {
			p.fmt0x64(uint64(u), !p.fmt.sharp)
		} else {
			p.fmtUint64(uint64(u), verb, false)
		}
	}
}

var (
	intBits     = reflect.TypeOf(0).Bits()
	floatBits   = reflect.TypeOf(0.0).Bits()
	complexBits = reflect.TypeOf(1i).Bits()
	uintptrBits = reflect.TypeOf(uintptr(0)).Bits()
)

func (p *pp) catchPanic(arg interface{}, verb rune) {
	if err := recover(); err != nil {
		// If it's a nil pointer, just say "<nil>". The likeliest causes are a
		// Stringer that fails to guard against nil or a nil pointer for a
		// value receiver, and in either case, "<nil>" is a nice result.
		//
		// 若它是一个 nil 指针，只需显示“<nil>”即可。最可能的原因就是一个 Stringer
		// 未能防止 nil 或值接收器的 nil 指针，这两种情况下，“<nil>”是个不错的结果。
		if v := reflect.ValueOf(arg); v.Kind() == reflect.Ptr && v.IsNil() {
			p.buf.Write(nilAngleBytes)
			return
		}
		// Otherwise print a concise panic message. Most of the time the panic
		// value will print itself nicely.
		// 否则打印一个简明的panic消息。多数情况下panic值自己会打印得很好。
		if p.panicking {
			// Nested panics; the recursion in printArg cannot succeed.
			// 嵌套 printArg 中的递归无法成功。
			panic(err)
		}
		p.buf.WriteByte('%')
		p.add(verb)
		p.buf.Write(panicBytes)
		p.panicking = true
		p.printArg(err, 'v', false, false, 0)
		p.panicking = false
		p.buf.WriteByte(')')
	}
}

func (p *pp) handleMethods(verb rune, plus, goSyntax bool, depth int) (wasString, handled bool) {
	if p.erroring {
		return
	}
	// Is it a Formatter?
	// 判断是否为 Formatter。
	if formatter, ok := p.arg.(Formatter); ok {
		handled = true
		wasString = false
		defer p.catchPanic(p.arg, verb)
		formatter.Format(p, verb)
		return
	}
	// Must not touch flags before Formatter looks at them.
	// 决不能在 Formatter 处理标记之前触及它们。
	if plus {
		p.fmt.plus = false
	}
	// If we're doing Go syntax and the argument knows how to supply it, take care of it now.
	// 如果我们正在处理Go语法而实参知道如何提供它，那就现在弄好它。
	if goSyntax {
		p.fmt.sharp = false
		if stringer, ok := p.arg.(GoStringer); ok {
			wasString = false
			handled = true
			defer p.catchPanic(p.arg, verb)
			// Print the result of GoString unadorned.
			// 纯粹地打印 GoString 的值。
			p.fmtString(stringer.GoString(), 's', false)
			return
		}
	} else {
		// If a string is acceptable according to the format, see if
		// the value satisfies one of the string-valued interfaces.
		// Println etc. set verb to %v, which is "stringable".
		//
		// 若一个字符串是否可以接受取决于其格式，就看它的值是否满足其中一种字符串值的接口。
		// Println 等函数会将占位符设置为 %v，它是“可字符串化”的。
		switch verb {
		case 'v', 's', 'x', 'X', 'q':
			// Is it an error or Stringer?
			// The duplication in the bodies is necessary:
			// setting wasString and handled, and deferring catchPanic,
			// must happen before calling the method.
			//
			// 它是 error 还是 Stringer？一下主体中的重复是必须的：
			// 设置 wasString 和 handled 并推迟 catchPanic 必须发生在调用此方法之前。
			switch v := p.arg.(type) {
			case error:
				wasString = false
				handled = true
				defer p.catchPanic(p.arg, verb)
				p.printArg(v.Error(), verb, plus, false, depth)
				return

			case Stringer:
				wasString = false
				handled = true
				defer p.catchPanic(p.arg, verb)
				p.printArg(v.String(), verb, plus, false, depth)
				return
			}
		}
	}
	handled = false
	return
}

func (p *pp) printArg(arg interface{}, verb rune, plus, goSyntax bool, depth int) (wasString bool) {
	p.arg = arg
	p.value = reflect.Value{}

	if arg == nil {
		if verb == 'T' || verb == 'v' {
			p.fmt.pad(nilAngleBytes)
		} else {
			p.badVerb(verb)
		}
		return false
	}

	// Special processing considerations.
	// %T (the value's type) and %p (its address) are special; we always do them first.
	// 对特殊处理的考虑。
	// %T（值的类型）与 %p（其地址）是特殊的；我们总是首先处理它。
	switch verb {
	case 'T':
		p.printArg(reflect.TypeOf(arg).String(), 's', false, false, 0)
		return false
	case 'p':
		p.fmtPointer(reflect.ValueOf(arg), verb, goSyntax)
		return false
	}

	// Clear flags for base formatters.
	// handleMethods needs them, so we must restore them later.
	// We could call handleMethods here and avoid this work, but
	// handleMethods is expensive enough to be worth delaying.
	//
	// 为基础的格式化器清理标记。
	// handleMethods 需要它们，因此我们必须稍后重新存储它们。我们可以在此处调用
	// handleMethods 并避免它工作，但对于是否值得来说 handleMethods 的代价够高了。
	oldPlus := p.fmt.plus
	oldSharp := p.fmt.sharp
	if plus {
		p.fmt.plus = false
	}
	if goSyntax {
		p.fmt.sharp = false
	}

	// Some types can be done without reflection.
	// 有些类型可以不用反射就能完成。
	switch f := arg.(type) {
	case bool:
		p.fmtBool(f, verb)
	case float32:
		p.fmtFloat32(f, verb)
	case float64:
		p.fmtFloat64(f, verb)
	case complex64:
		p.fmtComplex64(complex64(f), verb)
	case complex128:
		p.fmtComplex128(f, verb)
	case int:
		p.fmtInt64(int64(f), verb)
	case int8:
		p.fmtInt64(int64(f), verb)
	case int16:
		p.fmtInt64(int64(f), verb)
	case int32:
		p.fmtInt64(int64(f), verb)
	case int64:
		p.fmtInt64(f, verb)
	case uint:
		p.fmtUint64(uint64(f), verb, goSyntax)
	case uint8:
		p.fmtUint64(uint64(f), verb, goSyntax)
	case uint16:
		p.fmtUint64(uint64(f), verb, goSyntax)
	case uint32:
		p.fmtUint64(uint64(f), verb, goSyntax)
	case uint64:
		p.fmtUint64(f, verb, goSyntax)
	case uintptr:
		p.fmtUint64(uint64(f), verb, goSyntax)
	case string:
		p.fmtString(f, verb, goSyntax)
		wasString = verb == 's' || verb == 'v'
	case []byte:
		p.fmtBytes(f, verb, goSyntax, nil, depth)
		wasString = verb == 's'
	default:
		// Restore flags in case handleMethods finds a Formatter.
		// 在 handleMethods 找到 Formatter 的情况下重新存储标记。
		p.fmt.plus = oldPlus
		p.fmt.sharp = oldSharp
		// If the type is not simple, it might have methods.
<<<<<<< HEAD
		// 若该类型不简单，它可能拥有方法。
		if wasString, handled := p.handleMethods(verb, plus, goSyntax, depth); handled {
			return wasString
=======
		if isString, handled := p.handleMethods(verb, plus, goSyntax, depth); handled {
			return isString
>>>>>>> 3d513faa
		}
		// Need to use reflection
		// 需要使用反射。
		return p.printReflectValue(reflect.ValueOf(arg), verb, plus, goSyntax, depth)
	}
	p.arg = nil
	return
}

// printValue is like printArg but starts with a reflect value, not an interface{} value.

// printValue 类似于 printArg，但它以一个反射值开始，而非 interface{} 值。
func (p *pp) printValue(value reflect.Value, verb rune, plus, goSyntax bool, depth int) (wasString bool) {
	if !value.IsValid() {
		if verb == 'T' || verb == 'v' {
			p.buf.Write(nilAngleBytes)
		} else {
			p.badVerb(verb)
		}
		return false
	}

	// Special processing considerations.
	// %T (the value's type) and %p (its address) are special; we always do them first.
	// 对特殊处理的考虑。
	// %T（值的类型）与 %p（其地址）是特殊的；我们总是首先处理它。
	switch verb {
	case 'T':
		p.printArg(value.Type().String(), 's', false, false, 0)
		return false
	case 'p':
		p.fmtPointer(value, verb, goSyntax)
		return false
	}

	// Handle values with special methods.
	// Call always, even when arg == nil, because handleMethods clears p.fmt.plus for us.
	// 用特殊的方法处理值。
	// 即使 arg == nil 时也总是调用，因为 handleMethods 为我们清理了 p.fmt.plus。
	p.arg = nil // Make sure it's cleared, for safety. // 为安全起见，确认它是否已被清理。
	if value.CanInterface() {
		p.arg = value.Interface()
	}
	if isString, handled := p.handleMethods(verb, plus, goSyntax, depth); handled {
		return isString
	}

	return p.printReflectValue(value, verb, plus, goSyntax, depth)
}

// printReflectValue is the fallback for both printArg and printValue.
// It uses reflect to print the value.

// printReflectValue 是 printField 和 printValue 二者的备用方案。
// 它使用反射来打印值。
func (p *pp) printReflectValue(value reflect.Value, verb rune, plus, goSyntax bool, depth int) (wasString bool) {
	oldValue := p.value
	p.value = value
BigSwitch:
	switch f := value; f.Kind() {
	case reflect.Bool:
		p.fmtBool(f.Bool(), verb)
	case reflect.Int, reflect.Int8, reflect.Int16, reflect.Int32, reflect.Int64:
		p.fmtInt64(f.Int(), verb)
	case reflect.Uint, reflect.Uint8, reflect.Uint16, reflect.Uint32, reflect.Uint64, reflect.Uintptr:
		p.fmtUint64(uint64(f.Uint()), verb, goSyntax)
	case reflect.Float32, reflect.Float64:
		if f.Type().Size() == 4 {
			p.fmtFloat32(float32(f.Float()), verb)
		} else {
			p.fmtFloat64(float64(f.Float()), verb)
		}
	case reflect.Complex64, reflect.Complex128:
		if f.Type().Size() == 8 {
			p.fmtComplex64(complex64(f.Complex()), verb)
		} else {
			p.fmtComplex128(complex128(f.Complex()), verb)
		}
	case reflect.String:
		p.fmtString(f.String(), verb, goSyntax)
	case reflect.Map:
		if goSyntax {
			p.buf.WriteString(f.Type().String())
			if f.IsNil() {
				p.buf.WriteString("(nil)")
				break
			}
			p.buf.WriteByte('{')
		} else {
			p.buf.Write(mapBytes)
		}
		keys := f.MapKeys()
		for i, key := range keys {
			if i > 0 {
				if goSyntax {
					p.buf.Write(commaSpaceBytes)
				} else {
					p.buf.WriteByte(' ')
				}
			}
			p.printValue(key, verb, plus, goSyntax, depth+1)
			p.buf.WriteByte(':')
			p.printValue(f.MapIndex(key), verb, plus, goSyntax, depth+1)
		}
		if goSyntax {
			p.buf.WriteByte('}')
		} else {
			p.buf.WriteByte(']')
		}
	case reflect.Struct:
		if goSyntax {
			p.buf.WriteString(value.Type().String())
		}
		p.add('{')
		v := f
		t := v.Type()
		for i := 0; i < v.NumField(); i++ {
			if i > 0 {
				if goSyntax {
					p.buf.Write(commaSpaceBytes)
				} else {
					p.buf.WriteByte(' ')
				}
			}
			if plus || goSyntax {
				if f := t.Field(i); f.Name != "" {
					p.buf.WriteString(f.Name)
					p.buf.WriteByte(':')
				}
			}
			p.printValue(getField(v, i), verb, plus, goSyntax, depth+1)
		}
		p.buf.WriteByte('}')
	case reflect.Interface:
		value := f.Elem()
		if !value.IsValid() {
			if goSyntax {
				p.buf.WriteString(f.Type().String())
				p.buf.Write(nilParenBytes)
			} else {
				p.buf.Write(nilAngleBytes)
			}
		} else {
			wasString = p.printValue(value, verb, plus, goSyntax, depth+1)
		}
	case reflect.Array, reflect.Slice:
		// Byte slices are special.
		// 字节切片比较特殊。
		if typ := f.Type(); typ.Elem().Kind() == reflect.Uint8 {
			var bytes []byte
			if f.Kind() == reflect.Slice {
				bytes = f.Bytes()
			} else if f.CanAddr() {
				bytes = f.Slice(0, f.Len()).Bytes()
			} else {
				// We have an array, but we cannot Slice() a non-addressable array,
				// so we build a slice by hand. This is a rare case but it would be nice
				// if reflection could help a little more.
				//
				// 我们有一个数组，但我们不能让不可寻址的数组调用 Slice()，
				// 因此我们手动构建了一个切片。这是一种非常罕见的情况，
				// 但如果反射能再多点帮助，那就再好不过了。
				bytes = make([]byte, f.Len())
				for i := range bytes {
					bytes[i] = byte(f.Index(i).Uint())
				}
			}
			p.fmtBytes(bytes, verb, goSyntax, typ, depth)
			wasString = verb == 's'
			break
		}
		if goSyntax {
			p.buf.WriteString(value.Type().String())
			if f.Kind() == reflect.Slice && f.IsNil() {
				p.buf.WriteString("(nil)")
				break
			}
			p.buf.WriteByte('{')
		} else {
			p.buf.WriteByte('[')
		}
		for i := 0; i < f.Len(); i++ {
			if i > 0 {
				if goSyntax {
					p.buf.Write(commaSpaceBytes)
				} else {
					p.buf.WriteByte(' ')
				}
			}
			p.printValue(f.Index(i), verb, plus, goSyntax, depth+1)
		}
		if goSyntax {
			p.buf.WriteByte('}')
		} else {
			p.buf.WriteByte(']')
		}
	case reflect.Ptr:
		v := f.Pointer()
		// pointer to array or slice or struct?  ok at top level
		// but not embedded (avoid loops)
		// 指向数组还是切片还是结构体？在顶层它没啥问题，但嵌入后（避免循环）就不行了。
		if v != 0 && depth == 0 {
			switch a := f.Elem(); a.Kind() {
			case reflect.Array, reflect.Slice:
				p.buf.WriteByte('&')
				p.printValue(a, verb, plus, goSyntax, depth+1)
				break BigSwitch
			case reflect.Struct:
				p.buf.WriteByte('&')
				p.printValue(a, verb, plus, goSyntax, depth+1)
				break BigSwitch
			}
		}
		fallthrough
	case reflect.Chan, reflect.Func, reflect.UnsafePointer:
		p.fmtPointer(value, verb, goSyntax)
	default:
		p.unknownType(f)
	}
	p.value = oldValue
	return wasString
}

// intFromArg gets the argNumth element of a. On return, isInt reports whether the argument has type int.

// intFromArg 获取 a 中的 argNumth 元素，isInt 报告了该实参是否拥有 int 类型。
func intFromArg(a []interface{}, argNum int) (num int, isInt bool, newArgNum int) {
	newArgNum = argNum
	if argNum < len(a) {
		num, isInt = a[argNum].(int)
		newArgNum = argNum + 1
	}
	return
}

// parseArgNumber returns the value of the bracketed number, minus 1
// (explicit argument numbers are one-indexed but we want zero-indexed).
// The opening bracket is known to be present at format[0].
// The returned values are the index, the number of bytes to consume
// up to the closing paren, if present, and whether the number parsed
// ok. The bytes to consume will be 1 if no closing paren is present.
func parseArgNumber(format string) (index int, wid int, ok bool) {
	// Find closing parenthesis
	for i := 1; i < len(format); i++ {
		if format[i] == ']' {
			width, ok, newi := parsenum(format, 1, i)
			if !ok || newi != i {
				return 0, i + 1, false
			}
			return width - 1, i + 1, true // arg numbers are one-indexed and skip paren.
		}
	}
	return 0, 1, false
}

// argNumber returns the next argument to evaluate, which is either the value of the passed-in
// argNum or the value of the bracketed integer that begins format[i:]. It also returns
// the new value of i, that is, the index of the next byte of the format to process.
func (p *pp) argNumber(argNum int, format string, i int, numArgs int) (newArgNum, newi int, found bool) {
	if len(format) <= i || format[i] != '[' {
		return argNum, i, false
	}
	p.reordered = true
	index, wid, ok := parseArgNumber(format[i:])
	if ok && 0 <= index && index < numArgs {
		return index, i + wid, true
	}
	p.goodArgNum = false
	return argNum, i + wid, true
}

func (p *pp) doPrintf(format string, a []interface{}) {
	end := len(format)
	argNum := 0         // we process one argument per non-trivial format // 我们为每个非平凡格式都处理一个实参。
	afterIndex := false // previous item in format was an index like [3]. // 格式中的前一项是否为类似于 [3] 的下标。
	p.reordered = false
	p.goodArgNum = true
	for i := 0; i < end; {
		lasti := i
		for i < end && format[i] != '%' {
			i++
		}
		if i > lasti {
			p.buf.WriteString(format[lasti:i])
		}
		if i >= end {
			// done processing format string // 处理格式字符串完成
			break
		}

		// Process one verb // 处理个占位符
		i++
		// Do we have flags? // 是否有标记？
		p.fmt.clearflags()
	F:
		for ; i < end; i++ {
			switch format[i] {
			case '#':
				p.fmt.sharp = true
			case '0':
				p.fmt.zero = true
			case '+':
				p.fmt.plus = true
			case '-':
				p.fmt.minus = true
			case ' ':
				p.fmt.space = true
			default:
				break F
			}
		}

		// Do we have an explicit argument index?
		// 有显式的实参下标么？
		argNum, i, afterIndex = p.argNumber(argNum, format, i, len(a))

		// Do we have width?
		// 有宽度不？
		if i < end && format[i] == '*' {
			i++
			p.fmt.wid, p.fmt.widPresent, argNum = intFromArg(a, argNum)
			if !p.fmt.widPresent {
				p.buf.Write(badWidthBytes)
			}
			afterIndex = false
		} else {
			p.fmt.wid, p.fmt.widPresent, i = parsenum(format, i, end)
			if afterIndex && p.fmt.widPresent { // "%[3]2d"
				p.goodArgNum = false
			}
		}
		// Do we have precision?
		// 有精度不？
		if i+1 < end && format[i] == '.' {
			i++
			if afterIndex { // "%[3].2d"
				p.goodArgNum = false
			}
			argNum, i, afterIndex = p.argNumber(argNum, format, i, len(a))
			if format[i] == '*' {
				i++
				p.fmt.prec, p.fmt.precPresent, argNum = intFromArg(a, argNum)
				if !p.fmt.precPresent {
					p.buf.Write(badPrecBytes)
				}
				afterIndex = false
			} else {
				p.fmt.prec, p.fmt.precPresent, i = parsenum(format, i, end)
				if !p.fmt.precPresent {
					p.fmt.prec = 0
					p.fmt.precPresent = true
				}
			}
		}

		if !afterIndex {
			argNum, i, afterIndex = p.argNumber(argNum, format, i, len(a))
		}

		if i >= end {
			p.buf.Write(noVerbBytes)
			continue
		}
		c, w := utf8.DecodeRuneInString(format[i:])
		i += w
		// percent is special - absorbs no operand
		// 百分号是特殊的 —— 它不接受操作数
		if c == '%' {
			p.buf.WriteByte('%') // We ignore width and prec. // 我们忽略宽度和精度。
			continue
		}
		if !p.goodArgNum {
			p.buf.WriteByte('%')
			p.add(c)
			p.buf.Write(badIndexBytes)
			continue
		} else if argNum >= len(a) { // out of operands // 超过操作数
			p.buf.WriteByte('%')
			p.add(c)
			p.buf.Write(missingBytes)
			continue
		}
		arg := a[argNum]
		argNum++

		goSyntax := c == 'v' && p.fmt.sharp
		plus := c == 'v' && p.fmt.plus
		p.printArg(arg, c, plus, goSyntax, 0)
	}

	// Check for extra arguments unless the call accessed the arguments
	// out of order, in which case it's too expensive to detect if they've all
	// been used and arguably OK if they're not.
	if !p.reordered && argNum < len(a) {
		p.buf.Write(extraBytes)
		for ; argNum < len(a); argNum++ {
			arg := a[argNum]
			if arg != nil {
				p.buf.WriteString(reflect.TypeOf(arg).String())
				p.buf.WriteByte('=')
			}
			p.printArg(arg, 'v', false, false, 0)
			if argNum+1 < len(a) {
				p.buf.Write(commaSpaceBytes)
			}
		}
		p.buf.WriteByte(')')
	}
}

func (p *pp) doPrint(a []interface{}, addspace, addnewline bool) {
	prevString := false
	for argNum := 0; argNum < len(a); argNum++ {
		p.fmt.clearflags()
		// always add spaces if we're doing Println
		// 若我们执行 Println 就总是添加空格
		arg := a[argNum]
		if argNum > 0 {
			isString := arg != nil && reflect.TypeOf(arg).Kind() == reflect.String
			if addspace || !isString && !prevString {
				p.buf.WriteByte(' ')
			}
		}
		prevString = p.printArg(arg, 'v', false, false, 0)
	}
	if addnewline {
		p.buf.WriteByte('\n')
	}
}<|MERGE_RESOLUTION|>--- conflicted
+++ resolved
@@ -920,14 +920,9 @@
 		p.fmt.plus = oldPlus
 		p.fmt.sharp = oldSharp
 		// If the type is not simple, it might have methods.
-<<<<<<< HEAD
 		// 若该类型不简单，它可能拥有方法。
-		if wasString, handled := p.handleMethods(verb, plus, goSyntax, depth); handled {
-			return wasString
-=======
 		if isString, handled := p.handleMethods(verb, plus, goSyntax, depth); handled {
 			return isString
->>>>>>> 3d513faa
 		}
 		// Need to use reflection
 		// 需要使用反射。
