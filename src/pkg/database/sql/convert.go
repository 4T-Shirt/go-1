// Copyright 2011 The Go Authors. All rights reserved.
// Use of this source code is governed by a BSD-style
// license that can be found in the LICENSE file.

// Type conversions for Scan.

// Scan的时候进行的类型转换。

package sql

import (
	"database/sql/driver"
	"errors"
	"fmt"
	"reflect"
	"strconv"
)

var errNilPtr = errors.New("destination pointer is nil") // embedded in descriptive error

// driverArgs converts arguments from callers of Stmt.Exec and
// Stmt.Query into driver Values.
//
<<<<<<< HEAD
// The statement si may be nil, if no statement is available.

// driverArgs 将Stmt.Exec和Stmt.Query的调用参数转换成为driver中定义的值。
//
// statement是可能为空，如果没有statement的话。
func driverArgs(si driver.Stmt, args []interface{}) ([]driver.Value, error) {
=======
// The statement ds may be nil, if no statement is available.
func driverArgs(ds *driverStmt, args []interface{}) ([]driver.Value, error) {
>>>>>>> 646e5410
	dargs := make([]driver.Value, len(args))
	var si driver.Stmt
	if ds != nil {
		si = ds.si
	}
	cc, ok := si.(driver.ColumnConverter)

	// Normal path, for a driver.Stmt that is not a ColumnConverter.
	if !ok {
		for n, arg := range args {
			var err error
			dargs[n], err = driver.DefaultParameterConverter.ConvertValue(arg)
			if err != nil {
				return nil, fmt.Errorf("sql: converting Exec argument #%d's type: %v", n, err)
			}
		}
		return dargs, nil
	}

	// Let the Stmt convert its own arguments.
	for n, arg := range args {
		// First, see if the value itself knows how to convert
		// itself to a driver type.  For example, a NullString
		// struct changing into a string or nil.
		if svi, ok := arg.(driver.Valuer); ok {
			sv, err := svi.Value()
			if err != nil {
				return nil, fmt.Errorf("sql: argument index %d from Value: %v", n, err)
			}
			if !driver.IsValue(sv) {
				return nil, fmt.Errorf("sql: argument index %d: non-subset type %T returned from Value", n, sv)
			}
			arg = sv
		}

		// Second, ask the column to sanity check itself. For
		// example, drivers might use this to make sure that
		// an int64 values being inserted into a 16-bit
		// integer field is in range (before getting
		// truncated), or that a nil can't go into a NOT NULL
		// column before going across the network to get the
		// same error.
		var err error
		ds.Lock()
		dargs[n], err = cc.ColumnConverter(n).ConvertValue(arg)
		ds.Unlock()
		if err != nil {
			return nil, fmt.Errorf("sql: converting argument #%d's type: %v", n, err)
		}
		if !driver.IsValue(dargs[n]) {
			return nil, fmt.Errorf("sql: driver ColumnConverter error converted %T to unsupported type %T",
				arg, dargs[n])
		}
	}

	return dargs, nil
}

// convertAssign copies to dest the value in src, converting it if possible.
// An error is returned if the copy would result in loss of information.
// dest should be a pointer type.

// convertAssign 将值从src中拷贝到dest中，并且进行转换。
// 如果转换过程中出现数据信息的丢失，就会返回error。
// dest应该是一个类型指针。
func convertAssign(dest, src interface{}) error {
	// Common cases, without reflect.
	switch s := src.(type) {
	case string:
		switch d := dest.(type) {
		case *string:
			if d == nil {
				return errNilPtr
			}
			*d = s
			return nil
		case *[]byte:
			if d == nil {
				return errNilPtr
			}
			*d = []byte(s)
			return nil
		}
	case []byte:
		switch d := dest.(type) {
		case *string:
			if d == nil {
				return errNilPtr
			}
			*d = string(s)
			return nil
		case *interface{}:
			if d == nil {
				return errNilPtr
			}
			bcopy := make([]byte, len(s))
			copy(bcopy, s)
			*d = bcopy
			return nil
		case *[]byte:
			if d == nil {
				return errNilPtr
			}
			*d = s
			return nil
		}
	case nil:
		switch d := dest.(type) {
		case *[]byte:
			if d == nil {
				return errNilPtr
			}
			*d = nil
			return nil
		}
	}

	var sv reflect.Value

	switch d := dest.(type) {
	case *string:
		sv = reflect.ValueOf(src)
		switch sv.Kind() {
		case reflect.Bool,
			reflect.Int, reflect.Int8, reflect.Int16, reflect.Int32, reflect.Int64,
			reflect.Uint, reflect.Uint8, reflect.Uint16, reflect.Uint32, reflect.Uint64,
			reflect.Float32, reflect.Float64:
			*d = fmt.Sprintf("%v", src)
			return nil
		}
	case *bool:
		bv, err := driver.Bool.ConvertValue(src)
		if err == nil {
			*d = bv.(bool)
		}
		return err
	case *interface{}:
		*d = src
		return nil
	}

	if scanner, ok := dest.(Scanner); ok {
		return scanner.Scan(src)
	}

	dpv := reflect.ValueOf(dest)
	if dpv.Kind() != reflect.Ptr {
		return errors.New("destination not a pointer")
	}
	if dpv.IsNil() {
		return errNilPtr
	}

	if !sv.IsValid() {
		sv = reflect.ValueOf(src)
	}

	dv := reflect.Indirect(dpv)
	if dv.Kind() == sv.Kind() {
		dv.Set(sv)
		return nil
	}

	switch dv.Kind() {
	case reflect.Ptr:
		if src == nil {
			dv.Set(reflect.Zero(dv.Type()))
			return nil
		} else {
			dv.Set(reflect.New(dv.Type().Elem()))
			return convertAssign(dv.Interface(), src)
		}
	case reflect.Int, reflect.Int8, reflect.Int16, reflect.Int32, reflect.Int64:
		s := asString(src)
		i64, err := strconv.ParseInt(s, 10, dv.Type().Bits())
		if err != nil {
			return fmt.Errorf("converting string %q to a %s: %v", s, dv.Kind(), err)
		}
		dv.SetInt(i64)
		return nil
	case reflect.Uint, reflect.Uint8, reflect.Uint16, reflect.Uint32, reflect.Uint64:
		s := asString(src)
		u64, err := strconv.ParseUint(s, 10, dv.Type().Bits())
		if err != nil {
			return fmt.Errorf("converting string %q to a %s: %v", s, dv.Kind(), err)
		}
		dv.SetUint(u64)
		return nil
	case reflect.Float32, reflect.Float64:
		s := asString(src)
		f64, err := strconv.ParseFloat(s, dv.Type().Bits())
		if err != nil {
			return fmt.Errorf("converting string %q to a %s: %v", s, dv.Kind(), err)
		}
		dv.SetFloat(f64)
		return nil
	}

	return fmt.Errorf("unsupported driver -> Scan pair: %T -> %T", src, dest)
}

func asString(src interface{}) string {
	switch v := src.(type) {
	case string:
		return v
	case []byte:
		return string(v)
	}
	return fmt.Sprintf("%v", src)
}<|MERGE_RESOLUTION|>--- conflicted
+++ resolved
@@ -21,17 +21,12 @@
 // driverArgs converts arguments from callers of Stmt.Exec and
 // Stmt.Query into driver Values.
 //
-<<<<<<< HEAD
-// The statement si may be nil, if no statement is available.
+// The statement ds may be nil, if no statement is available.
 
 // driverArgs 将Stmt.Exec和Stmt.Query的调用参数转换成为driver中定义的值。
 //
-// statement是可能为空，如果没有statement的话。
-func driverArgs(si driver.Stmt, args []interface{}) ([]driver.Value, error) {
-=======
-// The statement ds may be nil, if no statement is available.
+// 若没有语句可用，则语句 ds 为 nil。
 func driverArgs(ds *driverStmt, args []interface{}) ([]driver.Value, error) {
->>>>>>> 646e5410
 	dargs := make([]driver.Value, len(args))
 	var si driver.Stmt
 	if ds != nil {
