// Copyright 2011 The Go Authors. All rights reserved.
// Use of this source code is governed by a BSD-style
// license that can be found in the LICENSE file.

// Package sql provides a generic interface around SQL (or SQL-like)
// databases.
//
// The sql package must be used in conjunction with a database driver.
// See http://golang.org/s/sqldrivers for a list of drivers.
//
// For more usage examples, see the wiki page at
// http://golang.org/s/sqlwiki.

// sql 包提供了通用的SQL（或类SQL）数据库接口.
//
// sql 包必须与数据库驱动结合使用。驱动列表见 http://golang.org/s/sqldrivers。
//
// 更多使用范例见 http://golang.org/s/sqlwiki 的维基页面。
package sql

import (
	"container/list"
	"database/sql/driver"
	"errors"
	"fmt"
	"io"
	"runtime"
	"sync"
)

var drivers = make(map[string]driver.Driver)

// Register makes a database driver available by the provided name.
// If Register is called twice with the same name or if driver is nil,
// it panics.

// Register使得数据库驱动可以使用事先定义好的名字使用。
// 如果使用同样的名字注册，或者是注册的的sql驱动是空的，Register会panic。
func Register(name string, driver driver.Driver) {
	if driver == nil {
		panic("sql: Register driver is nil")
	}
	if _, dup := drivers[name]; dup {
		panic("sql: Register called twice for driver " + name)
	}
	drivers[name] = driver
}

// RawBytes is a byte slice that holds a reference to memory owned by
// the database itself. After a Scan into a RawBytes, the slice is only
// valid until the next call to Next, Scan, or Close.

// RawBytes是一个字节数组，它是由数据库自己维护的一个内存空间。
// 当一个Scan被放入到RawBytes中之后，你下次调用Next，Scan或者Close就可以获取到slice了。
type RawBytes []byte

// NullString represents a string that may be null.
// NullString implements the Scanner interface so
// it can be used as a scan destination:
//
//  var s NullString
//  err := db.QueryRow("SELECT name FROM foo WHERE id=?", id).Scan(&s)
//  ...
//  if s.Valid {
//     // use s.String
//  } else {
//     // NULL value
//  }
//

// NullString代表一个可空的string。
// NUllString实现了Scanner接口，所以它可以被当做scan的目标变量使用:
//
//  var s NullString
//  err := db.QueryRow("SELECT name FROM foo WHERE id=?", id).Scan(&s)
//  ...
//  if s.Valid {
//     // use s.String
//  } else {
//     // NULL value
//  }
//
type NullString struct {
	String string
	Valid  bool // Valid is true if String is not NULL  // 如果String不是空，则Valid为true
}

// Scan implements the Scanner interface.

// Scan实现了Scanner接口。
func (ns *NullString) Scan(value interface{}) error {
	if value == nil {
		ns.String, ns.Valid = "", false
		return nil
	}
	ns.Valid = true
	return convertAssign(&ns.String, value)
}

// Value implements the driver Valuer interface.

// Value实现了driver Valuer接口。
func (ns NullString) Value() (driver.Value, error) {
	if !ns.Valid {
		return nil, nil
	}
	return ns.String, nil
}

// NullInt64 represents an int64 that may be null.
// NullInt64 implements the Scanner interface so
// it can be used as a scan destination, similar to NullString.

// NullInt64代表了可空的int64类型。
// NullInt64实现了Scanner接口，所以它和NullString一样可以被当做scan的目标变量。
type NullInt64 struct {
	Int64 int64
	Valid bool // Valid is true if Int64 is not NULL
}

// Scan implements the Scanner interface.

// Scan实现了Scaner接口。
func (n *NullInt64) Scan(value interface{}) error {
	if value == nil {
		n.Int64, n.Valid = 0, false
		return nil
	}
	n.Valid = true
	return convertAssign(&n.Int64, value)
}

// Value implements the driver Valuer interface.

// Value实现了driver Valuer接口。
func (n NullInt64) Value() (driver.Value, error) {
	if !n.Valid {
		return nil, nil
	}
	return n.Int64, nil
}

// NullFloat64 represents a float64 that may be null.
// NullFloat64 implements the Scanner interface so
// it can be used as a scan destination, similar to NullString.

// NullFloat64代表了可空的float64类型。
// NullFloat64实现了Scanner接口，所以它和NullString一样可以被当做scan的目标变量。
type NullFloat64 struct {
	Float64 float64
	Valid   bool // Valid is true if Float64 is not NULL  // 如果Float64非空，Valid就为true。
}

// Scan implements the Scanner interface.

// Scan实现了Scanner接口。
func (n *NullFloat64) Scan(value interface{}) error {
	if value == nil {
		n.Float64, n.Valid = 0, false
		return nil
	}
	n.Valid = true
	return convertAssign(&n.Float64, value)
}

// Value implements the driver Valuer interface.

// Value实现了driver的Valuer接口。
func (n NullFloat64) Value() (driver.Value, error) {
	if !n.Valid {
		return nil, nil
	}
	return n.Float64, nil
}

// NullBool represents a bool that may be null.
// NullBool implements the Scanner interface so
// it can be used as a scan destination, similar to NullString.

// NullBool代表了可空的bool类型。
// NullBool实现了Scanner接口，所以它和NullString一样可以被当做scan的目标变量。
type NullBool struct {
	Bool  bool
	Valid bool // Valid is true if Bool is not NULL  // 如果Bool非空，Valid就为true
}

// Scan implements the Scanner interface.

// Scan实现了Scanner接口。
func (n *NullBool) Scan(value interface{}) error {
	if value == nil {
		n.Bool, n.Valid = false, false
		return nil
	}
	n.Valid = true
	return convertAssign(&n.Bool, value)
}

// Value implements the driver Valuer interface.

// Value实现了driver的Valuer接口。
func (n NullBool) Value() (driver.Value, error) {
	if !n.Valid {
		return nil, nil
	}
	return n.Bool, nil
}

// Scanner is an interface used by Scan.

// Scanner是被Scan使用的接口。
type Scanner interface {
	// Scan assigns a value from a database driver.
	//
	// The src value will be of one of the following restricted
	// set of types:
	//
	//    int64
	//    float64
	//    bool
	//    []byte
	//    string
	//    time.Time
	//    nil - for NULL values
	//
	// An error should be returned if the value can not be stored
	// without loss of information.

	// Scan从数据库驱动中设置一个值。
	//
	// src值可以是下面限定的集中类型之一:
	//
	//    int64
	//    float64
	//    bool
	//    []byte
	//    string
	//    time.Time
	//    nil - for NULL values
	//
	// 如果数据只有通过丢失信息才能存储下来，这个方法就会返回error。
	Scan(src interface{}) error
}

// ErrNoRows is returned by Scan when QueryRow doesn't return a
// row. In such a case, QueryRow returns a placeholder *Row value that
// defers this error until a Scan.

// ErrNoRows是QueryRow的时候，当没有返回任何数据，Scan会返回的错误。
// 在这种情况下，QueryRow会返回一个*Row的标示符，直到调用Scan的时候才返回这个error。
var ErrNoRows = errors.New("sql: no rows in result set")

// DB is a database handle representing a pool of zero or more
// underlying connections. It's safe for concurrent use by multiple
// goroutines.
//
// The sql package creates and frees connections automatically; it
// also maintains a free pool of idle connections. If the database has
// a concept of per-connection state, such state can only be reliably
// observed within a transaction. Once DB.Begin is called, the
// returned Tx is bound to a single connection. Once Commit or
// Rollback is called on the transaction, that transaction's
// connection is returned to DB's idle connection pool. The pool size
// can be controlled with SetMaxIdleConns.
// TODO：待译
type DB struct {
	driver driver.Driver
	dsn    string

	mu           sync.Mutex // protects following fields // 用于保护以下字段
	freeConn     *list.List // of *driverConn
	connRequests *list.List // of connRequest
	numOpen      int
	pendingOpens int
	// Used to signal the need for new connections
	// a goroutine running connectionOpener() reads on this chan and
	// maybeOpenNewConnections sends on the chan (one send per needed connection)
	// It is closed during db.Close(). The close tells the connectionOpener
	// goroutine to exit.
	openerCh chan struct{}
	closed   bool
	dep      map[finalCloser]depSet
	lastPut  map[*driverConn]string // stacktrace of last conn's put; debug only // conn 输出的最近一次栈跟踪；仅用于调试。
	maxIdle  int                    // zero means defaultMaxIdleConns; negative means 0 // 零表示 defaultMaxIdleConns；负值表示0
	maxOpen  int                    // <= 0 means unlimited
}

// driverConn wraps a driver.Conn with a mutex, to
// be held during all calls into the Conn. (including any calls onto
// interfaces returned via that Conn, such as calls on Tx, Stmt,
// Result, Rows)
// TODO：待译
type driverConn struct {
	db *DB

	sync.Mutex  // guards following
	ci          driver.Conn
	closed      bool
	finalClosed bool // ci.Close has been called
	openStmt    map[driver.Stmt]bool

	// guarded by db.mu
	inUse      bool
	onPut      []func() // code (with db.mu held) run when conn is next returned
	dbmuClosed bool     // same as closed, but guarded by db.mu, for connIfFree
	// This is the Element returned by db.freeConn.PushFront(conn).
	// It's used by connIfFree to remove the conn from the freeConn list.
	listElem *list.Element
}

func (dc *driverConn) releaseConn(err error) {
	dc.db.putConn(dc, err)
}

func (dc *driverConn) removeOpenStmt(si driver.Stmt) {
	dc.Lock()
	defer dc.Unlock()
	delete(dc.openStmt, si)
}

func (dc *driverConn) prepareLocked(query string) (driver.Stmt, error) {
	si, err := dc.ci.Prepare(query)
	if err == nil {
		// Track each driverConn's open statements, so we can close them
		// before closing the conn.
		//
		// TODO(bradfitz): let drivers opt out of caring about
		// stmt closes if the conn is about to close anyway? For now
		// do the safe thing, in case stmts need to be closed.
		//
		// TODO(bradfitz): after Go 1.2, closing driver.Stmts
		// should be moved to driverStmt, using unique
		// *driverStmts everywhere (including from
		// *Stmt.connStmt, instead of returning a
		// driver.Stmt), using driverStmt as a pointer
		// everywhere, and making it a finalCloser.
		if dc.openStmt == nil {
			dc.openStmt = make(map[driver.Stmt]bool)
		}
		dc.openStmt[si] = true
	}
	return si, err
}

// the dc.db's Mutex is held.
func (dc *driverConn) closeDBLocked() func() error {
	dc.Lock()
	defer dc.Unlock()
	if dc.closed {
		return func() error { return errors.New("sql: duplicate driverConn close") }
	}
	dc.closed = true
	return dc.db.removeDepLocked(dc, dc)
}

func (dc *driverConn) Close() error {
	dc.Lock()
	if dc.closed {
		dc.Unlock()
		return errors.New("sql: duplicate driverConn close")
	}
	dc.closed = true
	dc.Unlock() // not defer; removeDep finalClose calls may need to lock

	// And now updates that require holding dc.mu.Lock.
	dc.db.mu.Lock()
	dc.dbmuClosed = true
	fn := dc.db.removeDepLocked(dc, dc)
	dc.db.mu.Unlock()
	return fn()
}

func (dc *driverConn) finalClose() error {
	dc.Lock()

	for si := range dc.openStmt {
		si.Close()
	}
	dc.openStmt = nil

	err := dc.ci.Close()
	dc.ci = nil
	dc.finalClosed = true
	dc.Unlock()

	dc.db.mu.Lock()
	dc.db.numOpen--
	dc.db.maybeOpenNewConnections()
	dc.db.mu.Unlock()

	return err
}

// driverStmt associates a driver.Stmt with the
// *driverConn from which it came, so the driverConn's lock can be
// held during calls.
// TODO：待译
type driverStmt struct {
	sync.Locker // the *driverConn
	si          driver.Stmt
}

func (ds *driverStmt) Close() error {
	ds.Lock()
	defer ds.Unlock()
	return ds.si.Close()
}

// depSet is a finalCloser's outstanding dependencies
// TODO：待译
type depSet map[interface{}]bool // set of true bools

// The finalCloser interface is used by (*DB).addDep and related
// dependency reference counting.
// TODO：待译
type finalCloser interface {
	// finalClose is called when the reference count of an object
	// goes to zero. (*DB).mu is not held while calling it.
	finalClose() error
}

// addDep notes that x now depends on dep, and x's finalClose won't be
// called until all of x's dependencies are removed with removeDep.
// TODO：待译
func (db *DB) addDep(x finalCloser, dep interface{}) {
	//println(fmt.Sprintf("addDep(%T %p, %T %p)", x, x, dep, dep))
	db.mu.Lock()
	defer db.mu.Unlock()
	db.addDepLocked(x, dep)
}

func (db *DB) addDepLocked(x finalCloser, dep interface{}) {
	if db.dep == nil {
		db.dep = make(map[finalCloser]depSet)
	}
	xdep := db.dep[x]
	if xdep == nil {
		xdep = make(depSet)
		db.dep[x] = xdep
	}
	xdep[dep] = true
}

// removeDep notes that x no longer depends on dep.
// If x still has dependencies, nil is returned.
// If x no longer has any dependencies, its finalClose method will be
// called and its error value will be returned.
// TODO：待译
func (db *DB) removeDep(x finalCloser, dep interface{}) error {
	db.mu.Lock()
	fn := db.removeDepLocked(x, dep)
	db.mu.Unlock()
	return fn()
}

func (db *DB) removeDepLocked(x finalCloser, dep interface{}) func() error {
	//println(fmt.Sprintf("removeDep(%T %p, %T %p)", x, x, dep, dep))

	xdep, ok := db.dep[x]
	if !ok {
		panic(fmt.Sprintf("unpaired removeDep: no deps for %T", x))
	}

	l0 := len(xdep)
	delete(xdep, dep)

	switch len(xdep) {
	case l0:
		// Nothing removed. Shouldn't happen.
		panic(fmt.Sprintf("unpaired removeDep: no %T dep on %T", dep, x))
	case 0:
		// No more dependencies.
		delete(db.dep, x)
		return x.finalClose
	default:
		// Dependencies remain.
		return func() error { return nil }
	}
}

// This is the size of the connectionOpener request chan (dn.openerCh).
// This value should be larger than the maximum typical value
// used for db.maxOpen. If maxOpen is significantly larger than
// connectionRequestQueueSize then it is possible for ALL calls into the *DB
// to block until the connectionOpener can satisfy the backlog of requests.
var connectionRequestQueueSize = 1000000

// Open opens a database specified by its database driver name and a
// driver-specific data source name, usually consisting of at least a
// database name and connection information.
//
// Most users will open a database via a driver-specific connection
// helper function that returns a *DB. No database drivers are included
// in the Go standard library. See http://golang.org/s/sqldrivers for
// a list of third-party drivers.
//
// Open may just validate its arguments without creating a connection
// to the database. To verify that the data source name is valid, call
// Ping.
<<<<<<< HEAD

// Open打开一个数据库，这个数据库是由其驱动名称和驱动制定的数据源信息打开的，这个数据源信息通常
// 是由至少一个数据库名字和连接信息组成的。
//
// 多数用户通过指定的驱动连接辅助函数来打开一个数据库。打开数据库之后会返回*DB。
//
// TODO：待译
=======
//
// The returned DB is safe for concurrent use by multiple goroutines
// and maintains its own pool of idle connections. Thus, the Open
// function should be called just once. It is rarely necessary to
// close a DB.
>>>>>>> 20a5de9e
func Open(driverName, dataSourceName string) (*DB, error) {
	driveri, ok := drivers[driverName]
	if !ok {
		return nil, fmt.Errorf("sql: unknown driver %q (forgotten import?)", driverName)
	}
	db := &DB{
		driver:   driveri,
		dsn:      dataSourceName,
		openerCh: make(chan struct{}, connectionRequestQueueSize),
		lastPut:  make(map[*driverConn]string),
	}
	db.freeConn = list.New()
	db.connRequests = list.New()
	go db.connectionOpener()
	return db, nil
}

// Ping verifies a connection to the database is still alive,
// establishing a connection if necessary.
// TODO：待译
func (db *DB) Ping() error {
	// TODO(bradfitz): give drivers an optional hook to implement
	// this in a more efficient or more reliable way, if they
	// have one.
	dc, err := db.conn()
	if err != nil {
		return err
	}
	db.putConn(dc, nil)
	return nil
}

// Close closes the database, releasing any open resources.
<<<<<<< HEAD

// Close关闭数据库，释放一些使用中的资源。
=======
//
// It is rare to Close a DB, as the DB handle is meant to be
// long-lived and shared between many goroutines.
>>>>>>> 20a5de9e
func (db *DB) Close() error {
	db.mu.Lock()
	if db.closed { // Make DB.Close idempotent
		db.mu.Unlock()
		return nil
	}
	close(db.openerCh)
	var err error
	fns := make([]func() error, 0, db.freeConn.Len())
	for db.freeConn.Front() != nil {
		dc := db.freeConn.Front().Value.(*driverConn)
		dc.listElem = nil
		fns = append(fns, dc.closeDBLocked())
		db.freeConn.Remove(db.freeConn.Front())
	}
	db.closed = true
	for db.connRequests.Front() != nil {
		req := db.connRequests.Front().Value.(connRequest)
		db.connRequests.Remove(db.connRequests.Front())
		close(req)
	}
	db.mu.Unlock()
	for _, fn := range fns {
		err1 := fn()
		if err1 != nil {
			err = err1
		}
	}
	return err
}

const defaultMaxIdleConns = 2

func (db *DB) maxIdleConnsLocked() int {
	n := db.maxIdle
	switch {
	case n == 0:
		// TODO(bradfitz): ask driver, if supported, for its default preference
		return defaultMaxIdleConns
	case n < 0:
		return 0
	default:
		return n
	}
}

// SetMaxIdleConns sets the maximum number of connections in the idle
// connection pool.
//
// If MaxOpenConns is greater than 0 but less than the new MaxIdleConns
// then the new MaxIdleConns will be reduced to match the MaxOpenConns limit
//
// If n <= 0, no idle connections are retained.
// TODO：待译
func (db *DB) SetMaxIdleConns(n int) {
	db.mu.Lock()
	if n > 0 {
		db.maxIdle = n
	} else {
		// No idle connections.
		db.maxIdle = -1
	}
	// Make sure maxIdle doesn't exceed maxOpen
	if db.maxOpen > 0 && db.maxIdleConnsLocked() > db.maxOpen {
		db.maxIdle = db.maxOpen
	}
	var closing []*driverConn
	for db.freeConn.Len() > db.maxIdleConnsLocked() {
		dc := db.freeConn.Back().Value.(*driverConn)
		dc.listElem = nil
		db.freeConn.Remove(db.freeConn.Back())
		closing = append(closing, dc)
	}
	db.mu.Unlock()
	for _, c := range closing {
		c.Close()
	}
}

// SetMaxOpenConns sets the maximum number of open connections to the database.
//
// If MaxIdleConns is greater than 0 and the new MaxOpenConns is less than
// MaxIdleConns, then MaxIdleConns will be reduced to match the new
// MaxOpenConns limit
//
// If n <= 0, then there is no limit on the number of open connections.
// The default is 0 (unlimited).
func (db *DB) SetMaxOpenConns(n int) {
	db.mu.Lock()
	db.maxOpen = n
	if n < 0 {
		db.maxOpen = 0
	}
	syncMaxIdle := db.maxOpen > 0 && db.maxIdleConnsLocked() > db.maxOpen
	db.mu.Unlock()
	if syncMaxIdle {
		db.SetMaxIdleConns(n)
	}
}

// Assumes db.mu is locked.
// If there are connRequests and the connection limit hasn't been reached,
// then tell the connectionOpener to open new connections.
func (db *DB) maybeOpenNewConnections() {
	numRequests := db.connRequests.Len() - db.pendingOpens
	if db.maxOpen > 0 {
		numCanOpen := db.maxOpen - (db.numOpen + db.pendingOpens)
		if numRequests > numCanOpen {
			numRequests = numCanOpen
		}
	}
	for numRequests > 0 {
		db.pendingOpens++
		numRequests--
		db.openerCh <- struct{}{}
	}
}

// Runs in a separate goroutine, opens new connections when requested.
func (db *DB) connectionOpener() {
	for range db.openerCh {
		db.openNewConnection()
	}
}

// Open one new connection
func (db *DB) openNewConnection() {
	ci, err := db.driver.Open(db.dsn)
	db.mu.Lock()
	defer db.mu.Unlock()
	if db.closed {
		if err == nil {
			ci.Close()
		}
		return
	}
	db.pendingOpens--
	if err != nil {
		db.putConnDBLocked(nil, err)
		return
	}
	dc := &driverConn{
		db: db,
		ci: ci,
	}
	if db.putConnDBLocked(dc, err) {
		db.addDepLocked(dc, dc)
		db.numOpen++
	} else {
		ci.Close()
	}
}

// connRequest represents one request for a new connection
// When there are no idle connections available, DB.conn will create
// a new connRequest and put it on the db.connRequests list.
type connRequest chan<- interface{} // takes either a *driverConn or an error

var errDBClosed = errors.New("sql: database is closed")

// conn returns a newly-opened or cached *driverConn

// conn返回新创建的，或者是缓存住的*driverConn。
func (db *DB) conn() (*driverConn, error) {
	db.mu.Lock()
	if db.closed {
		db.mu.Unlock()
		return nil, errDBClosed
	}

	// If db.maxOpen > 0 and the number of open connections is over the limit
	// and there are no free connection, make a request and wait.
	if db.maxOpen > 0 && db.numOpen >= db.maxOpen && db.freeConn.Len() == 0 {
		// Make the connRequest channel. It's buffered so that the
		// connectionOpener doesn't block while waiting for the req to be read.
		ch := make(chan interface{}, 1)
		req := connRequest(ch)
		db.connRequests.PushBack(req)
		db.maybeOpenNewConnections()
		db.mu.Unlock()
		ret, ok := <-ch
		if !ok {
			return nil, errDBClosed
		}
		switch ret.(type) {
		case *driverConn:
			return ret.(*driverConn), nil
		case error:
			return nil, ret.(error)
		default:
			panic("sql: Unexpected type passed through connRequest.ch")
		}
	}

	if f := db.freeConn.Front(); f != nil {
		conn := f.Value.(*driverConn)
		conn.listElem = nil
		db.freeConn.Remove(f)
		conn.inUse = true
		db.mu.Unlock()
		return conn, nil
	}

	db.numOpen++ // optimistically
	db.mu.Unlock()
	ci, err := db.driver.Open(db.dsn)
	if err != nil {
		db.mu.Lock()
		db.numOpen-- // correct for earlier optimism
		db.mu.Unlock()
		return nil, err
	}
	db.mu.Lock()
	dc := &driverConn{
		db: db,
		ci: ci,
	}
	db.addDepLocked(dc, dc)
	dc.inUse = true
	db.mu.Unlock()
	return dc, nil
}

var (
	errConnClosed = errors.New("database/sql: internal sentinel error: conn is closed")
	errConnBusy   = errors.New("database/sql: internal sentinel error: conn is busy")
)

// connIfFree returns (wanted, nil) if wanted is still a valid conn and
// isn't in use.
//
// The error is errConnClosed if the connection if the requested connection
// is invalid because it's been closed.
//
// The error is errConnBusy if the connection is in use.
// TODO：待译
func (db *DB) connIfFree(wanted *driverConn) (*driverConn, error) {
	db.mu.Lock()
	defer db.mu.Unlock()
	if wanted.dbmuClosed {
		return nil, errConnClosed
	}
	if wanted.inUse {
		return nil, errConnBusy
	}
	if wanted.listElem != nil {
		db.freeConn.Remove(wanted.listElem)
		wanted.listElem = nil
		wanted.inUse = true
		return wanted, nil
	}
	// TODO(bradfitz): shouldn't get here. After Go 1.1, change this to:
	// panic("connIfFree call requested a non-closed, non-busy, non-free conn")
	// Which passes all the tests, but I'm too paranoid to include this
	// late in Go 1.1.
	// Instead, treat it like a busy connection:
	return nil, errConnBusy
}

// putConnHook is a hook for testing.

// putConnHook是一个测试使用的钩子。
var putConnHook func(*DB, *driverConn)

// noteUnusedDriverStatement notes that si is no longer used and should
// be closed whenever possible (when c is next not in use), unless c is
// already closed.
// TODO：待译
func (db *DB) noteUnusedDriverStatement(c *driverConn, si driver.Stmt) {
	db.mu.Lock()
	defer db.mu.Unlock()
	if c.inUse {
		c.onPut = append(c.onPut, func() {
			si.Close()
		})
	} else {
		c.Lock()
		defer c.Unlock()
		if !c.finalClosed {
			si.Close()
		}
	}
}

// debugGetPut determines whether getConn & putConn calls' stack traces
// are returned for more verbose crashes.
// TODO：待译
const debugGetPut = false

// putConn adds a connection to the db's free pool.
// err is optionally the last error that occurred on this connection.

// putConn 将连接加入到数据库的空置池中。
// err 是连接过程中最后遇到的错误。
func (db *DB) putConn(dc *driverConn, err error) {
	db.mu.Lock()
	if !dc.inUse {
		if debugGetPut {
			fmt.Printf("putConn(%v) DUPLICATE was: %s\n\nPREVIOUS was: %s", dc, stack(), db.lastPut[dc])
		}
		panic("sql: connection returned that was never out")
	}
	if debugGetPut {
		db.lastPut[dc] = stack()
	}
	dc.inUse = false

	for _, fn := range dc.onPut {
		fn()
	}
	dc.onPut = nil

	if err == driver.ErrBadConn {
		// Don't reuse bad connections.
		// Since the conn is considered bad and is being discarded, treat it
		// as closed. Don't decrement the open count here, finalClose will
		// take care of that.
		db.maybeOpenNewConnections()
		db.mu.Unlock()
		dc.Close()
		return
	}
	if putConnHook != nil {
		putConnHook(db, dc)
	}
	added := db.putConnDBLocked(dc, nil)
	db.mu.Unlock()

	if !added {
		dc.Close()
	}
}

// Satisfy a connRequest or put the driverConn in the idle pool and return true
// or return false.
// putConnDBLocked will satisfy a connRequest if there is one, or it will
// return the *driverConn to the freeConn list if err == nil and the idle
// connection limit will not be exceeded.
// If err != nil, the value of dc is ignored.
// If err == nil, then dc must not equal nil.
// If a connRequest was fulfilled or the *driverConn was placed in the
// freeConn list, then true is returned, otherwise false is returned.
func (db *DB) putConnDBLocked(dc *driverConn, err error) bool {
	if db.connRequests.Len() > 0 {
		req := db.connRequests.Front().Value.(connRequest)
		db.connRequests.Remove(db.connRequests.Front())
		if err != nil {
			req <- err
		} else {
			dc.inUse = true
			req <- dc
		}
		return true
	} else if err == nil && !db.closed && db.maxIdleConnsLocked() > db.freeConn.Len() {
		dc.listElem = db.freeConn.PushFront(dc)
		return true
	}
	return false
}

// maxBadConnRetries is the number of maximum retries if the driver returns
// driver.ErrBadConn to signal a broken connection.
const maxBadConnRetries = 10

// Prepare creates a prepared statement for later queries or executions.
// Multiple queries or executions may be run concurrently from the
// returned statement.

// Prepare 为以后的查询或执行操作事先创建了语句。
// 多个查询或执行操作可在返回的语句中并发地运行。
func (db *DB) Prepare(query string) (*Stmt, error) {
	var stmt *Stmt
	var err error
	for i := 0; i < maxBadConnRetries; i++ {
		stmt, err = db.prepare(query)
		if err != driver.ErrBadConn {
			break
		}
	}
	return stmt, err
}

func (db *DB) prepare(query string) (*Stmt, error) {
	// TODO: check if db.driver supports an optional
	// driver.Preparer interface and call that instead, if so,
	// otherwise we make a prepared statement that's bound
	// to a connection, and to execute this prepared statement
	// we either need to use this connection (if it's free), else
	// get a new connection + re-prepare + execute on that one.
	dc, err := db.conn()
	if err != nil {
		return nil, err
	}
	dc.Lock()
	si, err := dc.prepareLocked(query)
	dc.Unlock()
	if err != nil {
		db.putConn(dc, err)
		return nil, err
	}
	stmt := &Stmt{
		db:    db,
		query: query,
		css:   []connStmt{{dc, si}},
	}
	db.addDep(stmt, stmt)
	db.putConn(dc, nil)
	return stmt, nil
}

// Exec executes a query without returning any rows.
// The args are for any placeholder parameters in the query.

// Exec 执行query操作，而不返回任何行。
// args 为查询中的任意占位符形参。
func (db *DB) Exec(query string, args ...interface{}) (Result, error) {
	var res Result
	var err error
	for i := 0; i < maxBadConnRetries; i++ {
		res, err = db.exec(query, args)
		if err != driver.ErrBadConn {
			break
		}
	}
	return res, err
}

func (db *DB) exec(query string, args []interface{}) (res Result, err error) {
	dc, err := db.conn()
	if err != nil {
		return nil, err
	}
	defer func() {
		db.putConn(dc, err)
	}()

	if execer, ok := dc.ci.(driver.Execer); ok {
		dargs, err := driverArgs(nil, args)
		if err != nil {
			return nil, err
		}
		dc.Lock()
		resi, err := execer.Exec(query, dargs)
		dc.Unlock()
		if err != driver.ErrSkip {
			if err != nil {
				return nil, err
			}
			return driverResult{dc, resi}, nil
		}
	}

	dc.Lock()
	si, err := dc.ci.Prepare(query)
	dc.Unlock()
	if err != nil {
		return nil, err
	}
	defer withLock(dc, func() { si.Close() })
	return resultFromStatement(driverStmt{dc, si}, args...)
}

// Query executes a query that returns rows, typically a SELECT.
// The args are for any placeholder parameters in the query.

// Query执行了一个有返回行的查询操作，比如SELECT。
// args 形参为该查询中的任何占位符。
func (db *DB) Query(query string, args ...interface{}) (*Rows, error) {
	var rows *Rows
	var err error
	for i := 0; i < maxBadConnRetries; i++ {
		rows, err = db.query(query, args)
		if err != driver.ErrBadConn {
			break
		}
	}
	return rows, err
}

func (db *DB) query(query string, args []interface{}) (*Rows, error) {
	ci, err := db.conn()
	if err != nil {
		return nil, err
	}

	return db.queryConn(ci, ci.releaseConn, query, args)
}

// queryConn executes a query on the given connection.
// The connection gets released by the releaseConn function.
func (db *DB) queryConn(dc *driverConn, releaseConn func(error), query string, args []interface{}) (*Rows, error) {
	if queryer, ok := dc.ci.(driver.Queryer); ok {
		dargs, err := driverArgs(nil, args)
		if err != nil {
			releaseConn(err)
			return nil, err
		}
		dc.Lock()
		rowsi, err := queryer.Query(query, dargs)
		dc.Unlock()
		if err != driver.ErrSkip {
			if err != nil {
				releaseConn(err)
				return nil, err
			}
			// Note: ownership of dc passes to the *Rows, to be freed
			// with releaseConn.
			rows := &Rows{
				dc:          dc,
				releaseConn: releaseConn,
				rowsi:       rowsi,
			}
			return rows, nil
		}
	}

	dc.Lock()
	si, err := dc.ci.Prepare(query)
	dc.Unlock()
	if err != nil {
		releaseConn(err)
		return nil, err
	}

	ds := driverStmt{dc, si}
	rowsi, err := rowsiFromStatement(ds, args...)
	if err != nil {
		dc.Lock()
		si.Close()
		dc.Unlock()
		releaseConn(err)
		return nil, err
	}

	// Note: ownership of ci passes to the *Rows, to be freed
	// with releaseConn.
	rows := &Rows{
		dc:          dc,
		releaseConn: releaseConn,
		rowsi:       rowsi,
		closeStmt:   si,
	}
	return rows, nil
}

// QueryRow executes a query that is expected to return at most one row.
// QueryRow always return a non-nil value. Errors are deferred until
// Row's Scan method is called.

// QueryRow执行一个至多只返回一行记录的查询操作。
// QueryRow总是返回一个非空值。Error只会在调用行的Scan方法的时候才返回。
func (db *DB) QueryRow(query string, args ...interface{}) *Row {
	rows, err := db.Query(query, args...)
	return &Row{rows: rows, err: err}
}

// Begin starts a transaction. The isolation level is dependent on
// the driver.

// Begin开始一个事务。事务的隔离级别是由驱动决定的。
func (db *DB) Begin() (*Tx, error) {
	var tx *Tx
	var err error
	for i := 0; i < maxBadConnRetries; i++ {
		tx, err = db.begin()
		if err != driver.ErrBadConn {
			break
		}
	}
	return tx, err
}

func (db *DB) begin() (tx *Tx, err error) {
	dc, err := db.conn()
	if err != nil {
		return nil, err
	}
	dc.Lock()
	txi, err := dc.ci.Begin()
	dc.Unlock()
	if err != nil {
		db.putConn(dc, err)
		return nil, err
	}
	return &Tx{
		db:  db,
		dc:  dc,
		txi: txi,
	}, nil
}

// Driver returns the database's underlying driver.

// Driver返回了数据库的底层驱动。
func (db *DB) Driver() driver.Driver {
	return db.driver
}

// Tx is an in-progress database transaction.
//
// A transaction must end with a call to Commit or Rollback.
//
// After a call to Commit or Rollback, all operations on the
// transaction fail with ErrTxDone.

// Tx代表运行中的数据库事务。
//
// 必须调用Commit或者Rollback来结束事务。
//
// 在调用 Commit 或者 Rollback 之后，所有对事务的后续操作就会返回 ErrTxDone。
type Tx struct {
	db *DB

	// dc is owned exclusively until Commit or Rollback, at which point
	// it's returned with putConn.

	// 在调用 Commit 或 Rollback 之前，dc 会一直有值，在释放 dc 的时候，它会被
	// putConn 调用返回。
	ci  driver.Conn
	dc  *driverConn
	txi driver.Tx

	// done transitions from false to true exactly once, on Commit
	// or Rollback. once done, all operations fail with
	// ErrTxDone.

	// 一旦Commit或者Rollback，done这个事务标示就会从false值置为true。
	// 一旦这个标志位设置为true，所有事务的操作都会失败并返回ErrTxDone。
	done bool
}

var ErrTxDone = errors.New("sql: Transaction has already been committed or rolled back")

func (tx *Tx) close() {
	if tx.done {
		panic("double close") // internal error
	}
	tx.done = true
	tx.db.putConn(tx.dc, nil)
	tx.dc = nil
	tx.txi = nil
}

func (tx *Tx) grabConn() (*driverConn, error) {
	if tx.done {
		return nil, ErrTxDone
	}
	return tx.dc, nil
}

// Commit commits the transaction.

// Commit提交事务。
func (tx *Tx) Commit() error {
	if tx.done {
		return ErrTxDone
	}
	defer tx.close()
	tx.dc.Lock()
	defer tx.dc.Unlock()
	return tx.txi.Commit()
}

// Rollback aborts the transaction.

// Rollback回滚事务。
func (tx *Tx) Rollback() error {
	if tx.done {
		return ErrTxDone
	}
	defer tx.close()
	tx.dc.Lock()
	defer tx.dc.Unlock()
	return tx.txi.Rollback()
}

// Prepare creates a prepared statement for use within a transaction.
//
// The returned statement operates within the transaction and can no longer
// be used once the transaction has been committed or rolled back.
//
// To use an existing prepared statement on this transaction, see Tx.Stmt.

// Prepare在一个事务中定义了一个操作的声明。
//
// 这里定义的声明操作一旦事务被调用了commited或者rollback之后就不能使用了。
//
// 关于如何使用定义好的操作声明，请参考Tx.Stmt。
func (tx *Tx) Prepare(query string) (*Stmt, error) {
	// TODO(bradfitz): We could be more efficient here and either
	// provide a method to take an existing Stmt (created on
	// perhaps a different Conn), and re-create it on this Conn if
	// necessary. Or, better: keep a map in DB of query string to
	// Stmts, and have Stmt.Execute do the right thing and
	// re-prepare if the Conn in use doesn't have that prepared
	// statement.  But we'll want to avoid caching the statement
	// in the case where we only call conn.Prepare implicitly
	// (such as in db.Exec or tx.Exec), but the caller package
	// can't be holding a reference to the returned statement.
	// Perhaps just looking at the reference count (by noting
	// Stmt.Close) would be enough. We might also want a finalizer
	// on Stmt to drop the reference count.
	dc, err := tx.grabConn()
	if err != nil {
		return nil, err
	}

	dc.Lock()
	si, err := dc.ci.Prepare(query)
	dc.Unlock()
	if err != nil {
		return nil, err
	}

	stmt := &Stmt{
		db: tx.db,
		tx: tx,
		txsi: &driverStmt{
			Locker: dc,
			si:     si,
		},
		query: query,
	}
	return stmt, nil
}

// Stmt returns a transaction-specific prepared statement from
// an existing statement.
//
// Example:
//  updateMoney, err := db.Prepare("UPDATE balance SET money=money+? WHERE id=?")
//  ...
//  tx, err := db.Begin()
//  ...
//  res, err := tx.Stmt(updateMoney).Exec(123.45, 98293203)

// Stmt从一个已有的声明中返回指定事务的声明。
//
// 例子:
//  updateMoney, err := db.Prepare("UPDATE balance SET money=money+? WHERE id=?")
//  ...
//  tx, err := db.Begin()
//  ...
//  res, err := tx.Stmt(updateMoney).Exec(123.45, 98293203)
func (tx *Tx) Stmt(stmt *Stmt) *Stmt {
	// TODO(bradfitz): optimize this. Currently this re-prepares
	// each time.  This is fine for now to illustrate the API but
	// we should really cache already-prepared statements
	// per-Conn. See also the big comment in Tx.Prepare.

	if tx.db != stmt.db {
		return &Stmt{stickyErr: errors.New("sql: Tx.Stmt: statement from different database used")}
	}
	dc, err := tx.grabConn()
	if err != nil {
		return &Stmt{stickyErr: err}
	}
	dc.Lock()
	si, err := dc.ci.Prepare(stmt.query)
	dc.Unlock()
	return &Stmt{
		db: tx.db,
		tx: tx,
		txsi: &driverStmt{
			Locker: dc,
			si:     si,
		},
		query:     stmt.query,
		stickyErr: err,
	}
}

// Exec executes a query that doesn't return rows.
// For example: an INSERT and UPDATE.

// Exec执行不返回任何行的操作。
// 例如：INSERT和UPDATE操作。
func (tx *Tx) Exec(query string, args ...interface{}) (Result, error) {
	dc, err := tx.grabConn()
	if err != nil {
		return nil, err
	}

	if execer, ok := dc.ci.(driver.Execer); ok {
		dargs, err := driverArgs(nil, args)
		if err != nil {
			return nil, err
		}
		dc.Lock()
		resi, err := execer.Exec(query, dargs)
		dc.Unlock()
		if err == nil {
			return driverResult{dc, resi}, nil
		}
		if err != driver.ErrSkip {
			return nil, err
		}
	}

	dc.Lock()
	si, err := dc.ci.Prepare(query)
	dc.Unlock()
	if err != nil {
		return nil, err
	}
	defer withLock(dc, func() { si.Close() })

	return resultFromStatement(driverStmt{dc, si}, args...)
}

// Query executes a query that returns rows, typically a SELECT.

// Query执行哪些返回行的查询操作，比如SELECT。
func (tx *Tx) Query(query string, args ...interface{}) (*Rows, error) {
	dc, err := tx.grabConn()
	if err != nil {
		return nil, err
	}
	releaseConn := func(error) {}
	return tx.db.queryConn(dc, releaseConn, query, args)
}

// QueryRow executes a query that is expected to return at most one row.
// QueryRow always return a non-nil value. Errors are deferred until
// Row's Scan method is called.

// QueryRow执行的查询至多返回一行数据。
// QueryRow总是返回非空值。只有当执行行的Scan方法的时候，才会返回Error。
func (tx *Tx) QueryRow(query string, args ...interface{}) *Row {
	rows, err := tx.Query(query, args...)
	return &Row{rows: rows, err: err}
}

// connStmt is a prepared statement on a particular connection.

// connStmt代表在某个连接上定义好的声明。
type connStmt struct {
	dc *driverConn
	si driver.Stmt
}

// Stmt is a prepared statement. Stmt is safe for concurrent use by multiple goroutines.

// Stmt是定义好的声明。多个goroutine并发使用Stmt是安全的。
type Stmt struct {
	// Immutable:

	// 不变的数据：
	db        *DB    // where we came from	// 数据从哪里来
	query     string // that created the Stmt	// 什么样的查询建立了这个Stmt
	stickyErr error  // if non-nil, this error is returned for all operations  // 如果是非空的话，所有操作都会返回这个错误。

	closemu sync.RWMutex // held exclusively during close, for read otherwise.

	// If in a transaction, else both nil:

	// 只有在事务中，者两个值才都非空，其他情况下都是空的：
	tx   *Tx
	txsi *driverStmt

	mu     sync.Mutex // protects the rest of the fields // 保护其他字段
	closed bool

	// css is a list of underlying driver statement interfaces
	// that are valid on particular connections.  This is only
	// used if tx == nil and one is found that has idle
	// connections.  If tx != nil, txsi is always used.

	// css是一个底层驱动的声明接口的数组，它只对特定的连接有效。只有当tx == nil的时候才使用，
	// 它是从在空闲连接池中获取的。如果tx != nil，就会使用txsi。
	css []connStmt
}

// Exec executes a prepared statement with the given arguments and
// returns a Result summarizing the effect of the statement.

// Exec根据给出的参数执行定义好的声明，并返回Result来显示执行的结果。
func (s *Stmt) Exec(args ...interface{}) (Result, error) {
	s.closemu.RLock()
	defer s.closemu.RUnlock()

	var res Result
	for i := 0; i < maxBadConnRetries; i++ {
		dc, releaseConn, si, err := s.connStmt()
		if err != nil {
			if err == driver.ErrBadConn {
				continue
			}
			return nil, err
		}

		res, err = resultFromStatement(driverStmt{dc, si}, args...)
		releaseConn(err)
		if err != driver.ErrBadConn {
			return res, err
		}
	}
	return nil, driver.ErrBadConn
}

func resultFromStatement(ds driverStmt, args ...interface{}) (Result, error) {
	ds.Lock()
	want := ds.si.NumInput()
	ds.Unlock()

	// -1 means the driver doesn't know how to count the number of
	// placeholders, so we won't sanity check input here and instead let the
	// driver deal with errors.

	// -1意味着驱动不知道如何计算占位符的数量，所以在这里，我们并不检查输入，而是让驱动自己来处理错误。
	if want != -1 && len(args) != want {
		return nil, fmt.Errorf("sql: expected %d arguments, got %d", want, len(args))
	}

	dargs, err := driverArgs(&ds, args)
	if err != nil {
		return nil, err
	}

	ds.Lock()
	resi, err := ds.si.Exec(dargs)
	ds.Unlock()
	if err != nil {
		return nil, err
	}
	return driverResult{ds.Locker, resi}, nil
}

// connStmt returns a free driver connection on which to execute the
// statement, a function to call to release the connection, and a
// statement bound to that connection.

// connStmt返回空闲的驱动连接，这个连接是用来执行这个声明的，并且同时定义一个函数来释放连接，
// 定义一个声明绑定连接。
func (s *Stmt) connStmt() (ci *driverConn, releaseConn func(error), si driver.Stmt, err error) {
	if err = s.stickyErr; err != nil {
		return
	}
	s.mu.Lock()
	if s.closed {
		s.mu.Unlock()
		err = errors.New("sql: statement is closed")
		return
	}

	// In a transaction, we always use the connection that the
	// transaction was created on.

	// 在事务中，我们总是使用事务创建的连接。
	if s.tx != nil {
		s.mu.Unlock()
		ci, err = s.tx.grabConn() // blocks, waiting for the connection. // 阻塞，等待连接。
		if err != nil {
			return
		}
		releaseConn = func(error) {}
		return ci, releaseConn, s.txsi.si, nil
	}

	var cs connStmt
	match := false
	for i := 0; i < len(s.css); i++ {
		v := s.css[i]
		_, err := s.db.connIfFree(v.dc)
		if err == nil {
			match = true
			cs = v
			break
		}
		if err == errConnClosed {
			// Lazily remove dead conn from our freelist.
			s.css[i] = s.css[len(s.css)-1]
			s.css = s.css[:len(s.css)-1]
			i--
		}

	}
	s.mu.Unlock()

	// Make a new conn if all are busy.
	// TODO(bradfitz): or wait for one? make configurable later?
	if !match {
		dc, err := s.db.conn()
		if err != nil {
			return nil, nil, nil, err
		}
		dc.Lock()
		si, err := dc.prepareLocked(s.query)
		dc.Unlock()
		if err != nil {
			s.db.putConn(dc, err)
			return nil, nil, nil, err
		}
		s.mu.Lock()
		cs = connStmt{dc, si}
		s.css = append(s.css, cs)
		s.mu.Unlock()
	}

	conn := cs.dc
	return conn, conn.releaseConn, cs.si, nil
}

// Query executes a prepared query statement with the given arguments
// and returns the query results as a *Rows.

// Query根据传递的参数执行一个声明的查询操作，然后以*Rows的结果返回查询结果。
func (s *Stmt) Query(args ...interface{}) (*Rows, error) {
	s.closemu.RLock()
	defer s.closemu.RUnlock()

	var rowsi driver.Rows
	for i := 0; i < maxBadConnRetries; i++ {
		dc, releaseConn, si, err := s.connStmt()
		if err != nil {
			if err == driver.ErrBadConn {
				continue
			}
			return nil, err
		}

		rowsi, err = rowsiFromStatement(driverStmt{dc, si}, args...)
		if err == nil {
			// Note: ownership of ci passes to the *Rows, to be freed
			// with releaseConn.
			rows := &Rows{
				dc:    dc,
				rowsi: rowsi,
				// releaseConn set below
			}
			s.db.addDep(s, rows)
			rows.releaseConn = func(err error) {
				releaseConn(err)
				s.db.removeDep(s, rows)
			}
			return rows, nil
		}

		releaseConn(err)
		if err != driver.ErrBadConn {
			return nil, err
		}
	}
	return nil, driver.ErrBadConn
}

func rowsiFromStatement(ds driverStmt, args ...interface{}) (driver.Rows, error) {
	ds.Lock()
	want := ds.si.NumInput()
	ds.Unlock()

	// -1 means the driver doesn't know how to count the number of
	// placeholders, so we won't sanity check input here and instead let the
	// driver deal with errors.
	if want != -1 && len(args) != want {
		return nil, fmt.Errorf("sql: statement expects %d inputs; got %d", want, len(args))
	}

	dargs, err := driverArgs(&ds, args)
	if err != nil {
		return nil, err
	}

	ds.Lock()
	rowsi, err := ds.si.Query(dargs)
	ds.Unlock()
	if err != nil {
		return nil, err
	}
	return rowsi, nil
}

// QueryRow executes a prepared query statement with the given arguments.
// If an error occurs during the execution of the statement, that error will
// be returned by a call to Scan on the returned *Row, which is always non-nil.
// If the query selects no rows, the *Row's Scan will return ErrNoRows.
// Otherwise, the *Row's Scan scans the first selected row and discards
// the rest.
//
// Example usage:
//
//  var name string
//  err := nameByUseridStmt.QueryRow(id).Scan(&name)

// QueryRow根据传递的参数执行一个声明的查询操作。如果在执行声明过程中发生了错误，
// 这个error就会在Scan返回的*Row的时候返回，而这个*Row永远不会是nil。
// 如果查询没有任何行数据，*Row的Scan操作就会返回ErrNoRows。
// 否则，*Rows的Scan操作就会返回第一行数据，并且忽略其他行。
//
// Example usage:
//
//  var name string
//  err := nameByUseridStmt.QueryRow(id).Scan(&name)
func (s *Stmt) QueryRow(args ...interface{}) *Row {
	rows, err := s.Query(args...)
	if err != nil {
		return &Row{err: err}
	}
	return &Row{rows: rows}
}

// Close closes the statement.

// 关闭声明。
func (s *Stmt) Close() error {
	s.closemu.Lock()
	defer s.closemu.Unlock()

	if s.stickyErr != nil {
		return s.stickyErr
	}
	s.mu.Lock()
	if s.closed {
		s.mu.Unlock()
		return nil
	}
	s.closed = true

	if s.tx != nil {
		s.txsi.Close()
		s.mu.Unlock()
		return nil
	}
	s.mu.Unlock()

	return s.db.removeDep(s, s)
}

func (s *Stmt) finalClose() error {
	s.mu.Lock()
	defer s.mu.Unlock()
	if s.css != nil {
		for _, v := range s.css {
			s.db.noteUnusedDriverStatement(v.dc, v.si)
			v.dc.removeOpenStmt(v.si)
		}
		s.css = nil
	}
	return nil
}

// Rows is the result of a query. Its cursor starts before the first row
// of the result set. Use Next to advance through the rows:
//
//     rows, err := db.Query("SELECT ...")
//     ...
//     defer rows.Close()
//     for rows.Next() {
//         var id int
//         var name string
//         err = rows.Scan(&id, &name)
//         ...
//     }
//     err = rows.Err() // get any error encountered during iteration
//     ...

// Rows代表查询的结果。它的指针最初指向结果集的第一行数据，需要使用Next来进一步操作。
//
//     rows, err := db.Query("SELECT ...")
//     ...
//     for rows.Next() {
//         var id int
//         var name string
//         err = rows.Scan(&id, &name)
//         ...
//     }
//     err = rows.Err() // get any error encountered during iteration
//     ...
type Rows struct {
	dc          *driverConn // owned; must call releaseConn when closed to release // 已经存在的连接；当释放连接的时候必须调用 releaseConn
	releaseConn func(error)
	rowsi       driver.Rows

	closed    bool
	lastcols  []driver.Value
	lasterr   error       // non-nil only if closed is true // 仅当 closed 为 true 时非 nil
	closeStmt driver.Stmt // if non-nil, statement to Close on close// 若非 nil，该语句会在 Close 调用时关闭
}

// Next prepares the next result row for reading with the Scan method.  It
// returns true on success, or false if there is no next result row or an error
// happened while preparing it.  Err should be consulted to distinguish between
// the two cases.
//
// Every call to Scan, even the first one, must be preceded by a call to Next.

// Next获取下一行的数据以便给Scan调用。
// 在成功的时候返回true，在没有下一行数据，或在准备过程中发生错误时返回false。
// 应通过 Err 来区分这两种情况。
//
// 每次调用来Scan获取数据，甚至是第一行数据，都需要调用Next来处理。
func (rs *Rows) Next() bool {
	if rs.closed {
		return false
	}
	if rs.lastcols == nil {
		rs.lastcols = make([]driver.Value, len(rs.rowsi.Columns()))
	}
	rs.lasterr = rs.rowsi.Next(rs.lastcols)
	if rs.lasterr != nil {
		rs.Close()
		return false
	}
	return true
}

// Err returns the error, if any, that was encountered during iteration.
// Err may be called after an explicit or implicit Close.

// Err 返回错误。如果有错误的话，就会在循环过程中捕获到。
// Err 可能会在一个显式或隐式的 Close 后调用。
func (rs *Rows) Err() error {
	if rs.lasterr == io.EOF {
		return nil
	}
	return rs.lasterr
}

// Columns returns the column names.
// Columns returns an error if the rows are closed, or if the rows
// are from QueryRow and there was a deferred error.

// Columns返回列名字。
// 当rows设置了closed，Columns方法会返回error。
func (rs *Rows) Columns() ([]string, error) {
	if rs.closed {
		return nil, errors.New("sql: Rows are closed")
	}
	if rs.rowsi == nil {
		return nil, errors.New("sql: no Rows available")
	}
	return rs.rowsi.Columns(), nil
}

// Scan copies the columns in the current row into the values pointed
// at by dest.
//
// If an argument has type *[]byte, Scan saves in that argument a copy
// of the corresponding data. The copy is owned by the caller and can
// be modified and held indefinitely. The copy can be avoided by using
// an argument of type *RawBytes instead; see the documentation for
// RawBytes for restrictions on its use.
//
// If an argument has type *interface{}, Scan copies the value
// provided by the underlying driver without conversion. If the value
// is of type []byte, a copy is made and the caller owns the result.

// Scan将当前行的列输出到dest指向的目标值中。
//
// 如果有个参数是*[]byte的类型，Scan在这个参数里面存放的是相关数据的拷贝。
// 这个拷贝是调用函数的人所拥有的，并且可以随时被修改和存取。这个拷贝能避免使用*RawBytes；
// 关于这个类型的使用限制请参考文档。
//
// 如果有个参数是*interface{}类型，Scan会将底层驱动提供的这个值不做任何转换直接拷贝返回。
// 如果值是[]byte类型，Scan就会返回一份拷贝，并且调用者获得返回结果。
func (rs *Rows) Scan(dest ...interface{}) error {
	if rs.closed {
		return errors.New("sql: Rows are closed")
	}
	if rs.lastcols == nil {
		return errors.New("sql: Scan called without calling Next")
	}
	if len(dest) != len(rs.lastcols) {
		return fmt.Errorf("sql: expected %d destination arguments in Scan, not %d", len(rs.lastcols), len(dest))
	}
	for i, sv := range rs.lastcols {
		err := convertAssign(dest[i], sv)
		if err != nil {
			return fmt.Errorf("sql: Scan error on column index %d: %v", i, err)
		}
	}
	return nil
}

var rowsCloseHook func(*Rows, *error)

// Close closes the Rows, preventing further enumeration. If Next returns
// false, the Rows are closed automatically and it will suffice to check the
// result of Err. Close is idempotent and does not affect the result of Err.

// Close 关闭 Rows，阻止了进一步枚举。若 Next 返回 false，则 Rows 会自动关闭并能够检查
// Err 的结果。Close 是幂等的，并不会影响 Err 的结果。
func (rs *Rows) Close() error {
	if rs.closed {
		return nil
	}
	rs.closed = true
	err := rs.rowsi.Close()
	if fn := rowsCloseHook; fn != nil {
		fn(rs, &err)
	}
	if rs.closeStmt != nil {
		rs.closeStmt.Close()
	}
	rs.releaseConn(err)
	return err
}

// Row is the result of calling QueryRow to select a single row.

// Row是调用QueryRow的结果，代表了查询操作的一行数据。
type Row struct {
	// One of these two will be non-nil:

	// 这两个中的一个必须是非空：
	err  error // deferred error for easy chaining  // 将error保存从而延迟返回，这样能保证Row链表的简易实现
	rows *Rows
}

// Scan copies the columns from the matched row into the values
// pointed at by dest.  If more than one row matches the query,
// Scan uses the first row and discards the rest.  If no row matches
// the query, Scan returns ErrNoRows.

// Scan将符合的行的对应列拷贝到dest指的对应值中。
// 如果多于一个的行满足查询条件，Scan使用第一行，而忽略其他行。
// 如果没有行满足查询条件，Scan返回ErrNoRows。
func (r *Row) Scan(dest ...interface{}) error {
	if r.err != nil {
		return r.err
	}

	// TODO(bradfitz): for now we need to defensively clone all
	// []byte that the driver returned (not permitting
	// *RawBytes in Rows.Scan), since we're about to close
	// the Rows in our defer, when we return from this function.
	// the contract with the driver.Next(...) interface is that it
	// can return slices into read-only temporary memory that's
	// only valid until the next Scan/Close.  But the TODO is that
	// for a lot of drivers, this copy will be unnecessary.  We
	// should provide an optional interface for drivers to
	// implement to say, "don't worry, the []bytes that I return
	// from Next will not be modified again." (for instance, if
	// they were obtained from the network anyway) But for now we
	// don't care.
	defer r.rows.Close()
	for _, dp := range dest {
		if _, ok := dp.(*RawBytes); ok {
			return errors.New("sql: RawBytes isn't allowed on Row.Scan")
		}
	}

	if !r.rows.Next() {
		if err := r.rows.Err(); err != nil {
			return err
		}
		return ErrNoRows
	}
	err := r.rows.Scan(dest...)
	if err != nil {
		return err
	}
	// Make sure the query can be processed to completion with no errors.
	if err := r.rows.Close(); err != nil {
		return err
	}

	return nil
}

// A Result summarizes an executed SQL command.

// 一个Result结构代表了一个执行过的SQL命令。
type Result interface {
	// LastInsertId returns the integer generated by the database
	// in response to a command. Typically this will be from an
	// "auto increment" column when inserting a new row. Not all
	// databases support this feature, and the syntax of such
	// statements varies.
	LastInsertId() (int64, error)

	// RowsAffected returns the number of rows affected by an
	// update, insert, or delete. Not every database or database
	// driver may support this.
	RowsAffected() (int64, error)
}

type driverResult struct {
	sync.Locker // the *driverConn
	resi        driver.Result
}

func (dr driverResult) LastInsertId() (int64, error) {
	dr.Lock()
	defer dr.Unlock()
	return dr.resi.LastInsertId()
}

func (dr driverResult) RowsAffected() (int64, error) {
	dr.Lock()
	defer dr.Unlock()
	return dr.resi.RowsAffected()
}

func stack() string {
	var buf [2 << 10]byte
	return string(buf[:runtime.Stack(buf[:], false)])
}

// withLock runs while holding lk.
func withLock(lk sync.Locker, fn func()) {
	lk.Lock()
	fn()
	lk.Unlock()
}<|MERGE_RESOLUTION|>--- conflicted
+++ resolved
@@ -497,21 +497,18 @@
 // Open may just validate its arguments without creating a connection
 // to the database. To verify that the data source name is valid, call
 // Ping.
-<<<<<<< HEAD
-
-// Open打开一个数据库，这个数据库是由其驱动名称和驱动制定的数据源信息打开的，这个数据源信息通常
-// 是由至少一个数据库名字和连接信息组成的。
-//
-// 多数用户通过指定的驱动连接辅助函数来打开一个数据库。打开数据库之后会返回*DB。
-//
-// TODO：待译
-=======
 //
 // The returned DB is safe for concurrent use by multiple goroutines
 // and maintains its own pool of idle connections. Thus, the Open
 // function should be called just once. It is rarely necessary to
 // close a DB.
->>>>>>> 20a5de9e
+
+// Open打开一个数据库，这个数据库是由其驱动名称和驱动制定的数据源信息打开的，这个数据源信息通常
+// 是由至少一个数据库名字和连接信息组成的。
+//
+// 多数用户通过指定的驱动连接辅助函数来打开一个数据库。打开数据库之后会返回*DB。
+//
+// TODO：待译
 func Open(driverName, dataSourceName string) (*DB, error) {
 	driveri, ok := drivers[driverName]
 	if !ok {
@@ -545,14 +542,12 @@
 }
 
 // Close closes the database, releasing any open resources.
-<<<<<<< HEAD
-
-// Close关闭数据库，释放一些使用中的资源。
-=======
 //
 // It is rare to Close a DB, as the DB handle is meant to be
 // long-lived and shared between many goroutines.
->>>>>>> 20a5de9e
+
+// Close关闭数据库，释放一些使用中的资源。
+// TODO: 待译
 func (db *DB) Close() error {
 	db.mu.Lock()
 	if db.closed { // Make DB.Close idempotent
