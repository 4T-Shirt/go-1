// Copyright 2009 The Go Authors. All rights reserved.
// Use of this source code is governed by a BSD-style
// license that can be found in the LICENSE file.

/*
	Package flag implements command-line flag parsing.

	Usage:

	Define flags using flag.String(), Bool(), Int(), etc.

	This declares an integer flag, -flagname, stored in the pointer ip, with type *int.
		import "flag"
		var ip = flag.Int("flagname", 1234, "help message for flagname")
	If you like, you can bind the flag to a variable using the Var() functions.
		var flagvar int
		func init() {
			flag.IntVar(&flagvar, "flagname", 1234, "help message for flagname")
		}
	Or you can create custom flags that satisfy the Value interface (with
	pointer receivers) and couple them to flag parsing by
		flag.Var(&flagVal, "name", "help message for flagname")
	For such flags, the default value is just the initial value of the variable.

	After all flags are defined, call
		flag.Parse()
	to parse the command line into the defined flags.

	Flags may then be used directly. If you're using the flags themselves,
	they are all pointers; if you bind to variables, they're values.
		fmt.Println("ip has value ", *ip)
		fmt.Println("flagvar has value ", flagvar)

	After parsing, the arguments after the flag are available as the
	slice flag.Args() or individually as flag.Arg(i).
	The arguments are indexed from 0 through flag.NArg()-1.

	Command line flag syntax:
		-flag
		-flag=x
		-flag x  // non-boolean flags only
	One or two minus signs may be used; they are equivalent.
	The last form is not permitted for boolean flags because the
	meaning of the command
		cmd -x *
	will change if there is a file called 0, false, etc.  You must
	use the -flag=false form to turn off a boolean flag.

	Flag parsing stops just before the first non-flag argument
	("-" is a non-flag argument) or after the terminator "--".

	Integer flags accept 1234, 0664, 0x1234 and may be negative.
	Boolean flags may be 1, 0, t, f, true, false, TRUE, FALSE, True, False.
	Duration flags accept any input valid for time.ParseDuration.

	The default set of command-line flags is controlled by
	top-level functions.  The FlagSet type allows one to define
	independent sets of flags, such as to implement subcommands
	in a command-line interface. The methods of FlagSet are
	analogous to the top-level functions for the command-line
	flag set.
*/

/*
	flag 包实现命令行标签解析.

	使用：

	定义标签需要使用flag.String(),Bool(),Int()等方法。

	下面的代码定义了一个interger标签，标签名是flagname，标签解析的结果存放在ip指针（*int）指向的值中
		import "flag"
		var ip = flag.Int("flagname", 1234, "help message for flagname")
	你还可以选择使用Var()函数将标签绑定到指定变量中
		var flagvar int
		func init() {
			flag.IntVar(&flagvar, "flagname", 1234, "help message for flagname")
		}
	你也可以传入自定义类型的标签，只要标签满足对应的值接口（接收指针指向的接收者）。像下面代码一样定义标签
		flag.Var(&flagVal, "name", "help message for flagname")
	这样的标签，默认值就是自定义类型的初始值。

	所有的标签都定义好了，就可以调用
		flag.Parse()
	来解析命令行参数并传入到定义好的标签了。

	标签可以被用来直接使用。如果你直接使用标签（没有绑定变量），那他们都是指针类型。如果你将他们绑定到变量上，他们就是值类型。
		fmt.Println("ip has value ", *ip)
		fmt.Println("flagvar has value ", flagvar)

	在解析之后，标签对应的参数可以从flag.Args()获取到，它返回的slice，也可以使用flag.Arg(i)来获取单个参数。
	参数列的索引是从0到flag.NArg()-1。

	命令行标签格式：
		-flag
		-flag=x
		-flag x  // 只有非boolean标签能这么用
	减号可以使用一个或者两个，效果是一样的。
	上面最后一种方式不能被boolean类型的标签使用。因为当有个文件的名字是0或者false这样的词的话，下面的命令
		cmd -x *
	的原意会被改变。你必须使用-flag=false的方式来解析boolean标签。

	一个标签的解析会在下次出现第一个非标签参数（“-”就是一个非标签参数）的时候停止，或者是在终止符号“--”的时候停止。

	Interger标签接受如1234，0664，0x1234和负数这样的值。
	Boolean标签接受1，0，t，f，true，false，TRUE，FALSE，True，False。
	Duration标签接受任何可被time.ParseDuration解析的值。

	默认的命令行标签是由最高层的函数来控制的。FlagSet类型允许每个包定义独立的标签集合，例如在命令行接口中实现子命令。
	FlagSet的方法就是模拟使用最高层函数来控制命令行标签集的行为的。
*/
package flag

import (
	"errors"
	"fmt"
	"io"
	"os"
	"sort"
	"strconv"
	"time"
)

// ErrHelp is the error returned if the flag -help is invoked but no such flag is defined.

// ErrHelp的使用场景是：标签 -help被调用，但没有定义help标签。
var ErrHelp = errors.New("flag: help requested")

// -- bool Value

// -- bool值
type boolValue bool

func newBoolValue(val bool, p *bool) *boolValue {
	*p = val
	return (*boolValue)(p)
}

func (b *boolValue) Set(s string) error {
	v, err := strconv.ParseBool(s)
	*b = boolValue(v)
	return err
}

func (b *boolValue) Get() interface{} { return bool(*b) }

func (b *boolValue) String() string { return fmt.Sprintf("%v", *b) }

func (b *boolValue) IsBoolFlag() bool { return true }

// optional interface to indicate boolean flags that can be
// supplied without "=value" text
type boolFlag interface {
	Value
	IsBoolFlag() bool
}

// -- int Value

// -- int值
type intValue int

func newIntValue(val int, p *int) *intValue {
	*p = val
	return (*intValue)(p)
}

func (i *intValue) Set(s string) error {
	v, err := strconv.ParseInt(s, 0, 64)
	*i = intValue(v)
	return err
}

func (i *intValue) Get() interface{} { return int(*i) }

func (i *intValue) String() string { return fmt.Sprintf("%v", *i) }

// -- int64 Value

// -- int64值
type int64Value int64

func newInt64Value(val int64, p *int64) *int64Value {
	*p = val
	return (*int64Value)(p)
}

func (i *int64Value) Set(s string) error {
	v, err := strconv.ParseInt(s, 0, 64)
	*i = int64Value(v)
	return err
}

func (i *int64Value) Get() interface{} { return int64(*i) }

func (i *int64Value) String() string { return fmt.Sprintf("%v", *i) }

// -- uint Value

// -- uint值
type uintValue uint

func newUintValue(val uint, p *uint) *uintValue {
	*p = val
	return (*uintValue)(p)
}

func (i *uintValue) Set(s string) error {
	v, err := strconv.ParseUint(s, 0, 64)
	*i = uintValue(v)
	return err
}

func (i *uintValue) Get() interface{} { return uint(*i) }

func (i *uintValue) String() string { return fmt.Sprintf("%v", *i) }

// -- uint64 Value

// -- uint64值
type uint64Value uint64

func newUint64Value(val uint64, p *uint64) *uint64Value {
	*p = val
	return (*uint64Value)(p)
}

func (i *uint64Value) Set(s string) error {
	v, err := strconv.ParseUint(s, 0, 64)
	*i = uint64Value(v)
	return err
}

func (i *uint64Value) Get() interface{} { return uint64(*i) }

func (i *uint64Value) String() string { return fmt.Sprintf("%v", *i) }

// -- string Value

// -- string值
type stringValue string

func newStringValue(val string, p *string) *stringValue {
	*p = val
	return (*stringValue)(p)
}

func (s *stringValue) Set(val string) error {
	*s = stringValue(val)
	return nil
}

func (s *stringValue) Get() interface{} { return string(*s) }

func (s *stringValue) String() string { return fmt.Sprintf("%s", *s) }

// -- float64 Value

// -- float64值
type float64Value float64

func newFloat64Value(val float64, p *float64) *float64Value {
	*p = val
	return (*float64Value)(p)
}

func (f *float64Value) Set(s string) error {
	v, err := strconv.ParseFloat(s, 64)
	*f = float64Value(v)
	return err
}

func (f *float64Value) Get() interface{} { return float64(*f) }

func (f *float64Value) String() string { return fmt.Sprintf("%v", *f) }

// -- time.Duration Value

// -- time.Duration值
type durationValue time.Duration

func newDurationValue(val time.Duration, p *time.Duration) *durationValue {
	*p = val
	return (*durationValue)(p)
}

func (d *durationValue) Set(s string) error {
	v, err := time.ParseDuration(s)
	*d = durationValue(v)
	return err
}

func (d *durationValue) Get() interface{} { return time.Duration(*d) }

func (d *durationValue) String() string { return (*time.Duration)(d).String() }

// Value is the interface to the dynamic value stored in a flag.
// (The default value is represented as a string.)
//
// If a Value has an IsBoolFlag() bool method returning true,
// the command-line parser makes -name equivalent to -name=true
// rather than using the next command-line argument.

// Value接口是定义了标签对应的具体的参数值。
// （默认值是string类型）
//
// 若 Value 拥有的 IsBoolFlag() bool 方法返回 ture，则命令行解析器会使 -name
// 等价于 -name=true，而非使用下一个命令行实参。
type Value interface {
	String() string
	Set(string) error
}

// Getter is an interface that allows the contents of a Value to be retrieved.
// It wraps the Value interface, rather than being part of it, because it
// appeared after Go 1 and its compatibility rules. All Value types provided
// by this package satisfy the Getter interface.
type Getter interface {
	Value
	Get() interface{}
}

// ErrorHandling defines how to handle flag parsing errors.

// ErrorHandling定义了如何处理标签解析的错误
type ErrorHandling int

const (
	ContinueOnError ErrorHandling = iota
	ExitOnError
	PanicOnError
)

// A FlagSet represents a set of defined flags.

// FlagSet是已经定义好的标签的集合
type FlagSet struct {
	// Usage is the function called when an error occurs while parsing flags.
	// The field is a function (not a method) that may be changed to point to
	// a custom error handler.

	// 当解析标签出现错误的时候，Usage就会被调用。这个字段是一个函数（不是一个方法），它可以指向
	// 用户自己定义的错误处理函数。
	Usage func()

	name          string
	parsed        bool
	actual        map[string]*Flag
	formal        map[string]*Flag
	args          []string // arguments after flags  // flags后面的参数
	exitOnError   bool     // does the program exit if there's an error?  // 是否当错误发生的时候，程序会退出？
	errorHandling ErrorHandling
	output        io.Writer // nil means stderr; use out() accessor  // nil代表控制台输出，使用out()来访问这个字段
}

// A Flag represents the state of a flag.

// Flag表示标签的状态
type Flag struct {
	Name     string // name as it appears on command line  // 标签在命令行显示的名字
	Usage    string // help message  // 帮助信息
	Value    Value  // value as set  // 标签的值
	DefValue string // default value (as text); for usage message  // 默认值（文本格式）；这也是一个用法的信息说明
}

// sortFlags returns the flags as a slice in lexicographical sorted order.

// sortFlags返回按字典顺序排序的slice类型的标签集合。
func sortFlags(flags map[string]*Flag) []*Flag {
	list := make(sort.StringSlice, len(flags))
	i := 0
	for _, f := range flags {
		list[i] = f.Name
		i++
	}
	list.Sort()
	result := make([]*Flag, len(list))
	for i, name := range list {
		result[i] = flags[name]
	}
	return result
}

func (f *FlagSet) out() io.Writer {
	if f.output == nil {
		return os.Stderr
	}
	return f.output
}

// SetOutput sets the destination for usage and error messages.
// If output is nil, os.Stderr is used.

// SetOutput设置了用法和错误信息的输出目的地。
// 如果output是nil，输出目的地就会使用os.Stderr。
func (f *FlagSet) SetOutput(output io.Writer) {
	f.output = output
}

// VisitAll visits the flags in lexicographical order, calling fn for each.
// It visits all flags, even those not set.

// VisitAll按照字典顺序遍历标签，并且对每个标签调用fn。
// 这个函数会遍历所有标签，包括那些没有定义的标签。
func (f *FlagSet) VisitAll(fn func(*Flag)) {
	for _, flag := range sortFlags(f.formal) {
		fn(flag)
	}
}

// VisitAll visits the command-line flags in lexicographical order, calling
// fn for each.  It visits all flags, even those not set.

// VisitAll按照字典顺序遍历控制台标签，并且对每个标签调用fn。
// 这个函数会遍历所有标签，包括那些没有定义的标签。
func VisitAll(fn func(*Flag)) {
	commandLine.VisitAll(fn)
}

// Visit visits the flags in lexicographical order, calling fn for each.
// It visits only those flags that have been set.

// Visit按照字典顺序遍历标签，并且对每个标签调用fn。
// 这个函数只遍历定义过的标签。
func (f *FlagSet) Visit(fn func(*Flag)) {
	for _, flag := range sortFlags(f.actual) {
		fn(flag)
	}
}

// Visit visits the command-line flags in lexicographical order, calling fn
// for each.  It visits only those flags that have been set.

// Visit按照字典顺序遍历命令行标签，并且对每个标签调用fn。
// 这个函数只遍历定义过的标签。
func Visit(fn func(*Flag)) {
	commandLine.Visit(fn)
}

// Lookup returns the Flag structure of the named flag, returning nil if none exists.

// Lookup返回已经定义过的标签，如果标签不存在的话，返回nil。
func (f *FlagSet) Lookup(name string) *Flag {
	return f.formal[name]
}

// Lookup returns the Flag structure of the named command-line flag,
// returning nil if none exists.

// Lookup返回命令行已经定义过的标签，如果标签不存在的话，返回nil。
func Lookup(name string) *Flag {
	return commandLine.formal[name]
}

// Set sets the value of the named flag.

// Set设置定义过的标签的值
func (f *FlagSet) Set(name, value string) error {
	flag, ok := f.formal[name]
	if !ok {
		return fmt.Errorf("no such flag -%v", name)
	}
	err := flag.Value.Set(value)
	if err != nil {
		return err
	}
	if f.actual == nil {
		f.actual = make(map[string]*Flag)
	}
	f.actual[name] = flag
	return nil
}

// Set sets the value of the named command-line flag.

// Set设置命令行中已经定义过的标签的值。
func Set(name, value string) error {
	return commandLine.Set(name, value)
}

// PrintDefaults prints, to standard error unless configured
// otherwise, the default values of all defined flags in the set.

// 除非有特别配置，否则PrintDefault会将内容输出到标准输出控制台中。
// PrintDefault会输出集合中所有定义好的标签的默认信息
func (f *FlagSet) PrintDefaults() {
	f.VisitAll(func(flag *Flag) {
		format := "  -%s=%s: %s\n"
		if _, ok := flag.Value.(*stringValue); ok {
			// put quotes on the value
			format = "  -%s=%q: %s\n"
		}
		fmt.Fprintf(f.out(), format, flag.Name, flag.DefValue, flag.Usage)
	})
}

// PrintDefaults prints to standard error the default values of all defined command-line flags.

// PrintDefaults打印出标准错误，就是所有命令行中定义好的标签的默认信息。
func PrintDefaults() {
	commandLine.PrintDefaults()
}

// defaultUsage is the default function to print a usage message.

// defaultUsage是打印出用法的默认方法。
func defaultUsage(f *FlagSet) {
	fmt.Fprintf(f.out(), "Usage of %s:\n", f.name)
	f.PrintDefaults()
}

// NOTE: Usage is not just defaultUsage(commandLine)
// because it serves (via godoc flag Usage) as the example
// for how to write your own usage function.

// 注意：Usage并不是只能使用自带的defaultUsage（或者是命令行版本的defaultUsage）
// 你可以看例子（godoc的flag使用）了解如何写你自己的usage函数。

// Usage prints to standard error a usage message documenting all defined command-line flags.
// The function is a variable that may be changed to point to a custom function.

// Usage打印出标准的错误信息，包含所有定义过的命令行标签说明。
// 这个函数赋值到一个变量上去，当然也可以将这个变量指向到自定义的函数。
var Usage = func() {
	fmt.Fprintf(os.Stderr, "Usage of %s:\n", os.Args[0])
	PrintDefaults()
}

// NFlag returns the number of flags that have been set.

// NFlag返回解析过的标签的数量。
func (f *FlagSet) NFlag() int { return len(f.actual) }

// NFlag returns the number of command-line flags that have been set.

// NFlag返回解析过的命令行标签的数量。
func NFlag() int { return len(commandLine.actual) }

// Arg returns the i'th argument.  Arg(0) is the first remaining argument
// after flags have been processed.

// Arg返回第i个参数。当有标签被解析之后，Arg(0)就成为了保留参数。
func (f *FlagSet) Arg(i int) string {
	if i < 0 || i >= len(f.args) {
		return ""
	}
	return f.args[i]
}

// Arg returns the i'th command-line argument.  Arg(0) is the first remaining argument
// after flags have been processed.

// Arg返回第i个命令行参数。当有标签被解析之后，Arg(0)就成为了保留参数。
func Arg(i int) string {
	return commandLine.Arg(i)
}

// NArg is the number of arguments remaining after flags have been processed.

// 在标签被解析之后，NArg就返回解析后参数的个数。
func (f *FlagSet) NArg() int { return len(f.args) }

// NArg is the number of arguments remaining after flags have been processed.

// 在命令行标签被解析之后，NArg就返回解析后参数的个数。
func NArg() int { return len(commandLine.args) }

// Args returns the non-flag arguments.

// Args返回非标签的参数。
func (f *FlagSet) Args() []string { return f.args }

// Args returns the non-flag command-line arguments.

// Args返回非标签的命令行参数。
func Args() []string { return commandLine.args }

// BoolVar defines a bool flag with specified name, default value, and usage string.
// The argument p points to a bool variable in which to store the value of the flag.

// BoolVar定义了一个有指定名字，默认值，和用法说明的标签。
// 参数p指向一个存储标签值的bool变量。
func (f *FlagSet) BoolVar(p *bool, name string, value bool, usage string) {
	f.Var(newBoolValue(value, p), name, usage)
}

// BoolVar defines a bool flag with specified name, default value, and usage string.
// The argument p points to a bool variable in which to store the value of the flag.

// BoolVar定义了一个有指定名字，默认值，和用法说明的bool标签。
// 参数p指向一个存储标签解析值的bool变量。
func BoolVar(p *bool, name string, value bool, usage string) {
	commandLine.Var(newBoolValue(value, p), name, usage)
}

// Bool defines a bool flag with specified name, default value, and usage string.
// The return value is the address of a bool variable that stores the value of the flag.

// Bool定义了一个有指定名字，默认值，和用法说明的bool标签。
// 返回值是一个存储标签解析值的bool变量地址。
func (f *FlagSet) Bool(name string, value bool, usage string) *bool {
	p := new(bool)
	f.BoolVar(p, name, value, usage)
	return p
}

// Bool defines a bool flag with specified name, default value, and usage string.
// The return value is the address of a bool variable that stores the value of the flag.

// Bool定义了一个有指定名字，默认值，和用法说明的bool标签。
// 返回值是一个存储标签解析值的bool变量地址。
func Bool(name string, value bool, usage string) *bool {
	return commandLine.Bool(name, value, usage)
}

// IntVar defines an int flag with specified name, default value, and usage string.
// The argument p points to an int variable in which to store the value of the flag.

// IntVar定义了一个有指定名字，默认值，和用法说明的int标签。
// 参数p指向一个存储标签解析值的int变量。
func (f *FlagSet) IntVar(p *int, name string, value int, usage string) {
	f.Var(newIntValue(value, p), name, usage)
}

// IntVar defines an int flag with specified name, default value, and usage string.
// The argument p points to an int variable in which to store the value of the flag.

// IntVar定义了一个有指定名字，默认值，和用法说明的int标签。
// 参数p指向一个存储标签解析值的int变量。
func IntVar(p *int, name string, value int, usage string) {
	commandLine.Var(newIntValue(value, p), name, usage)
}

// Int defines an int flag with specified name, default value, and usage string.
// The return value is the address of an int variable that stores the value of the flag.

// Int定义了一个有指定名字，默认值，和用法说明的int标签。
// 返回值是一个存储标签解析值的int变量地址。
func (f *FlagSet) Int(name string, value int, usage string) *int {
	p := new(int)
	f.IntVar(p, name, value, usage)
	return p
}

// Int defines an int flag with specified name, default value, and usage string.
// The return value is the address of an int variable that stores the value of the flag.

// Int定义了一个有指定名字，默认值，和用法说明的int标签。
// 返回值是一个存储标签解析值的int变量地址。
func Int(name string, value int, usage string) *int {
	return commandLine.Int(name, value, usage)
}

// Int64Var defines an int64 flag with specified name, default value, and usage string.
// The argument p points to an int64 variable in which to store the value of the flag.

// Int64Var定义了一个有指定名字，默认值，和用法说明的int64标签。
// 参数p指向一个存储标签解析值的int64变量。
func (f *FlagSet) Int64Var(p *int64, name string, value int64, usage string) {
	f.Var(newInt64Value(value, p), name, usage)
}

// Int64Var defines an int64 flag with specified name, default value, and usage string.
// The argument p points to an int64 variable in which to store the value of the flag.

// Int64Var定义了一个有指定名字，默认值，和用法说明的int64标签。
// 参数p指向一个存储标签解析值的int64变量。
func Int64Var(p *int64, name string, value int64, usage string) {
	commandLine.Var(newInt64Value(value, p), name, usage)
}

// Int64 defines an int64 flag with specified name, default value, and usage string.
// The return value is the address of an int64 variable that stores the value of the flag.

// Int64定义了一个有指定名字，默认值，和用法说明的int64标签。
// 返回值是一个存储标签解析值的int64变量地址。
func (f *FlagSet) Int64(name string, value int64, usage string) *int64 {
	p := new(int64)
	f.Int64Var(p, name, value, usage)
	return p
}

// Int64 defines an int64 flag with specified name, default value, and usage string.
// The return value is the address of an int64 variable that stores the value of the flag.

// Int64定义了一个有指定名字，默认值，和用法说明的int64标签。
// 返回值是一个存储标签解析值的int64变量地址。
func Int64(name string, value int64, usage string) *int64 {
	return commandLine.Int64(name, value, usage)
}

// UintVar defines a uint flag with specified name, default value, and usage string.
// The argument p points to a uint variable in which to store the value of the flag.

// UintVar定义了一个有指定名字，默认值，和用法说明的uint标签。
// 参数p指向一个存储标签解析值的uint变量。
func (f *FlagSet) UintVar(p *uint, name string, value uint, usage string) {
	f.Var(newUintValue(value, p), name, usage)
}

// UintVar defines a uint flag with specified name, default value, and usage string.
// The argument p points to a uint  variable in which to store the value of the flag.

// UintVar定义了一个有指定名字，默认值，和用法说明的uint标签。
// 参数p指向一个存储标签解析值的uint变量。
func UintVar(p *uint, name string, value uint, usage string) {
	commandLine.Var(newUintValue(value, p), name, usage)
}

// Uint defines a uint flag with specified name, default value, and usage string.
// The return value is the address of a uint  variable that stores the value of the flag.

// Uint定义了一个有指定名字，默认值，和用法说明的uint标签。
// 返回值是一个存储标签解析值的uint变量地址。
func (f *FlagSet) Uint(name string, value uint, usage string) *uint {
	p := new(uint)
	f.UintVar(p, name, value, usage)
	return p
}

// Uint defines a uint flag with specified name, default value, and usage string.
// The return value is the address of a uint  variable that stores the value of the flag.

// Uint定义了一个有指定名字，默认值，和用法说明的uint标签。
// 返回值是一个存储标签解析值的uint变量地址。
func Uint(name string, value uint, usage string) *uint {
	return commandLine.Uint(name, value, usage)
}

// Uint64Var defines a uint64 flag with specified name, default value, and usage string.
// The argument p points to a uint64 variable in which to store the value of the flag.

// Uint64Var定义了一个有指定名字，默认值，和用法说明的uint64标签。
// 参数p指向一个存储标签解析值的uint64变量。
func (f *FlagSet) Uint64Var(p *uint64, name string, value uint64, usage string) {
	f.Var(newUint64Value(value, p), name, usage)
}

// Uint64Var defines a uint64 flag with specified name, default value, and usage string.
// The argument p points to a uint64 variable in which to store the value of the flag.

// Uint64Var定义了一个有指定名字，默认值，和用法说明的uint64标签。
// 参数p指向一个存储标签解析值的uint64变量。
func Uint64Var(p *uint64, name string, value uint64, usage string) {
	commandLine.Var(newUint64Value(value, p), name, usage)
}

// Uint64 defines a uint64 flag with specified name, default value, and usage string.
// The return value is the address of a uint64 variable that stores the value of the flag.

// Uint64定义了一个有指定名字，默认值，和用法说明的uint64标签。
// 返回值是一个存储标签解析值的uint64变量地址。
func (f *FlagSet) Uint64(name string, value uint64, usage string) *uint64 {
	p := new(uint64)
	f.Uint64Var(p, name, value, usage)
	return p
}

// Uint64 defines a uint64 flag with specified name, default value, and usage string.
// The return value is the address of a uint64 variable that stores the value of the flag.

// Uint64定义了一个有指定名字，默认值，和用法说明的uint64标签。
// 返回值是一个存储标签解析值的uint64变量地址。
func Uint64(name string, value uint64, usage string) *uint64 {
	return commandLine.Uint64(name, value, usage)
}

// StringVar defines a string flag with specified name, default value, and usage string.
// The argument p points to a string variable in which to store the value of the flag.

// StringVar定义了一个有指定名字，默认值，和用法说明的string标签。
// 参数p指向一个存储标签解析值的string变量。
func (f *FlagSet) StringVar(p *string, name string, value string, usage string) {
	f.Var(newStringValue(value, p), name, usage)
}

// StringVar defines a string flag with specified name, default value, and usage string.
// The argument p points to a string variable in which to store the value of the flag.

// StringVar定义了一个有指定名字，默认值，和用法说明的string标签。
// 参数p指向一个存储标签解析值的string变量。
func StringVar(p *string, name string, value string, usage string) {
	commandLine.Var(newStringValue(value, p), name, usage)
}

// String defines a string flag with specified name, default value, and usage string.
// The return value is the address of a string variable that stores the value of the flag.

// String定义了一个有指定名字，默认值，和用法说明的string标签。
// 返回值是一个存储标签解析值的string变量地址。
func (f *FlagSet) String(name string, value string, usage string) *string {
	p := new(string)
	f.StringVar(p, name, value, usage)
	return p
}

// String defines a string flag with specified name, default value, and usage string.
// The return value is the address of a string variable that stores the value of the flag.

// String定义了一个有指定名字，默认值，和用法说明的string标签。
// 返回值是一个存储标签解析值的string变量地址。
func String(name string, value string, usage string) *string {
	return commandLine.String(name, value, usage)
}

// Float64Var defines a float64 flag with specified name, default value, and usage string.
// The argument p points to a float64 variable in which to store the value of the flag.

// Float64Var定义了一个有指定名字，默认值，和用法说明的float64标签。
// 参数p指向一个存储标签解析值的float64变量。
func (f *FlagSet) Float64Var(p *float64, name string, value float64, usage string) {
	f.Var(newFloat64Value(value, p), name, usage)
}

// Float64Var defines a float64 flag with specified name, default value, and usage string.
// The argument p points to a float64 variable in which to store the value of the flag.

// Float64Var定义了一个有指定名字，默认值，和用法说明的float64标签。
// 参数p指向一个存储标签解析值的float64变量。
func Float64Var(p *float64, name string, value float64, usage string) {
	commandLine.Var(newFloat64Value(value, p), name, usage)
}

// Float64 defines a float64 flag with specified name, default value, and usage string.
// The return value is the address of a float64 variable that stores the value of the flag.

// Float64定义了一个有指定名字，默认值，和用法说明的float64标签。
// 返回值是一个存储标签解析值的float64变量地址。
func (f *FlagSet) Float64(name string, value float64, usage string) *float64 {
	p := new(float64)
	f.Float64Var(p, name, value, usage)
	return p
}

// Float64 defines a float64 flag with specified name, default value, and usage string.
// The return value is the address of a float64 variable that stores the value of the flag.

// Float64定义了一个有指定名字，默认值，和用法说明的float64标签。
// 返回值是一个存储标签解析值的float64变量地址。
func Float64(name string, value float64, usage string) *float64 {
	return commandLine.Float64(name, value, usage)
}

// DurationVar defines a time.Duration flag with specified name, default value, and usage string.
// The argument p points to a time.Duration variable in which to store the value of the flag.

// DurationVar定义了一个有指定名字，默认值，和用法说明的time.Duration标签。
// 参数p指向一个存储标签解析值的time.Duration变量。
func (f *FlagSet) DurationVar(p *time.Duration, name string, value time.Duration, usage string) {
	f.Var(newDurationValue(value, p), name, usage)
}

// DurationVar defines a time.Duration flag with specified name, default value, and usage string.
// The argument p points to a time.Duration variable in which to store the value of the flag.

// DurationVar定义了一个有指定名字，默认值，和用法说明的time.Duration标签。
// 参数p指向一个存储标签解析值的time.Duration变量。
func DurationVar(p *time.Duration, name string, value time.Duration, usage string) {
	commandLine.Var(newDurationValue(value, p), name, usage)
}

// Duration defines a time.Duration flag with specified name, default value, and usage string.
// The return value is the address of a time.Duration variable that stores the value of the flag.

// Duration定义了一个有指定名字，默认值，和用法说明的time.Duration标签。
// 返回值是一个存储标签解析值的time.Duration变量地址。
func (f *FlagSet) Duration(name string, value time.Duration, usage string) *time.Duration {
	p := new(time.Duration)
	f.DurationVar(p, name, value, usage)
	return p
}

// Duration defines a time.Duration flag with specified name, default value, and usage string.
// The return value is the address of a time.Duration variable that stores the value of the flag.

// Duration定义了一个有指定名字，默认值，和用法说明的time.Duration标签。
// 返回值是一个存储标签解析值的time.Duration变量地址。
func Duration(name string, value time.Duration, usage string) *time.Duration {
	return commandLine.Duration(name, value, usage)
}

// Var defines a flag with the specified name and usage string. The type and
// value of the flag are represented by the first argument, of type Value, which
// typically holds a user-defined implementation of Value. For instance, the
// caller could create a flag that turns a comma-separated string into a slice
// of strings by giving the slice the methods of Value; in particular, Set would
// decompose the comma-separated string into the slice.

// Var定义了一个有指定名字和用法说明的标签。标签的类型和值是由第一个参数指定的，这个参数
// 是Value类型，并且是用户自定义的实现了Value接口的类型。举个例子，调用者可以定义一种标签，这种标签会把
// 逗号分隔的字符串变成字符串slice，并提供出这种转换的方法。这样，Set（FlagSet）就会将逗号分隔
// 的字符串转换成为slice。
func (f *FlagSet) Var(value Value, name string, usage string) {
	// Remember the default value as a string; it won't change.
	flag := &Flag{name, usage, value, value.String()}
	_, alreadythere := f.formal[name]
	if alreadythere {
		msg := fmt.Sprintf("%s flag redefined: %s", f.name, name)
		fmt.Fprintln(f.out(), msg)
		panic(msg) // Happens only if flags are declared with identical names
	}
	if f.formal == nil {
		f.formal = make(map[string]*Flag)
	}
	f.formal[name] = flag
}

// Var defines a flag with the specified name and usage string. The type and
// value of the flag are represented by the first argument, of type Value, which
// typically holds a user-defined implementation of Value. For instance, the
// caller could create a flag that turns a comma-separated string into a slice
// of strings by giving the slice the methods of Value; in particular, Set would
// decompose the comma-separated string into the slice.

// Var定义了一个有指定名字和用法说明的标签。标签的类型和值是由第一个参数指定的，这个参数
// 是Value类型，并且是用户自定义的实现了Value接口的类型。举个例子，调用者可以定义一种标签，这种标签会把
// 逗号分隔的字符串变成字符串slice，并提供出这种转换的方法。这样，Set（FlagSet）就会将逗号分隔
// 的字符串转换成为slice。
func Var(value Value, name string, usage string) {
	commandLine.Var(value, name, usage)
}

// failf prints to standard error a formatted error and usage message and
// returns the error.

// failf输出错误信息，包含格式错误和用法，并且返回error
func (f *FlagSet) failf(format string, a ...interface{}) error {
	err := fmt.Errorf(format, a...)
	fmt.Fprintln(f.out(), err)
	f.usage()
	return err
}

// usage calls the Usage method for the flag set, or the usage function if
// the flag set is commandLine.

// 如果有FlagSet的话，usage调用FlagSet的Usage方法。否则，当flag set是命令行的话，调用命令行的usage函数。
func (f *FlagSet) usage() {
	if f == commandLine {
		Usage()
	} else if f.Usage == nil {
		defaultUsage(f)
	} else {
		f.Usage()
	}
}

<<<<<<< HEAD
// parseOne parses one flag. It returns whether a flag was seen.

// parseOne解析一个标签，它返回是否这个标签能解析。
=======
// parseOne parses one flag. It reports whether a flag was seen.
>>>>>>> 6efb6b9e
func (f *FlagSet) parseOne() (bool, error) {
	if len(f.args) == 0 {
		return false, nil
	}
	s := f.args[0]
	if len(s) == 0 || s[0] != '-' || len(s) == 1 {
		return false, nil
	}
	num_minuses := 1
	if s[1] == '-' {
		num_minuses++
		if len(s) == 2 { // "--" terminates the flags
			f.args = f.args[1:]
			return false, nil
		}
	}
	name := s[num_minuses:]
	if len(name) == 0 || name[0] == '-' || name[0] == '=' {
		return false, f.failf("bad flag syntax: %s", s)
	}

	// it's a flag. does it have an argument?
	f.args = f.args[1:]
	has_value := false
	value := ""
	for i := 1; i < len(name); i++ { // equals cannot be first
		if name[i] == '=' {
			value = name[i+1:]
			has_value = true
			name = name[0:i]
			break
		}
	}
	m := f.formal
	flag, alreadythere := m[name] // BUG
	if !alreadythere {
		if name == "help" || name == "h" { // special case for nice help message.
			f.usage()
			return false, ErrHelp
		}
		return false, f.failf("flag provided but not defined: -%s", name)
	}
	if fv, ok := flag.Value.(boolFlag); ok && fv.IsBoolFlag() { // special case: doesn't need an arg
		if has_value {
			if err := fv.Set(value); err != nil {
				return false, f.failf("invalid boolean value %q for  -%s: %v", value, name, err)
			}
		} else {
			fv.Set("true")
		}
	} else {
		// It must have a value, which might be the next argument.
		if !has_value && len(f.args) > 0 {
			// value is the next arg
			has_value = true
			value, f.args = f.args[0], f.args[1:]
		}
		if !has_value {
			return false, f.failf("flag needs an argument: -%s", name)
		}
		if err := flag.Value.Set(value); err != nil {
			return false, f.failf("invalid value %q for flag -%s: %v", value, name, err)
		}
	}
	if f.actual == nil {
		f.actual = make(map[string]*Flag)
	}
	f.actual[name] = flag
	return true, nil
}

// Parse parses flag definitions from the argument list, which should not
// include the command name.  Must be called after all flags in the FlagSet
// are defined and before flags are accessed by the program.
// The return value will be ErrHelp if -help was set but not defined.

// Parse从参数列表中解析定义的标签，这个参数列表并不包含执行的命令名字。
// 这个方法调用时间点必须在FlagSet的所有标签都定义之后，程序访问这些标签之前。
// 当-help标签没有定义却被调用了的时候，这个方法返回ErrHelp。
func (f *FlagSet) Parse(arguments []string) error {
	f.parsed = true
	f.args = arguments
	for {
		seen, err := f.parseOne()
		if seen {
			continue
		}
		if err == nil {
			break
		}
		switch f.errorHandling {
		case ContinueOnError:
			return err
		case ExitOnError:
			os.Exit(2)
		case PanicOnError:
			panic(err)
		}
	}
	return nil
}

// Parsed reports whether f.Parse has been called.

// Parsed返回是否f.Parse已经被调用过。
func (f *FlagSet) Parsed() bool {
	return f.parsed
}

// Parse parses the command-line flags from os.Args[1:].  Must be called
// after all flags are defined and before flags are accessed by the program.

// Parse从参数os.Args[1:]中解析命令行标签。
// 这个方法调用时间点必须在FlagSet的所有标签都定义之后，程序访问这些标签之前。
func Parse() {
	// Ignore errors; commandLine is set for ExitOnError.
	commandLine.Parse(os.Args[1:])
}

// Parsed returns true if the command-line flags have been parsed.

// Parsed 返回是否命令行标签已经被解析过。
func Parsed() bool {
	return commandLine.Parsed()
}

// The default set of command-line flags, parsed from os.Args.

// 默认的命令行标签集合，被os.Args解析。
var commandLine = NewFlagSet(os.Args[0], ExitOnError)

// NewFlagSet returns a new, empty flag set with the specified name and
// error handling property.

// NewFlagSet通过设置一个特定的名字和错误处理属性，返回一个新的，空的FlagSet。
func NewFlagSet(name string, errorHandling ErrorHandling) *FlagSet {
	f := &FlagSet{
		name:          name,
		errorHandling: errorHandling,
	}
	return f
}

// Init sets the name and error handling property for a flag set.
// By default, the zero FlagSet uses an empty name and the
// ContinueOnError error handling policy.

// Init设置名字和错误处理标签集合的属性。
// 空标签集合默认使用一个空名字和ContinueOnError的错误处理属性。
func (f *FlagSet) Init(name string, errorHandling ErrorHandling) {
	f.name = name
	f.errorHandling = errorHandling
}<|MERGE_RESOLUTION|>--- conflicted
+++ resolved
@@ -945,13 +945,9 @@
 	}
 }
 
-<<<<<<< HEAD
-// parseOne parses one flag. It returns whether a flag was seen.
-
-// parseOne解析一个标签，它返回是否这个标签能解析。
-=======
 // parseOne parses one flag. It reports whether a flag was seen.
->>>>>>> 6efb6b9e
+
+// parseOne解析一个标签，它报告是否这个标签能解析。
 func (f *FlagSet) parseOne() (bool, error) {
 	if len(f.args) == 0 {
 		return false, nil
