--- conflicted
+++ resolved
@@ -848,39 +848,33 @@
 
 // DurationVar defines a time.Duration flag with specified name, default value, and usage string.
 // The argument p points to a time.Duration variable in which to store the value of the flag.
-<<<<<<< HEAD
+// The flag accepts a value acceptable to time.ParseDuration.
 
 // DurationVar定义了一个有指定名字，默认值，和用法说明的time.Duration标签。
 // 参数p指向一个存储标签解析值的time.Duration变量。
-=======
-// The flag accepts a value acceptable to time.ParseDuration.
->>>>>>> 20a5de9e
+// 此标记接受一个 time.ParseDuration 可接受的值。
 func (f *FlagSet) DurationVar(p *time.Duration, name string, value time.Duration, usage string) {
 	f.Var(newDurationValue(value, p), name, usage)
 }
 
 // DurationVar defines a time.Duration flag with specified name, default value, and usage string.
 // The argument p points to a time.Duration variable in which to store the value of the flag.
-<<<<<<< HEAD
+// The flag accepts a value acceptable to time.ParseDuration.
 
 // DurationVar定义了一个有指定名字，默认值，和用法说明的time.Duration标签。
 // 参数p指向一个存储标签解析值的time.Duration变量。
-=======
-// The flag accepts a value acceptable to time.ParseDuration.
->>>>>>> 20a5de9e
+// 此标记接受一个 time.ParseDuration 可接受的值。
 func DurationVar(p *time.Duration, name string, value time.Duration, usage string) {
 	CommandLine.Var(newDurationValue(value, p), name, usage)
 }
 
 // Duration defines a time.Duration flag with specified name, default value, and usage string.
 // The return value is the address of a time.Duration variable that stores the value of the flag.
-<<<<<<< HEAD
+// The flag accepts a value acceptable to time.ParseDuration.
 
 // Duration定义了一个有指定名字，默认值，和用法说明的time.Duration标签。
 // 返回值是一个存储标签解析值的time.Duration变量地址。
-=======
-// The flag accepts a value acceptable to time.ParseDuration.
->>>>>>> 20a5de9e
+// 此标记接受一个 time.ParseDuration 可接受的值。
 func (f *FlagSet) Duration(name string, value time.Duration, usage string) *time.Duration {
 	p := new(time.Duration)
 	f.DurationVar(p, name, value, usage)
@@ -889,13 +883,11 @@
 
 // Duration defines a time.Duration flag with specified name, default value, and usage string.
 // The return value is the address of a time.Duration variable that stores the value of the flag.
-<<<<<<< HEAD
+// The flag accepts a value acceptable to time.ParseDuration.
 
 // Duration定义了一个有指定名字，默认值，和用法说明的time.Duration标签。
 // 返回值是一个存储标签解析值的time.Duration变量地址。
-=======
-// The flag accepts a value acceptable to time.ParseDuration.
->>>>>>> 20a5de9e
+// 此标记接受一个 time.ParseDuration 可接受的值。
 func Duration(name string, value time.Duration, usage string) *time.Duration {
 	return CommandLine.Duration(name, value, usage)
 }
