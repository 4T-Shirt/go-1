// Copyright 2009 The Go Authors. All rights reserved.
// Use of this source code is governed by a BSD-style
// license that can be found in the LICENSE file.

package sort_test

import (
	"fmt"
	"math"
	"math/rand"
	. "sort"
	"strconv"
	"testing"
)

var ints = [...]int{74, 59, 238, -784, 9845, 959, 905, 0, 0, 42, 7586, -5467984, 7586}
var float64s = [...]float64{74.3, 59.0, math.Inf(1), 238.2, -784.0, 2.3, math.NaN(), math.NaN(), math.Inf(-1), 9845.768, -959.7485, 905, 7.8, 7.8}
var strings = [...]string{"", "Hello", "foo", "bar", "foo", "f00", "%*&^*&^&", "***"}

func TestSortIntSlice(t *testing.T) {
	data := ints
	a := IntSlice(data[0:])
	Sort(a)
	if !IsSorted(a) {
		t.Errorf("sorted %v", ints)
		t.Errorf("   got %v", data)
	}
}

func TestSortFloat64Slice(t *testing.T) {
	data := float64s
	a := Float64Slice(data[0:])
	Sort(a)
	if !IsSorted(a) {
		t.Errorf("sorted %v", float64s)
		t.Errorf("   got %v", data)
	}
}

func TestSortStringSlice(t *testing.T) {
	data := strings
	a := StringSlice(data[0:])
	Sort(a)
	if !IsSorted(a) {
		t.Errorf("sorted %v", strings)
		t.Errorf("   got %v", data)
	}
}

func TestInts(t *testing.T) {
	data := ints
	Ints(data[0:])
	if !IntsAreSorted(data[0:]) {
		t.Errorf("sorted %v", ints)
		t.Errorf("   got %v", data)
	}
}

func TestFloat64s(t *testing.T) {
	data := float64s
	Float64s(data[0:])
	if !Float64sAreSorted(data[0:]) {
		t.Errorf("sorted %v", float64s)
		t.Errorf("   got %v", data)
	}
}

func TestStrings(t *testing.T) {
	data := strings
	Strings(data[0:])
	if !StringsAreSorted(data[0:]) {
		t.Errorf("sorted %v", strings)
		t.Errorf("   got %v", data)
	}
}

func TestSortLarge_Random(t *testing.T) {
	n := 1000000
	if testing.Short() {
		n /= 100
	}
	data := make([]int, n)
	for i := 0; i < len(data); i++ {
		data[i] = rand.Intn(100)
	}
	if IntsAreSorted(data) {
		t.Fatalf("terrible rand.rand")
	}
	Ints(data)
	if !IntsAreSorted(data) {
		t.Errorf("sort didn't sort - 1M ints")
	}
}

func TestReverseSortIntSlice(t *testing.T) {
	data := ints
	data1 := ints
	a := IntSlice(data[0:])
	Sort(a)
	r := IntSlice(data1[0:])
	Sort(Reverse(r))
	for i := 0; i < len(data); i++ {
		if a[i] != r[len(data)-1-i] {
			t.Errorf("reverse sort didn't sort")
		}
		if i > len(data)/2 {
			break
		}
	}
}

func BenchmarkSortString1K(b *testing.B) {
	b.StopTimer()
	for i := 0; i < b.N; i++ {
		data := make([]string, 1<<10)
		for i := 0; i < len(data); i++ {
			data[i] = strconv.Itoa(i ^ 0x2cc)
		}
		b.StartTimer()
		Strings(data)
		b.StopTimer()
	}
}

func BenchmarkStableString1K(b *testing.B) {
	b.StopTimer()
	for i := 0; i < b.N; i++ {
		data := make([]string, 1<<10)
		for i := 0; i < len(data); i++ {
			data[i] = strconv.Itoa(i ^ 0x2cc)
		}
		b.StartTimer()
		Stable(StringSlice(data))
		b.StopTimer()
	}
}

func BenchmarkSortInt1K(b *testing.B) {
	b.StopTimer()
	for i := 0; i < b.N; i++ {
		data := make([]int, 1<<10)
		for i := 0; i < len(data); i++ {
			data[i] = i ^ 0x2cc
		}
		b.StartTimer()
		Ints(data)
		b.StopTimer()
	}
}

func BenchmarkStableInt1K(b *testing.B) {
	b.StopTimer()
	for i := 0; i < b.N; i++ {
		data := make([]int, 1<<10)
		for i := 0; i < len(data); i++ {
			data[i] = i ^ 0x2cc
		}
		b.StartTimer()
		Stable(IntSlice(data))
		b.StopTimer()
	}
}

func BenchmarkSortInt64K(b *testing.B) {
	b.StopTimer()
	for i := 0; i < b.N; i++ {
		data := make([]int, 1<<16)
		for i := 0; i < len(data); i++ {
			data[i] = i ^ 0xcccc
		}
		b.StartTimer()
		Ints(data)
		b.StopTimer()
	}
}

func BenchmarkStableInt64K(b *testing.B) {
	b.StopTimer()
	for i := 0; i < b.N; i++ {
		data := make([]int, 1<<16)
		for i := 0; i < len(data); i++ {
			data[i] = i ^ 0xcccc
		}
		b.StartTimer()
		Stable(IntSlice(data))
		b.StopTimer()
	}
}

const (
	_Sawtooth = iota
	_Rand
	_Stagger
	_Plateau
	_Shuffle
	_NDist
)

const (
	_Copy = iota
	_Reverse
	_ReverseFirstHalf
	_ReverseSecondHalf
	_Sorted
	_Dither
	_NMode
)

type testingData struct {
	desc        string
	t           *testing.T
	data        []int
	maxswap     int // number of swaps allowed // 允许交换的最大数
	ncmp, nswap int
}

func (d *testingData) Len() int { return len(d.data) }
func (d *testingData) Less(i, j int) bool {
	d.ncmp++
	return d.data[i] < d.data[j]
}
func (d *testingData) Swap(i, j int) {
	if d.nswap >= d.maxswap {
		d.t.Errorf("%s: used %d swaps sorting slice of %d", d.desc, d.nswap, len(d.data))
		d.t.FailNow()
	}
	d.nswap++
	d.data[i], d.data[j] = d.data[j], d.data[i]
}

func min(a, b int) int {
	if a < b {
		return a
	}
	return b
}

func lg(n int) int {
	i := 0
	for 1<<uint(i) < n {
		i++
	}
	return i
}

func testBentleyMcIlroy(t *testing.T, sort func(Interface), maxswap func(int) int) {
	sizes := []int{100, 1023, 1024, 1025}
	if testing.Short() {
		sizes = []int{100, 127, 128, 129}
	}
	dists := []string{"sawtooth", "rand", "stagger", "plateau", "shuffle"}
	modes := []string{"copy", "reverse", "reverse1", "reverse2", "sort", "dither"}
	var tmp1, tmp2 [1025]int
	for _, n := range sizes {
		for m := 1; m < 2*n; m *= 2 {
			for dist := 0; dist < _NDist; dist++ {
				j := 0
				k := 1
				data := tmp1[0:n]
				for i := 0; i < n; i++ {
					switch dist {
					case _Sawtooth:
						data[i] = i % m
					case _Rand:
						data[i] = rand.Intn(m)
					case _Stagger:
						data[i] = (i*m + i) % n
					case _Plateau:
						data[i] = min(i, m)
					case _Shuffle:
						if rand.Intn(m) != 0 {
							j += 2
							data[i] = j
						} else {
							k += 2
							data[i] = k
						}
					}
				}

				mdata := tmp2[0:n]
				for mode := 0; mode < _NMode; mode++ {
					switch mode {
					case _Copy:
						for i := 0; i < n; i++ {
							mdata[i] = data[i]
						}
					case _Reverse:
						for i := 0; i < n; i++ {
							mdata[i] = data[n-i-1]
						}
					case _ReverseFirstHalf:
						for i := 0; i < n/2; i++ {
							mdata[i] = data[n/2-i-1]
						}
						for i := n / 2; i < n; i++ {
							mdata[i] = data[i]
						}
					case _ReverseSecondHalf:
						for i := 0; i < n/2; i++ {
							mdata[i] = data[i]
						}
						for i := n / 2; i < n; i++ {
							mdata[i] = data[n-(i-n/2)-1]
						}
					case _Sorted:
						for i := 0; i < n; i++ {
							mdata[i] = data[i]
						}
						// Ints is known to be correct
						// because mode Sort runs after mode _Copy.
						// Ints 已知是正确的，因为 mode Sort 运行在 mode _Copy 之后。
						Ints(mdata)
					case _Dither:
						for i := 0; i < n; i++ {
							mdata[i] = data[i] + i%5
						}
					}

					desc := fmt.Sprintf("n=%d m=%d dist=%s mode=%s", n, m, dists[dist], modes[mode])
					d := &testingData{desc: desc, t: t, data: mdata[0:n], maxswap: maxswap(n)}
					sort(d)
					// Uncomment if you are trying to improve the number of compares/swaps.
					//t.Logf("%s: ncmp=%d, nswp=%d", desc, d.ncmp, d.nswap)

					// If we were testing C qsort, we'd have to make a copy
					// of the slice and sort it ourselves and then compare
					// x against it, to ensure that qsort was only permuting
					// the data, not (for example) overwriting it with zeros.
					//
					// In go, we don't have to be so paranoid: since the only
					// mutating method Sort can call is TestingData.swap,
					// it suffices here just to check that the final slice is sorted.
					//
					// 如果我们要测试C语言版的qsort，就必须创建一个该切片的副本，
					// 由我们自己手动将它排序，然后针对它进行比较，以确保该快排算法
					// 只是对该数据进行了排序，而不是（比如）用零将它覆盖掉。
					//
					// 但是在Go中，我们不必这么多疑：由于改变 Sort 方法的调用只有
					// TestingData.swap，因此它在这里的作用只是检查最终的切片是否已排序。
					if !IntsAreSorted(mdata) {
						t.Errorf("%s: ints not sorted", desc)
						t.Errorf("\t%v", mdata)
						t.FailNow()
					}
				}
			}
		}
	}
}

func TestSortBM(t *testing.T) {
	testBentleyMcIlroy(t, Sort, func(n int) int { return n * lg(n) * 12 / 10 })
}

func TestHeapsortBM(t *testing.T) {
	testBentleyMcIlroy(t, Heapsort, func(n int) int { return n * lg(n) * 12 / 10 })
}

func TestStableBM(t *testing.T) {
	testBentleyMcIlroy(t, Stable, func(n int) int { return n * lg(n) * lg(n) })
}

// This is based on the "antiquicksort" implementation by M. Douglas McIlroy.
// See http://www.cs.dartmouth.edu/~doug/mdmspe.pdf for more info.

// 此程序基于 M. Douglas McIlroy 实现的“反快速排序算法”，更多详情见
// http://www.cs.dartmouth.edu/~doug/mdmspe.pdf
type adversaryTestingData struct {
	data      []int
	keys      map[int]int
	candidate int
}

func (d *adversaryTestingData) Len() int { return len(d.data) }

func (d *adversaryTestingData) Less(i, j int) bool {
	if _, present := d.keys[i]; !present {
		if _, present := d.keys[j]; !present {
			if i == d.candidate {
				d.keys[i] = len(d.keys)
			} else {
				d.keys[j] = len(d.keys)
			}
		}
	}

	if _, present := d.keys[i]; !present {
		d.candidate = i
		return false
	}
	if _, present := d.keys[j]; !present {
		d.candidate = j
		return true
	}

	return d.keys[i] >= d.keys[j]
}

func (d *adversaryTestingData) Swap(i, j int) {
	d.data[i], d.data[j] = d.data[j], d.data[i]
}

func TestAdversary(t *testing.T) {
	const size = 100
	data := make([]int, size)
	for i := 0; i < size; i++ {
		data[i] = i
	}

	d := &adversaryTestingData{data, make(map[int]int), 0}
<<<<<<< HEAD
	Sort(d) // This should degenerate to heapsort. // 这会让堆排序测试最坏情况
}
=======
	Sort(d) // This should degenerate to heapsort.
}

func TestStableInts(t *testing.T) {
	data := ints
	Stable(IntSlice(data[0:]))
	if !IntsAreSorted(data[0:]) {
		t.Errorf("nsorted %v\n   got %v", ints, data)
	}
}

type intPairs []struct {
	a, b int
}

// IntPairs compare on a only.
func (d intPairs) Len() int           { return len(d) }
func (d intPairs) Less(i, j int) bool { return d[i].a < d[j].a }
func (d intPairs) Swap(i, j int)      { d[i], d[j] = d[j], d[i] }

// Record initial order in B.
func (d intPairs) initB() {
	for i := range d {
		d[i].b = i
	}
}

// InOrder checks if a-equal elements were not reordered.
func (d intPairs) inOrder() bool {
	lastA, lastB := -1, 0
	for i := 0; i < len(d); i++ {
		if lastA != d[i].a {
			lastA = d[i].a
			lastB = d[i].b
			continue
		}
		if d[i].b <= lastB {
			return false
		}
		lastB = d[i].b
	}
	return true
}

func TestStability(t *testing.T) {
	n, m := 100000, 1000
	if testing.Short() {
		n, m = 1000, 100
	}
	data := make(intPairs, n)

	// random distribution
	for i := 0; i < len(data); i++ {
		data[i].a = rand.Intn(m)
	}
	if IsSorted(data) {
		t.Fatalf("terrible rand.rand")
	}
	data.initB()
	Stable(data)
	if !IsSorted(data) {
		t.Errorf("Stable didn't sort %d ints", n)
	}
	if !data.inOrder() {
		t.Errorf("Stable wasn't stable on %d ints", n)
	}

	// already sorted
	data.initB()
	Stable(data)
	if !IsSorted(data) {
		t.Errorf("Stable shuffeled sorted %d ints (order)", n)
	}
	if !data.inOrder() {
		t.Errorf("Stable shuffeled sorted %d ints (stability)", n)
	}

	// sorted reversed
	for i := 0; i < len(data); i++ {
		data[i].a = len(data) - i
	}
	data.initB()
	Stable(data)
	if !IsSorted(data) {
		t.Errorf("Stable didn't sort %d ints", n)
	}
	if !data.inOrder() {
		t.Errorf("Stable wasn't stable on %d ints", n)
	}
}

var countOpsSizes = []int{1e2, 3e2, 1e3, 3e3, 1e4, 3e4, 1e5, 3e5, 1e6}

func countOps(t *testing.T, algo func(Interface), name string) {
	sizes := countOpsSizes
	if testing.Short() {
		sizes = sizes[:5]
	}
	if !testing.Verbose() {
		t.Skip("Counting skipped as non-verbose mode.")
	}
	for _, n := range sizes {
		td := testingData{
			desc:    name,
			t:       t,
			data:    make([]int, n),
			maxswap: 1<<31 - 1,
		}
		for i := 0; i < n; i++ {
			td.data[i] = rand.Intn(n / 5)
		}
		algo(&td)
		t.Logf("%s %8d elements: %11d Swap, %10d Less", name, n, td.nswap, td.ncmp)
	}
}

func TestCountStableOps(t *testing.T) { countOps(t, Stable, "Stable") }
func TestCountSortOps(t *testing.T)   { countOps(t, Sort, "Sort  ") }

func bench(b *testing.B, size int, algo func(Interface), name string) {
	b.StopTimer()
	data := make(intPairs, size)
	for i := 0; i < b.N; i++ {
		for n := size - 3; n <= size+3; n++ {
			for i := 0; i < len(data); i++ {
				data[i].a = rand.Intn(n / 5)
			}
			data.initB()
			b.StartTimer()
			algo(data)
			b.StopTimer()
			if !IsSorted(data) {
				b.Errorf("%s did not sort %d ints", name, n)
			}
			if name == "Stable" && !data.inOrder() {
				b.Errorf("%s unstable on %d ints", name, n)
			}
		}
	}
}

func BenchmarkSort1e2(b *testing.B)   { bench(b, 1e2, Sort, "Sort") }
func BenchmarkStable1e2(b *testing.B) { bench(b, 1e2, Stable, "Stable") }
func BenchmarkSort1e4(b *testing.B)   { bench(b, 1e4, Sort, "Sort") }
func BenchmarkStable1e4(b *testing.B) { bench(b, 1e4, Stable, "Stable") }
func BenchmarkSort1e6(b *testing.B)   { bench(b, 1e6, Sort, "Sort") }
func BenchmarkStable1e6(b *testing.B) { bench(b, 1e6, Stable, "Stable") }
>>>>>>> df3e6ce4
<|MERGE_RESOLUTION|>--- conflicted
+++ resolved
@@ -409,11 +409,7 @@
 	}
 
 	d := &adversaryTestingData{data, make(map[int]int), 0}
-<<<<<<< HEAD
 	Sort(d) // This should degenerate to heapsort. // 这会让堆排序测试最坏情况
-}
-=======
-	Sort(d) // This should degenerate to heapsort.
 }
 
 func TestStableInts(t *testing.T) {
@@ -559,5 +555,4 @@
 func BenchmarkSort1e4(b *testing.B)   { bench(b, 1e4, Sort, "Sort") }
 func BenchmarkStable1e4(b *testing.B) { bench(b, 1e4, Stable, "Stable") }
 func BenchmarkSort1e6(b *testing.B)   { bench(b, 1e6, Sort, "Sort") }
-func BenchmarkStable1e6(b *testing.B) { bench(b, 1e6, Stable, "Stable") }
->>>>>>> df3e6ce4
+func BenchmarkStable1e6(b *testing.B) { bench(b, 1e6, Stable, "Stable") }