// Copyright 2011 The Go Authors. All rights reserved.
// Use of this source code is governed by a BSD-style
// license that can be found in the LICENSE file.

// Package color implements a basic color library.

// color 包实现了基本的颜色库。
package color

// Color can convert itself to alpha-premultiplied 16-bits per channel RGBA.
// The conversion may be lossy.

// Color可以将它自己转化成每个RGBA通道都预乘透明度。
// 这种转化可能是有损的。
type Color interface {
	// RGBA returns the alpha-premultiplied red, green, blue and alpha values
	// for the color. Each value ranges within [0, 0xffff], but is represented
	// by a uint32 so that multiplying by a blend factor up to 0xffff will not
	// overflow.
<<<<<<< HEAD

	// RGBA返回预乘透明度的红，绿，蓝和颜色的透明度。每个值都在[0, 0xFFFF]范围内，
	// 但是每个值都被uint32代表，这样可以乘以一个综合值来保证不会达到0xFFFF而溢出。
	RGBA() (r, g, b, a uint32)
}

// RGBA represents a traditional 32-bit alpha-premultiplied color,
// having 8 bits for each of red, green, blue and alpha.

// RGBA代表一个传统的32位的预乘透明度的颜色，
// 它的每个红，绿，蓝，和透明度都是个8bit的数值。
=======
	//
	// An alpha-premultiplied color component c has been scaled by alpha (a),
	// so has valid values 0 <= c <= a.
	RGBA() (r, g, b, a uint32)
}

// RGBA represents a traditional 32-bit alpha-premultiplied color, having 8
// bits for each of red, green, blue and alpha.
//
// An alpha-premultiplied color component C has been scaled by alpha (A), so
// has valid values 0 <= C <= A.
>>>>>>> 3b38626f
type RGBA struct {
	R, G, B, A uint8
}

func (c RGBA) RGBA() (r, g, b, a uint32) {
	r = uint32(c.R)
	r |= r << 8
	g = uint32(c.G)
	g |= g << 8
	b = uint32(c.B)
	b |= b << 8
	a = uint32(c.A)
	a |= a << 8
	return
}

<<<<<<< HEAD
// RGBA64 represents a 64-bit alpha-premultiplied color,
// having 16 bits for each of red, green, blue and alpha.

// RGBA64代表一个64位的预乘透明度的颜色，
// 它的每个红，绿，蓝，和透明度都是个8bit的数值。
=======
// RGBA64 represents a 64-bit alpha-premultiplied color, having 16 bits for
// each of red, green, blue and alpha.
//
// An alpha-premultiplied color component C has been scaled by alpha (A), so
// has valid values 0 <= C <= A.
>>>>>>> 3b38626f
type RGBA64 struct {
	R, G, B, A uint16
}

func (c RGBA64) RGBA() (r, g, b, a uint32) {
	return uint32(c.R), uint32(c.G), uint32(c.B), uint32(c.A)
}

// NRGBA represents a non-alpha-premultiplied 32-bit color.

// NRGBA代表一个没有32位透明度加乘的颜色。
type NRGBA struct {
	R, G, B, A uint8
}

func (c NRGBA) RGBA() (r, g, b, a uint32) {
	r = uint32(c.R)
	r |= r << 8
	r *= uint32(c.A)
	r /= 0xff
	g = uint32(c.G)
	g |= g << 8
	g *= uint32(c.A)
	g /= 0xff
	b = uint32(c.B)
	b |= b << 8
	b *= uint32(c.A)
	b /= 0xff
	a = uint32(c.A)
	a |= a << 8
	return
}

// NRGBA64 represents a non-alpha-premultiplied 64-bit color,
// having 16 bits for each of red, green, blue and alpha.

// NRGBA64代表无透明度加乘的64-bit的颜色，
// 它的每个红，绿，蓝，和透明度都是个16bit的数值。
type NRGBA64 struct {
	R, G, B, A uint16
}

func (c NRGBA64) RGBA() (r, g, b, a uint32) {
	r = uint32(c.R)
	r *= uint32(c.A)
	r /= 0xffff
	g = uint32(c.G)
	g *= uint32(c.A)
	g /= 0xffff
	b = uint32(c.B)
	b *= uint32(c.A)
	b /= 0xffff
	a = uint32(c.A)
	return
}

// Alpha represents an 8-bit alpha color.

// Alpha代表一个8-bit的透明度。
type Alpha struct {
	A uint8
}

func (c Alpha) RGBA() (r, g, b, a uint32) {
	a = uint32(c.A)
	a |= a << 8
	return a, a, a, a
}

// Alpha16 represents a 16-bit alpha color.

// Alpha16代表一个16位的透明度。
type Alpha16 struct {
	A uint16
}

func (c Alpha16) RGBA() (r, g, b, a uint32) {
	a = uint32(c.A)
	return a, a, a, a
}

// Gray represents an 8-bit grayscale color.

// Gray代表一个8-bit的灰度。
type Gray struct {
	Y uint8
}

func (c Gray) RGBA() (r, g, b, a uint32) {
	y := uint32(c.Y)
	y |= y << 8
	return y, y, y, 0xffff
}

// Gray16 represents a 16-bit grayscale color.

// Gray16代表了一个16-bit的灰度。
type Gray16 struct {
	Y uint16
}

func (c Gray16) RGBA() (r, g, b, a uint32) {
	y := uint32(c.Y)
	return y, y, y, 0xffff
}

// Model can convert any Color to one from its own color model. The conversion
// may be lossy.

// Model可以在它自己的颜色模型中将一种颜色转化到另一种。
// 这种转换可能是有损的。
type Model interface {
	Convert(c Color) Color
}

// ModelFunc returns a Model that invokes f to implement the conversion.

// ModelFunc返回一个Model，它可以调用f来实现转换。
func ModelFunc(f func(Color) Color) Model {
	// Note: using *modelFunc as the implementation
	// means that callers can still use comparisons
	// like m == RGBAModel.  This is not possible if
	// we use the func value directly, because funcs
	// are no longer comparable.
	return &modelFunc{f}
}

type modelFunc struct {
	f func(Color) Color
}

func (m *modelFunc) Convert(c Color) Color {
	return m.f(c)
}

// Models for the standard color types.

// 基本的颜色模型。
var (
	RGBAModel    Model = ModelFunc(rgbaModel)
	RGBA64Model  Model = ModelFunc(rgba64Model)
	NRGBAModel   Model = ModelFunc(nrgbaModel)
	NRGBA64Model Model = ModelFunc(nrgba64Model)
	AlphaModel   Model = ModelFunc(alphaModel)
	Alpha16Model Model = ModelFunc(alpha16Model)
	GrayModel    Model = ModelFunc(grayModel)
	Gray16Model  Model = ModelFunc(gray16Model)
)

func rgbaModel(c Color) Color {
	if _, ok := c.(RGBA); ok {
		return c
	}
	r, g, b, a := c.RGBA()
	return RGBA{uint8(r >> 8), uint8(g >> 8), uint8(b >> 8), uint8(a >> 8)}
}

func rgba64Model(c Color) Color {
	if _, ok := c.(RGBA64); ok {
		return c
	}
	r, g, b, a := c.RGBA()
	return RGBA64{uint16(r), uint16(g), uint16(b), uint16(a)}
}

func nrgbaModel(c Color) Color {
	if _, ok := c.(NRGBA); ok {
		return c
	}
	r, g, b, a := c.RGBA()
	if a == 0xffff {
		return NRGBA{uint8(r >> 8), uint8(g >> 8), uint8(b >> 8), 0xff}
	}
	if a == 0 {
		return NRGBA{0, 0, 0, 0}
	}
	// Since Color.RGBA returns a alpha-premultiplied color, we should have r <= a && g <= a && b <= a.
	r = (r * 0xffff) / a
	g = (g * 0xffff) / a
	b = (b * 0xffff) / a
	return NRGBA{uint8(r >> 8), uint8(g >> 8), uint8(b >> 8), uint8(a >> 8)}
}

func nrgba64Model(c Color) Color {
	if _, ok := c.(NRGBA64); ok {
		return c
	}
	r, g, b, a := c.RGBA()
	if a == 0xffff {
		return NRGBA64{uint16(r), uint16(g), uint16(b), 0xffff}
	}
	if a == 0 {
		return NRGBA64{0, 0, 0, 0}
	}
	// Since Color.RGBA returns a alpha-premultiplied color, we should have r <= a && g <= a && b <= a.
	r = (r * 0xffff) / a
	g = (g * 0xffff) / a
	b = (b * 0xffff) / a
	return NRGBA64{uint16(r), uint16(g), uint16(b), uint16(a)}
}

func alphaModel(c Color) Color {
	if _, ok := c.(Alpha); ok {
		return c
	}
	_, _, _, a := c.RGBA()
	return Alpha{uint8(a >> 8)}
}

func alpha16Model(c Color) Color {
	if _, ok := c.(Alpha16); ok {
		return c
	}
	_, _, _, a := c.RGBA()
	return Alpha16{uint16(a)}
}

func grayModel(c Color) Color {
	if _, ok := c.(Gray); ok {
		return c
	}
	r, g, b, _ := c.RGBA()
	y := (299*r + 587*g + 114*b + 500) / 1000
	return Gray{uint8(y >> 8)}
}

func gray16Model(c Color) Color {
	if _, ok := c.(Gray16); ok {
		return c
	}
	r, g, b, _ := c.RGBA()
	y := (299*r + 587*g + 114*b + 500) / 1000
	return Gray16{uint16(y)}
}

// Palette is a palette of colors.

// Palette是颜色的调色板。
type Palette []Color

// Convert returns the palette color closest to c in Euclidean R,G,B space.

// Convert在Euclidean R,G,B空间中找到最接近c的调色板。
func (p Palette) Convert(c Color) Color {
	if len(p) == 0 {
		return nil
	}
	return p[p.Index(c)]
}

// Index returns the index of the palette color closest to c in Euclidean
<<<<<<< HEAD
// R,G,B space.

// Index在Euclidean R,G,B空间中找到最接近c的调色板对应的索引。
=======
// R,G,B,A space.
>>>>>>> 3b38626f
func (p Palette) Index(c Color) int {
	// A batch version of this computation is in image/draw/draw.go.

	cr, cg, cb, ca := c.RGBA()
	ret, bestSum := 0, uint32(1<<32-1)
	for i, v := range p {
		vr, vg, vb, va := v.RGBA()
		sum := sqDiff(cr, vr) + sqDiff(cg, vg) + sqDiff(cb, vb) + sqDiff(ca, va)
		if sum < bestSum {
			if sum == 0 {
				return i
			}
			ret, bestSum = i, sum
		}
	}
	return ret
}

// sqDiff returns the squared-difference of x and y, shifted by 2 so that
// adding four of those won't overflow a uint32.
//
// x and y are both assumed to be in the range [0, 0xffff].
func sqDiff(x, y uint32) uint32 {
	var d uint32
	if x > y {
		d = x - y
	} else {
		d = y - x
	}
	return (d * d) >> 2
}

// Standard colors.

// 标准的颜色。
var (
	Black       = Gray16{0}
	White       = Gray16{0xffff}
	Transparent = Alpha16{0}
	Opaque      = Alpha16{0xffff}
)<|MERGE_RESOLUTION|>--- conflicted
+++ resolved
@@ -17,22 +17,14 @@
 	// for the color. Each value ranges within [0, 0xffff], but is represented
 	// by a uint32 so that multiplying by a blend factor up to 0xffff will not
 	// overflow.
-<<<<<<< HEAD
-
-	// RGBA返回预乘透明度的红，绿，蓝和颜色的透明度。每个值都在[0, 0xFFFF]范围内，
-	// 但是每个值都被uint32代表，这样可以乘以一个综合值来保证不会达到0xFFFF而溢出。
-	RGBA() (r, g, b, a uint32)
-}
-
-// RGBA represents a traditional 32-bit alpha-premultiplied color,
-// having 8 bits for each of red, green, blue and alpha.
-
-// RGBA代表一个传统的32位的预乘透明度的颜色，
-// 它的每个红，绿，蓝，和透明度都是个8bit的数值。
-=======
 	//
 	// An alpha-premultiplied color component c has been scaled by alpha (a),
 	// so has valid values 0 <= c <= a.
+	//
+	// RGBA返回预乘透明度的红，绿，蓝和颜色的透明度。每个值都在[0, 0xFFFF]范围内，
+	// 但是每个值都被uint32代表，这样可以乘以一个综合值来保证不会达到0xFFFF而溢出。
+	//
+	// 一个预乘透明度的颜色成分 c 由透明度 alpha (a) 所调整，因此有效值为 0 <= c <= a。
 	RGBA() (r, g, b, a uint32)
 }
 
@@ -41,7 +33,10 @@
 //
 // An alpha-premultiplied color component C has been scaled by alpha (A), so
 // has valid values 0 <= C <= A.
->>>>>>> 3b38626f
+
+// RGBA 表示一般的 32 位预乘透明度的颜色，其中红，绿，蓝和透明度各占 8 位数值。
+//
+// 一个预乘透明度的颜色成分 C 由透明度 alpha (A) 所调整，因此有效值为 0 <= C <= A。
 type RGBA struct {
 	R, G, B, A uint8
 }
@@ -58,19 +53,15 @@
 	return
 }
 
-<<<<<<< HEAD
-// RGBA64 represents a 64-bit alpha-premultiplied color,
-// having 16 bits for each of red, green, blue and alpha.
-
-// RGBA64代表一个64位的预乘透明度的颜色，
-// 它的每个红，绿，蓝，和透明度都是个8bit的数值。
-=======
 // RGBA64 represents a 64-bit alpha-premultiplied color, having 16 bits for
 // each of red, green, blue and alpha.
 //
 // An alpha-premultiplied color component C has been scaled by alpha (A), so
 // has valid values 0 <= C <= A.
->>>>>>> 3b38626f
+
+// RGBA64 表示一般的 64 位预乘透明度的颜色，其中红，绿，蓝和透明度各占 16 位数值。
+//
+// 一个预乘透明度的颜色成分 C 由透明度 alpha (A) 所调整，因此有效值为 0 <= C <= A。
 type RGBA64 struct {
 	R, G, B, A uint16
 }
@@ -322,13 +313,9 @@
 }
 
 // Index returns the index of the palette color closest to c in Euclidean
-<<<<<<< HEAD
-// R,G,B space.
-
-// Index在Euclidean R,G,B空间中找到最接近c的调色板对应的索引。
-=======
 // R,G,B,A space.
->>>>>>> 3b38626f
+
+// Index 在欧几里得 R,G,B,A 色彩空间中找到最接近 c 的调色板对应的索引。
 func (p Palette) Index(c Color) int {
 	// A batch version of this computation is in image/draw/draw.go.
 
@@ -351,6 +338,10 @@
 // adding four of those won't overflow a uint32.
 //
 // x and y are both assumed to be in the range [0, 0xffff].
+
+// sqDiff 返回 x 与 y 之差的平方，右移 2 位使其加上四个 uint32 也不会溢出。
+//
+// 假设 x 和 y 均在区间 [0, 0xffff] 上。
 func sqDiff(x, y uint32) uint32 {
 	var d uint32
 	if x > y {
@@ -363,7 +354,7 @@
 
 // Standard colors.
 
-// 标准的颜色。
+// 标准颜色。
 var (
 	Black       = Gray16{0}
 	White       = Gray16{0xffff}
