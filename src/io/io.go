// Copyright 2009 The Go Authors. All rights reserved.
// Use of this source code is governed by a BSD-style
// license that can be found in the LICENSE file.

// Package io provides basic interfaces to I/O primitives.
// Its primary job is to wrap existing implementations of such primitives,
// such as those in package os, into shared public interfaces that
// abstract the functionality, plus some other related primitives.
//
// Because these interfaces and primitives wrap lower-level operations with
// various implementations, unless otherwise informed clients should not
// assume they are safe for parallel execution.

// io 包为I/O原语提供了基础的接口.
// 它主要包装了这些原语的已有实现，如 os 包中的那些，抽象成函数性的共享公共接口，
// 加上一些其它相关的原语。
//
// 由于这些接口和原语以不同的实现包装了低级操作，因此除非另行通知，
// 否则客户不应假定它们对于并行执行是安全的。
package io

import (
	"errors"
)

// ErrShortWrite means that a write accepted fewer bytes than requested
// but failed to return an explicit error.

// ErrShortWrite 意为接受写入的字节比请求的少，但失败将返回一个明确的错误。
var ErrShortWrite = errors.New("short write")

// ErrShortBuffer means that a read required a longer buffer than was provided.

// ErrShortBuffer 意为所需读取的缓存比提供的长。
var ErrShortBuffer = errors.New("short buffer")

// EOF is the error returned by Read when no more input is available.
// Functions should return EOF only to signal a graceful end of input.
// If the EOF occurs unexpectedly in a structured data stream,
// the appropriate error is either ErrUnexpectedEOF or some other error
// giving more detail.

// EOF 是 Read 在没有更多输入可用时返回的错误。
// 函数应当只为标志出优雅的输入结束而返回 EOF。若 EOF 在结构化数据流中出现意外，
// 适当的错误不是 ErrUnexpectedEOF 就是一些其它能给出更多详情的错误。
var EOF = errors.New("EOF")

// ErrUnexpectedEOF means that EOF was encountered in the
// middle of reading a fixed-size block or data structure.

// ErrUnexpectedEOF 意为在读取固定大小的块或数据结构过程中遇到EOF。
var ErrUnexpectedEOF = errors.New("unexpected EOF")

// ErrNoProgress is returned by some clients of an io.Reader when
// many calls to Read have failed to return any data or error,
// usually the sign of a broken io.Reader implementation.
var ErrNoProgress = errors.New("multiple Read calls return no data or error")

// Reader is the interface that wraps the basic Read method.
//
// Read reads up to len(p) bytes into p.  It returns the number of bytes
// read (0 <= n <= len(p)) and any error encountered.  Even if Read
// returns n < len(p), it may use all of p as scratch space during the call.
// If some data is available but not len(p) bytes, Read conventionally
// returns what is available instead of waiting for more.
//
// When Read encounters an error or end-of-file condition after
// successfully reading n > 0 bytes, it returns the number of
// bytes read.  It may return the (non-nil) error from the same call
// or return the error (and n == 0) from a subsequent call.
// An instance of this general case is that a Reader returning
// a non-zero number of bytes at the end of the input stream may
// return either err == EOF or err == nil.  The next Read should
// return 0, EOF.
//
// Callers should always process the n > 0 bytes returned before
// considering the error err.  Doing so correctly handles I/O errors
// that happen after reading some bytes and also both of the
// allowed EOF behaviors.
//
// Implementations of Read are discouraged from returning a
// zero byte count with a nil error, except when len(p) == 0.
// Callers should treat a return of 0 and nil as indicating that
// nothing happened; in particular it does not indicate EOF.
//
// Implementations must not retain p.

// Reader 接口包装了基本的 Read 方法。
//
// Read 将 len(p) 个字节读取到 p 中。它返回读取的字节数 n（0 <= n <= len(p)）
// 以及任何遇到的错误。即使 Read 返回的 n < len(p)，它也会在调用过程中使用 p
// 的全部作为暂存空间。若一些数据可用但不到 len(p) 个字节，Read 会照例返回可用的东西，
// 而不是等待更多。
//
// 当 Read 在成功读取 n > 0 个字节后遇到一个错误或 EOF 情况，它就会返回读取的字节数。
// 它会从相同的调用中返回（非nil的）错误或从随后的调用中返回错误（和 n == 0）。
// 这种一般情况的一个例子就是 Reader 在输入流结束时会返回一个非零的字节数，
// 可能的返回不是 err == EOF 就是 err == nil。无论如何，下一个 Read 都应当返回 0, EOF。
//
// 调用者应当总在考虑到错误 err 前处理 n > 0 的字节。这样做可以在读取一些字节，
// 以及允许的 EOF 行为后正确地处理I/O错误。
//
// Read 的实现在 len(p) == 0 以外的情况下会阻止返回零字节的计数和 nil 错误，
// 调用者应将返回 0 和 nil 视作什么也没有发生；特别是它并不表示 EOF。
//
// 实现必须不保留 p。
type Reader interface {
	Read(p []byte) (n int, err error)
}

// Writer is the interface that wraps the basic Write method.
//
// Write writes len(p) bytes from p to the underlying data stream.
// It returns the number of bytes written from p (0 <= n <= len(p))
// and any error encountered that caused the write to stop early.
// Write must return a non-nil error if it returns n < len(p).
// Write must not modify the slice data, even temporarily.
//
// Implementations must not retain p.

// Writer 接口包装了基本的 Write 方法。
//
// Write 将 len(p) 个字节从 p 中写入到基本数据流中。它返回从 p 中被写入的字节数
// n（0 <= n <= len(p)）以及任何遇到的引起写入提前停止的错误。若 Write 返回的
// n < len(p)，它就必须返回一个非nil的错误。Write 不能修改此切片的数据，即便它是临时的。
//
// 实现必须不保留 p。
type Writer interface {
	Write(p []byte) (n int, err error)
}

// Closer is the interface that wraps the basic Close method.
//
// The behavior of Close after the first call is undefined.
// Specific implementations may document their own behavior.

// Closer 接口包装了基本的 Close 方法。
//
// Close 的行为在第一次调用后没有定义。具体实现可能有自己的行为描述。
type Closer interface {
	Close() error
}

// Seeker is the interface that wraps the basic Seek method.
//
// Seek sets the offset for the next Read or Write to offset,
// interpreted according to whence: 0 means relative to the origin of
// the file, 1 means relative to the current offset, and 2 means
// relative to the end.  Seek returns the new offset and an error, if
// any.
//
// Seeking to a negative offset is an error. Seeking to any positive
// offset is legal, but the behavior of subsequent I/O operations on
// the underlying object is implementation-dependent.

// Seeker 接口包装了基本的 Seek 方法。
//
// Seek 将 offset 置为下一个 Read 或 Write 的偏移量 ，它的解释取决于 whence：
// 0 表示相对于文件的起始处，1 表示相对于当前的偏移，而 2 表示相对于其结尾处。
// Seek 返回新的偏移量和一个错误，如果有的话。
//
// 对负数偏移量进行 Seek 会产生错误。对任何正数偏移量进行 Seek 是合法的，但对底层类型的后续
// I/O 操作行为则取决于具体实现。
type Seeker interface {
	Seek(offset int64, whence int) (int64, error)
}

// ReadWriter is the interface that groups the basic Read and Write methods.

// ReadWriter 接口组合了基本的 Read 和 Write 方法。
type ReadWriter interface {
	Reader
	Writer
}

// ReadCloser is the interface that groups the basic Read and Close methods.

// ReadCloser 接口组合了基本的 Read 和 Close 方法。
type ReadCloser interface {
	Reader
	Closer
}

// WriteCloser is the interface that groups the basic Write and Close methods.

// WriteCloser 接口组合了基本的 Write 和 Close 方法。
type WriteCloser interface {
	Writer
	Closer
}

// ReadWriteCloser is the interface that groups the basic Read, Write and Close methods.

// ReadWriteCloser 接口组合了基本的 Read、Write 和 Close 方法。
type ReadWriteCloser interface {
	Reader
	Writer
	Closer
}

// ReadSeeker is the interface that groups the basic Read and Seek methods.

// ReadSeeker 接口组合了基本的 Read 和 Seek 方法。
type ReadSeeker interface {
	Reader
	Seeker
}

// WriteSeeker is the interface that groups the basic Write and Seek methods.

// WriteSeeker 接口组合了基本的 Write 和 Seek 方法。
type WriteSeeker interface {
	Writer
	Seeker
}

// ReadWriteSeeker is the interface that groups the basic Read, Write and Seek methods.

// ReadWriteSeeker 接口组合了基本的 Read、Write 和 Seek 方法。
type ReadWriteSeeker interface {
	Reader
	Writer
	Seeker
}

// ReaderFrom is the interface that wraps the ReadFrom method.
//
// ReadFrom reads data from r until EOF or error.
// The return value n is the number of bytes read.
// Any error except io.EOF encountered during the read is also returned.
//
// The Copy function uses ReaderFrom if available.

// ReaderFrom 接口包装了 ReadFrom 方法。
//
// ReadFrom 从 r 中读取数据，直到 EOF 或发生错误。其返回值 n 为读取的字节数。
// 除 io.EOF 之外，在读取过程中遇到的任何错误也将被返回。
//
// 如果 ReaderFrom 可用，Copy 函数就会使用它。
type ReaderFrom interface {
	ReadFrom(r Reader) (n int64, err error)
}

// WriterTo is the interface that wraps the WriteTo method.
//
// WriteTo writes data to w until there's no more data to write or
// when an error occurs. The return value n is the number of bytes
// written. Any error encountered during the write is also returned.
//
// The Copy function uses WriterTo if available.

// WriterTo 接口包装了 WriteTo 方法。
//
// WriteTo 将数据写入 w 中，直到没有数据可读或发生错误。其返回值 n 为写入的字节数。
// 在写入过程中遇到的任何错误也将被返回。
//
// 如果 WriterTo 可用，Copy 函数就会使用它。
type WriterTo interface {
	WriteTo(w Writer) (n int64, err error)
}

// ReaderAt is the interface that wraps the basic ReadAt method.
//
// ReadAt reads len(p) bytes into p starting at offset off in the
// underlying input source.  It returns the number of bytes
// read (0 <= n <= len(p)) and any error encountered.
//
// When ReadAt returns n < len(p), it returns a non-nil error
// explaining why more bytes were not returned.  In this respect,
// ReadAt is stricter than Read.
//
// Even if ReadAt returns n < len(p), it may use all of p as scratch
// space during the call.  If some data is available but not len(p) bytes,
// ReadAt blocks until either all the data is available or an error occurs.
// In this respect ReadAt is different from Read.
//
// If the n = len(p) bytes returned by ReadAt are at the end of the
// input source, ReadAt may return either err == EOF or err == nil.
//
// If ReadAt is reading from an input source with a seek offset,
// ReadAt should not affect nor be affected by the underlying
// seek offset.
//
// Clients of ReadAt can execute parallel ReadAt calls on the
// same input source.
//
// Implementations must not retain p.

// ReaderAt 接口包装了基本的 ReadAt 方法。
//
// ReadAt 从基本输入源的偏移量 off 处开始，将 len(p) 个字节读取到 p 中。
// 它返回读取的字节数 n（0 <= n <= len(p)）以及任何遇到的错误。
//
// 当 ReadAt 返回的 n < len(p) 时，它就会返回一个非nil的错误来解释
// 为什么没有返回更多的字节。在这一点上，ReadAt 比 Read 更严格。
//
// 即使 ReadAt 返回的 n < len(p)，它也会在调用过程中使用 p 的全部作为暂存空间。
// 若一些数据可用但不到 len(p) 字节，ReadAt 就会阻塞直到所有数据都可用或产生一个错误。
// 在这一点上 ReadAt 不同于 Read。
//
// 若 n = len(p) 个字节在输入源的的结尾处由 ReadAt 返回，ReadAt 不是返回
// err == EOF 就是返回 err == nil。
//
// 若 ReadAt 按查找偏移量从输入源读取，ReadAt 应当既不影响基本查找偏移量也不被它所影响。
//
// ReadAt 的客户端可对相同的输入源并行执行 ReadAt 调用。
//
// 实现必须不保留 p。
type ReaderAt interface {
	ReadAt(p []byte, off int64) (n int, err error)
}

// WriterAt is the interface that wraps the basic WriteAt method.
//
// WriteAt writes len(p) bytes from p to the underlying data stream
// at offset off.  It returns the number of bytes written from p (0 <= n <= len(p))
// and any error encountered that caused the write to stop early.
// WriteAt must return a non-nil error if it returns n < len(p).
//
// If WriteAt is writing to a destination with a seek offset,
// WriteAt should not affect nor be affected by the underlying
// seek offset.
//
// Clients of WriteAt can execute parallel WriteAt calls on the same
// destination if the ranges do not overlap.
//
// Implementations must not retain p.

// WriterAt 接口包装了基本的 WriteAt 方法。
//
// WriteAt 从 p 中将 len(p) 个字节写入到偏移量 off 处的基本数据流中。它返回从 p
// 中被写入的字节数 n（0 <= n <= len(p)）以及任何遇到的引起写入提前停止的错误。
// 若 WriteAt 返回的 n < len(p)，它就必须返回一个非nil的错误。
//
// 若 WriteAt 按查找偏移量写入到目标中，WriteAt 应当既不影响基本查找偏移量也不被它所影响。
//
// 若区域没有重叠，WriteAt 的客户端可对相同的目标并行执行 WriteAt 调用。
//
// 实现必须不保留 p。
type WriterAt interface {
	WriteAt(p []byte, off int64) (n int, err error)
}

// ByteReader is the interface that wraps the ReadByte method.
//
// ReadByte reads and returns the next byte from the input.
// If no byte is available, err will be set.

// ByteReader 接口包装了 ReadByte 方法。
//
// ReadByte 从输入中读取并返回下一个字节。若没有字节可用，就会置为 err。
type ByteReader interface {
	ReadByte() (c byte, err error)
}

// ByteScanner is the interface that adds the UnreadByte method to the
// basic ReadByte method.
//
// UnreadByte causes the next call to ReadByte to return the same byte
// as the previous call to ReadByte.
// It may be an error to call UnreadByte twice without an intervening
// call to ReadByte.

// ByteScanner 接口将 UnreadByte 方法添加到基本的 ReadByte 方法。
//
// UnreadByte 使下一次调用 ReadByte 返回的字节与上一次调用 ReadByte 返回的相同。
// 调用 UnreadByte 两次而中间没有调用 ReadByte 的话就会返回错误。
type ByteScanner interface {
	ByteReader
	UnreadByte() error
}

// ByteWriter is the interface that wraps the WriteByte method.

// ByteWriter 接口包装了 WriteByte 方法。
type ByteWriter interface {
	WriteByte(c byte) error
}

// RuneReader is the interface that wraps the ReadRune method.
//
// ReadRune reads a single UTF-8 encoded Unicode character
// and returns the rune and its size in bytes. If no character is
// available, err will be set.

// RuneReader 接口包装了 ReadRune 方法。
//
// ReadRune 读取单个用UTF-8编码的Unicode字符，并返回该符文及其字节大小。
// 若没有字符可用，就会置为 err。
type RuneReader interface {
	ReadRune() (r rune, size int, err error)
}

// RuneScanner is the interface that adds the UnreadRune method to the
// basic ReadRune method.
//
// UnreadRune causes the next call to ReadRune to return the same rune
// as the previous call to ReadRune.
// It may be an error to call UnreadRune twice without an intervening
// call to ReadRune.

// RuneScanner 接口将 UnreadRune 方法添加到基本的 ReadRune 方法。
//
// UnreadRune 使下一次调用 ReadRune 返回的符文与上一次调用 ReadRune 返回的相同。
// 调用 UnreadRune 两次而中间没有调用 ReadRune 的话就会返回错误。
type RuneScanner interface {
	RuneReader
	UnreadRune() error
}

// stringWriter is the interface that wraps the WriteString method.

// stringWriter 接口包装了 WriteString 方法。
type stringWriter interface {
	WriteString(s string) (n int, err error)
}

<<<<<<< HEAD
// WriteString writes the contents of the string s to w, which accepts an array of bytes.
// If w already implements a WriteString method, it is invoked directly.

// WriteString 将字符串 s 的内容写入 w 中，它接受一个字节数组。
// 若 w 已经实现了 WriteString 方法，就可以直接调用它。
=======
// WriteString writes the contents of the string s to w, which accepts a slice of bytes.
// If w implements a WriteString method, it is invoked directly.
>>>>>>> 05a3b1fc
func WriteString(w Writer, s string) (n int, err error) {
	if sw, ok := w.(stringWriter); ok {
		return sw.WriteString(s)
	}
	return w.Write([]byte(s))
}

// ReadAtLeast reads from r into buf until it has read at least min bytes.
// It returns the number of bytes copied and an error if fewer bytes were read.
// The error is EOF only if no bytes were read.
// If an EOF happens after reading fewer than min bytes,
// ReadAtLeast returns ErrUnexpectedEOF.
// If min is greater than the length of buf, ReadAtLeast returns ErrShortBuffer.
// On return, n >= min if and only if err == nil.

// ReadAtLeast 将 r 读取到 buf 中，直到读了最少 min 个字节为止。
// 它返回复制的字节数，如果读取的字节较少，还会返回一个错误。若没有读取字节，
// 错误就只是 EOF。如果一个 EOF 发生在读取了少于 min 个字节之后，ReadAtLeast
// 就会返回 ErrUnexpectedEOF。若 min 大于 buf 的长度，ReadAtLeast 就会返回 ErrShortBuffer。
// 对于返回值，当且仅当 err == nil 时，才有 n >= min。
func ReadAtLeast(r Reader, buf []byte, min int) (n int, err error) {
	if len(buf) < min {
		return 0, ErrShortBuffer
	}
	for n < min && err == nil {
		var nn int
		nn, err = r.Read(buf[n:])
		n += nn
	}
	if n >= min {
		err = nil
	} else if n > 0 && err == EOF {
		err = ErrUnexpectedEOF
	}
	return
}

// ReadFull reads exactly len(buf) bytes from r into buf.
// It returns the number of bytes copied and an error if fewer bytes were read.
// The error is EOF only if no bytes were read.
// If an EOF happens after reading some but not all the bytes,
// ReadFull returns ErrUnexpectedEOF.
// On return, n == len(buf) if and only if err == nil.

// ReadFull 精确地从 r 中将 len(buf) 个字节读取到 buf 中。
// 它返回复制的字节数，如果读取的字节较少，还会返回一个错误。若没有读取字节，
// 错误就只是 EOF。如果一个 EOF 发生在读取了一些但不是所有的字节后，ReadFull
// 就会返回 ErrUnexpectedEOF。
// 对于返回值，当且仅当 err == nil 时，才有 n == len(buf)。
func ReadFull(r Reader, buf []byte) (n int, err error) {
	return ReadAtLeast(r, buf, len(buf))
}

// CopyN copies n bytes (or until an error) from src to dst.
// It returns the number of bytes copied and the earliest
// error encountered while copying.
// On return, written == n if and only if err == nil.
//
// If dst implements the ReaderFrom interface,
// the copy is implemented using it.

// CopyN 将 n 个字节从 src 复制到 dst。
// 它返回复制的字节数以及在复制时遇到的最早的错误。由于 Read
// 可以返回要求的全部数量及一个错误（包括 EOF），因此 CopyN 也能。
//
// 若 dst 实现了 ReaderFrom 接口，复制操作也就会使用它来实现。
func CopyN(dst Writer, src Reader, n int64) (written int64, err error) {
	written, err = Copy(dst, LimitReader(src, n))
	if written == n {
		return n, nil
	}
	if written < n && err == nil {
		// src stopped early; must have been EOF.
		err = EOF
	}
	return
}

// Copy copies from src to dst until either EOF is reached
// on src or an error occurs.  It returns the number of bytes
// copied and the first error encountered while copying, if any.
//
// A successful Copy returns err == nil, not err == EOF.
// Because Copy is defined to read from src until EOF, it does
// not treat an EOF from Read as an error to be reported.
//
// If src implements the WriterTo interface,
// the copy is implemented by calling src.WriteTo(dst).
// Otherwise, if dst implements the ReaderFrom interface,
// the copy is implemented by calling dst.ReadFrom(src).

// Copy 将 src 复制到 dst，直到在 src 上到达 EOF 或发生错误。
// 它返回复制的字节数，如果有的话，还会返回在复制时遇到的第一个错误。
//
// 成功的 Copy 返回 err == nil，而非 err == EOF。由于 Copy 被定义为从 src
// 读取直到 EOF 为止，因此它不会将来自 Read 的 EOF 当做错误来报告。
//
// 若 src 实现了 WriterTo 接口，其复制操作可通过调用 src.WriteTo(dst) 实现。
// 否则，若 dst 实现了 ReaderFrom 接口，其复制操作可通过调用 dst.ReadFrom(src) 实现。
func Copy(dst Writer, src Reader) (written int64, err error) {
	return copyBuffer(dst, src, nil)
}

// CopyBuffer is identical to Copy except that it stages through the
// provided buffer (if one is required) rather than allocating a
// temporary one. If buf is nil, one is allocated; otherwise if it has
// zero length, CopyBuffer panics.
func CopyBuffer(dst Writer, src Reader, buf []byte) (written int64, err error) {
	if buf != nil && len(buf) == 0 {
		panic("empty buffer in io.CopyBuffer")
	}
	return copyBuffer(dst, src, buf)
}

// copyBuffer is the actual implementation of Copy and CopyBuffer.
// if buf is nil, one is allocated.
func copyBuffer(dst Writer, src Reader, buf []byte) (written int64, err error) {
	// If the reader has a WriteTo method, use it to do the copy.
	// Avoids an allocation and a copy.
	//
	// 若该读取器拥有 WriteTo 方法，就使用它来进行复制。
	// 避免一个分配和一个副本。
	if wt, ok := src.(WriterTo); ok {
		return wt.WriteTo(dst)
	}
	// Similarly, if the writer has a ReadFrom method, use it to do the copy.
	// 类似地，若该写入器拥有 ReadFrom 方法，就使用它来进行复制。
	if rt, ok := dst.(ReaderFrom); ok {
		return rt.ReadFrom(src)
	}
	if buf == nil {
		buf = make([]byte, 32*1024)
	}
	for {
		nr, er := src.Read(buf)
		if nr > 0 {
			nw, ew := dst.Write(buf[0:nr])
			if nw > 0 {
				written += int64(nw)
			}
			if ew != nil {
				err = ew
				break
			}
			if nr != nw {
				err = ErrShortWrite
				break
			}
		}
		if er == EOF {
			break
		}
		if er != nil {
			err = er
			break
		}
	}
	return written, err
}

// LimitReader returns a Reader that reads from r
// but stops with EOF after n bytes.
// The underlying implementation is a *LimitedReader.

// LimitReader 返回一个 Reader，它从 r 中读取 n 个字节后以 EOF 停止。
// 其基本实现为 *LimitedReader。
func LimitReader(r Reader, n int64) Reader { return &LimitedReader{r, n} }

// A LimitedReader reads from R but limits the amount of
// data returned to just N bytes. Each call to Read
// updates N to reflect the new amount remaining.

// LimitedReader 从 R 读取但将返回的数据量限制为 N 字节。每调用一次 Read
// 都将更新 N 来反射新的剩余数量。
type LimitedReader struct {
	R Reader // underlying reader   // 基本读取器
	N int64  // max bytes remaining // 最大剩余字节
}

func (l *LimitedReader) Read(p []byte) (n int, err error) {
	if l.N <= 0 {
		return 0, EOF
	}
	if int64(len(p)) > l.N {
		p = p[0:l.N]
	}
	n, err = l.R.Read(p)
	l.N -= int64(n)
	return
}

// NewSectionReader returns a SectionReader that reads from r
// starting at offset off and stops with EOF after n bytes.

// NewSectionReader 返回一个 SectionReader，它从
// r 中的偏移量 off 处读取 n 个字节后以 EOF 停止。
func NewSectionReader(r ReaderAt, off int64, n int64) *SectionReader {
	return &SectionReader{r, off, off, off + n}
}

// SectionReader implements Read, Seek, and ReadAt on a section
// of an underlying ReaderAt.

// SectionReader 在基本 ReaderAt 的片段上实现了Read、Seek和ReadAt。
type SectionReader struct {
	r     ReaderAt
	base  int64
	off   int64
	limit int64
}

func (s *SectionReader) Read(p []byte) (n int, err error) {
	if s.off >= s.limit {
		return 0, EOF
	}
	if max := s.limit - s.off; int64(len(p)) > max {
		p = p[0:max]
	}
	n, err = s.r.ReadAt(p, s.off)
	s.off += int64(n)
	return
}

var errWhence = errors.New("Seek: invalid whence")
var errOffset = errors.New("Seek: invalid offset")

func (s *SectionReader) Seek(offset int64, whence int) (int64, error) {
	switch whence {
	default:
		return 0, errWhence
	case 0:
		offset += s.base
	case 1:
		offset += s.off
	case 2:
		offset += s.limit
	}
	if offset < s.base {
		return 0, errOffset
	}
	s.off = offset
	return offset - s.base, nil
}

func (s *SectionReader) ReadAt(p []byte, off int64) (n int, err error) {
	if off < 0 || off >= s.limit-s.base {
		return 0, EOF
	}
	off += s.base
	if max := s.limit - off; int64(len(p)) > max {
		p = p[0:max]
		n, err = s.r.ReadAt(p, off)
		if err == nil {
			err = EOF
		}
		return n, err
	}
	return s.r.ReadAt(p, off)
}

// Size returns the size of the section in bytes.

// Size 返回片段的字节数。
func (s *SectionReader) Size() int64 { return s.limit - s.base }

// TeeReader returns a Reader that writes to w what it reads from r.
// All reads from r performed through it are matched with
// corresponding writes to w.  There is no internal buffering -
// the write must complete before the read completes.
// Any error encountered while writing is reported as a read error.

// TeeReader 返回一个 Reader，它将从 r 中读到的东西写入 w 中。
// 所有经由它处理的从 r 的读取都匹配于对应的对 w 的写入。它没有内部缓存，
// 即写入必须在读取完成前完成。任何在写入时遇到的错误都将作为读取错误来报告。
func TeeReader(r Reader, w Writer) Reader {
	return &teeReader{r, w}
}

type teeReader struct {
	r Reader
	w Writer
}

func (t *teeReader) Read(p []byte) (n int, err error) {
	n, err = t.r.Read(p)
	if n > 0 {
		if n, err := t.w.Write(p[:n]); err != nil {
			return n, err
		}
	}
	return
}<|MERGE_RESOLUTION|>--- conflicted
+++ resolved
@@ -415,16 +415,11 @@
 	WriteString(s string) (n int, err error)
 }
 
-<<<<<<< HEAD
-// WriteString writes the contents of the string s to w, which accepts an array of bytes.
-// If w already implements a WriteString method, it is invoked directly.
-
-// WriteString 将字符串 s 的内容写入 w 中，它接受一个字节数组。
-// 若 w 已经实现了 WriteString 方法，就可以直接调用它。
-=======
 // WriteString writes the contents of the string s to w, which accepts a slice of bytes.
 // If w implements a WriteString method, it is invoked directly.
->>>>>>> 05a3b1fc
+
+// WriteString 将字符串 s 的内容写入 w 中，它接受一个字节切片。
+// 若 w 实现了 WriteString 方法，就可以直接调用它。
 func WriteString(w Writer, s string) (n int, err error) {
 	if sw, ok := w.(stringWriter); ok {
 		return sw.WriteString(s)
