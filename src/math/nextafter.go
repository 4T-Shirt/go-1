// Copyright 2010 The Go Authors. All rights reserved.
// Use of this source code is governed by a BSD-style
// license that can be found in the LICENSE file.

package math

// Nextafter32 returns the next representable float32 value after x towards y.
//
// Special cases are:
//	Nextafter32(x, x)   = x
//	Nextafter32(NaN, y) = NaN
//	Nextafter32(x, NaN) = NaN

// Nextafter32 返回从 x 到 y 的下一个可表示的 float32 值。
//
// 特殊情况为：
//	Nextafter32(x, x)   = x
//	Nextafter32(NaN, y) = NaN
//	Nextafter32(x, NaN) = NaN
func Nextafter32(x, y float32) (r float32) {
	switch {
	case IsNaN(float64(x)) || IsNaN(float64(y)): // special case
		r = float32(NaN())
	case x == y:
		r = x
	case x == 0:
		r = float32(Copysign(float64(Float32frombits(1)), float64(y)))
	case (y > x) == (x > 0):
		r = Float32frombits(Float32bits(x) + 1)
	default:
		r = Float32frombits(Float32bits(x) - 1)
	}
	return
}

// Nextafter returns the next representable float64 value after x towards y.
//
// Special cases are:
<<<<<<< HEAD
//	Nextafter64(x, x)   = x
//	Nextafter64(NaN, y) = NaN
//	Nextafter64(x, NaN) = NaN

// Nextafter 返回从 x 到 y 的下一个可表示的 float64 值。
//
// 特殊情况为：
//	Nextafter64(x, x)   = x
=======
//	Nextafter(x, x)   = x
>>>>>>> b2843bec
//	Nextafter(NaN, y) = NaN
//	Nextafter(x, NaN) = NaN
func Nextafter(x, y float64) (r float64) {
	switch {
	// 特殊情况
	case IsNaN(x) || IsNaN(y): // special case
		r = NaN()
	case x == y:
		r = x
	case x == 0:
		r = Copysign(Float64frombits(1), y)
	case (y > x) == (x > 0):
		r = Float64frombits(Float64bits(x) + 1)
	default:
		r = Float64frombits(Float64bits(x) - 1)
	}
	return
}<|MERGE_RESOLUTION|>--- conflicted
+++ resolved
@@ -36,18 +36,14 @@
 // Nextafter returns the next representable float64 value after x towards y.
 //
 // Special cases are:
-<<<<<<< HEAD
-//	Nextafter64(x, x)   = x
-//	Nextafter64(NaN, y) = NaN
-//	Nextafter64(x, NaN) = NaN
+//	Nextafter(x, x)   = x
+//	Nextafter(NaN, y) = NaN
+//	Nextafter(x, NaN) = NaN
 
 // Nextafter 返回从 x 到 y 的下一个可表示的 float64 值。
 //
 // 特殊情况为：
-//	Nextafter64(x, x)   = x
-=======
 //	Nextafter(x, x)   = x
->>>>>>> b2843bec
 //	Nextafter(NaN, y) = NaN
 //	Nextafter(x, NaN) = NaN
 func Nextafter(x, y float64) (r float64) {
